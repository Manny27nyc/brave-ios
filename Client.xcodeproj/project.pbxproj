// !$*UTF8*$!
{
	archiveVersion = 1;
	classes = {
	};
	objectVersion = 46;
	objects = {

/* Begin PBXBuildFile section */
		03CCC9181AF05E7300DBF30D /* RelativeDatesTests.swift in Sources */ = {isa = PBXBuildFile; fileRef = 03CCC9171AF05E7300DBF30D /* RelativeDatesTests.swift */; };
		0A4B012020D02EC4004D4011 /* TabsBarViewController.swift in Sources */ = {isa = PBXBuildFile; fileRef = 0A4B011F20D02EC4004D4011 /* TabsBarViewController.swift */; };
		0A4B012220D02F26004D4011 /* TabBarCell.swift in Sources */ = {isa = PBXBuildFile; fileRef = 0A4B012120D02F26004D4011 /* TabBarCell.swift */; };
		0A4B012420D0321A004D4011 /* UX.swift in Sources */ = {isa = PBXBuildFile; fileRef = 0A4B012320D0321A004D4011 /* UX.swift */; };
<<<<<<< HEAD
		0A4CB76920D8178E00A9CF4A /* HomePanelDelegates.swift in Sources */ = {isa = PBXBuildFile; fileRef = 0A4CB76820D8178E00A9CF4A /* HomePanelDelegates.swift */; };
		0AADC4C820D2A55A00FDE368 /* TopSitesViewController.swift in Sources */ = {isa = PBXBuildFile; fileRef = 0AADC4C720D2A55A00FDE368 /* TopSitesViewController.swift */; };
		0AADC4CA20D2A66E00FDE368 /* FavoriteCell.swift in Sources */ = {isa = PBXBuildFile; fileRef = 0AADC4C920D2A66E00FDE368 /* FavoriteCell.swift */; };
		0AADC4D220D2A6A200FDE368 /* FavoritesHelper.swift in Sources */ = {isa = PBXBuildFile; fileRef = 0AADC4CE20D2A6A200FDE368 /* FavoritesHelper.swift */; };
		0AADC4D320D2A6A200FDE368 /* FavoritesTileDecorator.swift in Sources */ = {isa = PBXBuildFile; fileRef = 0AADC4CF20D2A6A200FDE368 /* FavoritesTileDecorator.swift */; };
		0AADC4D420D2A6A200FDE368 /* FavoritesDataSource.swift in Sources */ = {isa = PBXBuildFile; fileRef = 0AADC4D020D2A6A200FDE368 /* FavoritesDataSource.swift */; };
		0AADC4D520D2A6A200FDE368 /* PreloadedFavorites.swift in Sources */ = {isa = PBXBuildFile; fileRef = 0AADC4D120D2A6A200FDE368 /* PreloadedFavorites.swift */; };
		0AADC4D720D2B03900FDE368 /* BraveShieldStatsView.swift in Sources */ = {isa = PBXBuildFile; fileRef = 0AADC4D620D2B03900FDE368 /* BraveShieldStatsView.swift */; };
=======
		0ABA874320E68CF500D2694F /* SessionData.swift in Sources */ = {isa = PBXBuildFile; fileRef = 74C027441B2A348C001B1E88 /* SessionData.swift */; };
>>>>>>> 13dea057
		0B21E8061E26CCB7000C8779 /* EarlGrey.framework in CopyFiles */ = {isa = PBXBuildFile; fileRef = 0B21E8051E26CCB7000C8779 /* EarlGrey.framework */; settings = {ATTRIBUTES = (CodeSignOnCopy, ); }; };
		0B305E1B1E3A98A900BE0767 /* BookmarkingTests.swift in Sources */ = {isa = PBXBuildFile; fileRef = 0B305E1A1E3A98A900BE0767 /* BookmarkingTests.swift */; };
		0B3D670E1E09B90B00C1EFC7 /* AuthenticationTest.swift in Sources */ = {isa = PBXBuildFile; fileRef = 0B3D670D1E09B90B00C1EFC7 /* AuthenticationTest.swift */; };
		0B3E7D951B27A7CE00E2E84D /* AboutHomeHandler.swift in Sources */ = {isa = PBXBuildFile; fileRef = 0B3E7D931B27A7CE00E2E84D /* AboutHomeHandler.swift */; };
		0B54BD191B698B7C004C822C /* SuggestedSites.swift in Sources */ = {isa = PBXBuildFile; fileRef = 0B54BD181B698B7C004C822C /* SuggestedSites.swift */; };
		0B5A93221B1EB4C8004F47A2 /* ReadingListTest.swift in Sources */ = {isa = PBXBuildFile; fileRef = 0B5A93211B1EB4C8004F47A2 /* ReadingListTest.swift */; };
		0B5A93421B1EB572004F47A2 /* readablePage.html in Resources */ = {isa = PBXBuildFile; fileRef = 0B5A93411B1EB572004F47A2 /* readablePage.html */; };
		0B62EFD21AD63CD100ACB9CD /* Clearables.swift in Sources */ = {isa = PBXBuildFile; fileRef = 0B62EFD11AD63CD100ACB9CD /* Clearables.swift */; };
		0B6FBAB21AC1F830007EC669 /* numberedPage.html in Resources */ = {isa = PBXBuildFile; fileRef = 0B6FBAB11AC1F830007EC669 /* numberedPage.html */; };
		0B729D371E047D6A008E6859 /* HomePageSettingsTest.swift in Sources */ = {isa = PBXBuildFile; fileRef = 0B729D361E047D6A008E6859 /* HomePageSettingsTest.swift */; };
		0B742CCF1B32493E00EE9264 /* libsqlcipher.a in Frameworks */ = {isa = PBXBuildFile; fileRef = 0B742CCC1B32491400EE9264 /* libsqlcipher.a */; };
		0B7C1E951F6097AD006A8869 /* TrackingProtectionTests.swift in Sources */ = {isa = PBXBuildFile; fileRef = 0B7C1E941F6097AD006A8869 /* TrackingProtectionTests.swift */; };
		0B8E0FF41A932BD500161DC3 /* ImageIO.framework in Frameworks */ = {isa = PBXBuildFile; fileRef = 0B8E0FF31A932BD500161DC3 /* ImageIO.framework */; };
		0BA1E00E1B03FB0B007675AF /* NetError.html in Resources */ = {isa = PBXBuildFile; fileRef = 0BA1E00D1B03FB0B007675AF /* NetError.html */; };
		0BA1E02E1B046F1E007675AF /* ErrorPageHelper.swift in Sources */ = {isa = PBXBuildFile; fileRef = 0BA1E02D1B046F1E007675AF /* ErrorPageHelper.swift */; };
		0BA1E0301B051A07007675AF /* NetError.css in Resources */ = {isa = PBXBuildFile; fileRef = 0BA1E02F1B051A07007675AF /* NetError.css */; };
		0BA8964B1A250E6500C1010C /* ProfileTest.swift in Sources */ = {isa = PBXBuildFile; fileRef = 0BA896491A250E6500C1010C /* ProfileTest.swift */; };
		0BA8964C1A250E6500C1010C /* TestBookmarks.swift in Sources */ = {isa = PBXBuildFile; fileRef = 0BA8964A1A250E6500C1010C /* TestBookmarks.swift */; };
		0BB5B2881AC0A2B90052877D /* SnackBar.swift in Sources */ = {isa = PBXBuildFile; fileRef = 0BB5B2861AC0A2B90052877D /* SnackBar.swift */; };
		0BB5B30B1AC0AD1F0052877D /* LoginsHelper.swift in Sources */ = {isa = PBXBuildFile; fileRef = 0BB5B30A1AC0AD1F0052877D /* LoginsHelper.swift */; };
		0BC9C9C41F26F54D000E8AB5 /* SiteLoadTest.swift in Sources */ = {isa = PBXBuildFile; fileRef = 0BC9C9C31F26F54D000E8AB5 /* SiteLoadTest.swift */; };
		0BD19A671A25309B0084FBA7 /* NSUserDefaultsPrefs.swift in Sources */ = {isa = PBXBuildFile; fileRef = 0BD19A661A25309B0084FBA7 /* NSUserDefaultsPrefs.swift */; };
		0BDA56B01B26B1D5008C9B96 /* TestLogins.swift in Sources */ = {isa = PBXBuildFile; fileRef = 0BDA56AE1B26B1D5008C9B96 /* TestLogins.swift */; };
		0BDA56B21B26B1E4008C9B96 /* Logins.swift in Sources */ = {isa = PBXBuildFile; fileRef = 0BDA56B11B26B1E4008C9B96 /* Logins.swift */; };
		0BDA56B41B26B203008C9B96 /* SQLiteLogins.swift in Sources */ = {isa = PBXBuildFile; fileRef = 0BDA56B31B26B203008C9B96 /* SQLiteLogins.swift */; };
		0BEF44631E31165700187C32 /* EarlGrey.swift in Sources */ = {isa = PBXBuildFile; fileRef = 0BEF44621E31165700187C32 /* EarlGrey.swift */; };
		0BF0DB4A1E57B05E009172B0 /* LaunchArguments.swift in Sources */ = {isa = PBXBuildFile; fileRef = E65075861E37F7AB006961AC /* LaunchArguments.swift */; };
		0BF0DB941A8545800039F300 /* URLBarView.swift in Sources */ = {isa = PBXBuildFile; fileRef = 0BF0DB931A8545800039F300 /* URLBarView.swift */; };
		0BF1B7E31AC60DEA00A7B407 /* InsetButton.swift in Sources */ = {isa = PBXBuildFile; fileRef = 0BF1B7E21AC60DEA00A7B407 /* InsetButton.swift */; };
		0BF42D4F1A7CD09600889E28 /* TestFavicons.swift in Sources */ = {isa = PBXBuildFile; fileRef = 0BF42D4E1A7CD09600889E28 /* TestFavicons.swift */; };
		0BF8F8DA1AEFF1C900E90BC2 /* noTitle.html in Resources */ = {isa = PBXBuildFile; fileRef = 0BF8F8D91AEFF1C900E90BC2 /* noTitle.html */; };
		28126F481C2F948E006466CC /* SQLiteBookmarksHelpers.swift in Sources */ = {isa = PBXBuildFile; fileRef = 28126F471C2F948E006466CC /* SQLiteBookmarksHelpers.swift */; };
		28126F6E1C2F94F9006466CC /* SQLiteBookmarksModel.swift in Sources */ = {isa = PBXBuildFile; fileRef = 28126F6D1C2F94F9006466CC /* SQLiteBookmarksModel.swift */; };
		28126F741C2F96F1006466CC /* SQLiteBookmarksResetting.swift in Sources */ = {isa = PBXBuildFile; fileRef = 28126F731C2F96F1006466CC /* SQLiteBookmarksResetting.swift */; };
		28126F771C2F9833006466CC /* SQLiteBookmarksBase.swift in Sources */ = {isa = PBXBuildFile; fileRef = 28126F761C2F9833006466CC /* SQLiteBookmarksBase.swift */; };
		2816F0001B33E05400522243 /* UIConstants.swift in Sources */ = {isa = PBXBuildFile; fileRef = 2816EFFF1B33E05400522243 /* UIConstants.swift */; };
		281B029A1C037C1F005202C3 /* TestBrowserDB.swift in Sources */ = {isa = PBXBuildFile; fileRef = 281B02991C037C1F005202C3 /* TestBrowserDB.swift */; };
		281B2BEA1ADF4D90002917DC /* MockProfile.swift in Sources */ = {isa = PBXBuildFile; fileRef = 281B2BE91ADF4D90002917DC /* MockProfile.swift */; };
		2829D37A1C2F0A7F00DCF931 /* BookmarksModel.swift in Sources */ = {isa = PBXBuildFile; fileRef = 2829D3791C2F0A7F00DCF931 /* BookmarksModel.swift */; };
		2829D3A01C2F0AD400DCF931 /* Sharing.swift in Sources */ = {isa = PBXBuildFile; fileRef = 2829D39F1C2F0AD400DCF931 /* Sharing.swift */; };
		282DA4731A68C1E700A406E2 /* OpenSearch.swift in Sources */ = {isa = PBXBuildFile; fileRef = D3FA77831A43B2CE0010CD32 /* OpenSearch.swift */; };
		28302E401AF0747800521E2E /* DatabaseError.swift in Sources */ = {isa = PBXBuildFile; fileRef = 28302E3F1AF0747800521E2E /* DatabaseError.swift */; };
		283586FD1C73F18E00A55435 /* CachingItemSource.swift in Sources */ = {isa = PBXBuildFile; fileRef = 283586FC1C73F18E00A55435 /* CachingItemSource.swift */; };
		2852B8441C51996B00591EAC /* Trees.swift in Sources */ = {isa = PBXBuildFile; fileRef = 2852B8431C51996B00591EAC /* Trees.swift */; };
		28532BE91C471FFB000072D9 /* ResultTests.swift in Sources */ = {isa = PBXBuildFile; fileRef = 2FEBABAE1AB3659000DB5728 /* ResultTests.swift */; };
		28532BEA1C472008000072D9 /* DeferredTests.swift in Sources */ = {isa = PBXBuildFile; fileRef = 28786E541AB0F5FA009EA9EF /* DeferredTests.swift */; };
		28532BEB1C472015000072D9 /* UtilsTests.swift in Sources */ = {isa = PBXBuildFile; fileRef = 28A6CE891AC082E200C1A2D4 /* UtilsTests.swift */; };
		28532D321C483E3D000072D9 /* CompletionOps.swift in Sources */ = {isa = PBXBuildFile; fileRef = 28532D311C483E3D000072D9 /* CompletionOps.swift */; };
		285D3B681B4380B70035FD22 /* Queue.swift in Sources */ = {isa = PBXBuildFile; fileRef = 285D3B671B4380B70035FD22 /* Queue.swift */; };
		285D3B901B4386520035FD22 /* SQLiteQueue.swift in Sources */ = {isa = PBXBuildFile; fileRef = 285D3B8F1B4386520035FD22 /* SQLiteQueue.swift */; };
		285F2DC11AF80B4600211843 /* SQLiteBookmarksSyncing.swift in Sources */ = {isa = PBXBuildFile; fileRef = 285F2DC01AF80B4600211843 /* SQLiteBookmarksSyncing.swift */; };
		287AC8661AF4776D00101515 /* TestSQLiteHistory.swift in Sources */ = {isa = PBXBuildFile; fileRef = 2FCAE27D1ABB533A00877008 /* TestSQLiteHistory.swift */; };
		288A2D9D1AB8B3260023ABC3 /* Shared.framework in Frameworks */ = {isa = PBXBuildFile; fileRef = 288A2D861AB8B3260023ABC3 /* Shared.framework */; };
		288A2DB51AB8B38D0023ABC3 /* Error.swift in Sources */ = {isa = PBXBuildFile; fileRef = 288A2DB31AB8B38D0023ABC3 /* Error.swift */; };
		288A2DB61AB8B38D0023ABC3 /* Result.swift in Sources */ = {isa = PBXBuildFile; fileRef = 288A2DB41AB8B38D0023ABC3 /* Result.swift */; };
		2891F2CB1F991185001B105E /* v33.db in Resources */ = {isa = PBXBuildFile; fileRef = 2891F2BA1F991185001B105E /* v33.db */; };
		289A4C131C4EB90600A460E3 /* StorageTestUtils.swift in Sources */ = {isa = PBXBuildFile; fileRef = 289A4C121C4EB90600A460E3 /* StorageTestUtils.swift */; };
		28B62ACE1BC745E7004A585A /* Syncable.swift in Sources */ = {isa = PBXBuildFile; fileRef = 28B62ACD1BC745E7004A585A /* Syncable.swift */; };
		28C4AB721AD42D4300D9ACE3 /* Clients.swift in Sources */ = {isa = PBXBuildFile; fileRef = 28C4AB711AD42D4300D9ACE3 /* Clients.swift */; };
		28C8B7851C852535006D8318 /* BookmarksPanelTests.swift in Sources */ = {isa = PBXBuildFile; fileRef = 28C8B7841C852535006D8318 /* BookmarksPanelTests.swift */; };
		28D158AD1AFD90E500F9C065 /* TestSQLiteBookmarks.swift in Sources */ = {isa = PBXBuildFile; fileRef = 28D158AC1AFD90E500F9C065 /* TestSQLiteBookmarks.swift */; };
		28D52E2F1BCDF53900187A1D /* ResetTests.swift in Sources */ = {isa = PBXBuildFile; fileRef = 28D52E081BCDF44100187A1D /* ResetTests.swift */; };
		28E08C991AF44EF9009BA2FA /* SQLiteHistory.swift in Sources */ = {isa = PBXBuildFile; fileRef = 2FCAE2551ABB531100877008 /* SQLiteHistory.swift */; };
		28E08C9A1AF44F00009BA2FA /* BrowserSchema.swift in Sources */ = {isa = PBXBuildFile; fileRef = 282915E51AF1A7920006EEB5 /* BrowserSchema.swift */; };
		28EADE5D1AFC3A78007FB2FB /* UIImageViewExtensions.swift in Sources */ = {isa = PBXBuildFile; fileRef = 28EADE381AFC3898007FB2FB /* UIImageViewExtensions.swift */; };
		28FDFF0C1C1F725800840F86 /* SeparatorTableCell.swift in Sources */ = {isa = PBXBuildFile; fileRef = 28FDFF0B1C1F725800840F86 /* SeparatorTableCell.swift */; };
		2C28F96C201B2D4C00ABA8A5 /* MailAppSettingsTests.swift in Sources */ = {isa = PBXBuildFile; fileRef = 2C28F96B201B2D4C00ABA8A5 /* MailAppSettingsTests.swift */; };
		2C2A5EF41E68469500F02659 /* PrivateBrowsingTest.swift in Sources */ = {isa = PBXBuildFile; fileRef = 2C2A5EF31E68469500F02659 /* PrivateBrowsingTest.swift */; };
		2C2A91291FA2410D002E36BD /* HistoryTests.swift in Sources */ = {isa = PBXBuildFile; fileRef = 2C2A91281FA2410D002E36BD /* HistoryTests.swift */; };
		2C31A7A91E8BFB2200DAC646 /* ReaderViewUITest.swift in Sources */ = {isa = PBXBuildFile; fileRef = 2C31A7A81E8BFB2200DAC646 /* ReaderViewUITest.swift */; };
		2C31A8471E8D447F00DAC646 /* HomePageSettingsUITest.swift in Sources */ = {isa = PBXBuildFile; fileRef = 2C31A8461E8D447F00DAC646 /* HomePageSettingsUITest.swift */; };
		2C3406C81E719F00000FD889 /* SettingsTest.swift in Sources */ = {isa = PBXBuildFile; fileRef = 2C3406C71E719F00000FD889 /* SettingsTest.swift */; };
		2C49854E206173C800893DAE /* photon-colors.swift in Sources */ = {isa = PBXBuildFile; fileRef = 2C49854D206173C800893DAE /* photon-colors.swift */; };
		2C4A07DC20246EAD0083E320 /* DragAndDropTests.swift in Sources */ = {isa = PBXBuildFile; fileRef = 2C4A07DB20246EAD0083E320 /* DragAndDropTests.swift */; };
		2C4B6BF320349EB800A009C2 /* FirstRunTourTests.swift in Sources */ = {isa = PBXBuildFile; fileRef = 2C4B6BF220349EB800A009C2 /* FirstRunTourTests.swift */; };
		2C8C07771E7800EA00DC1237 /* FindInPageTest.swift in Sources */ = {isa = PBXBuildFile; fileRef = 2C8C07761E7800EA00DC1237 /* FindInPageTest.swift */; };
		2C97EC711E72C80E0092EC18 /* TopTabsTest.swift in Sources */ = {isa = PBXBuildFile; fileRef = 2C97EC701E72C80E0092EC18 /* TopTabsTest.swift */; };
		2CA16FDE1E5F089100332277 /* SearchTest.swift in Sources */ = {isa = PBXBuildFile; fileRef = 2CA16FDD1E5F089100332277 /* SearchTest.swift */; };
		2CB1A65A1FDEA8B60084E96D /* NewTabSettings.swift in Sources */ = {isa = PBXBuildFile; fileRef = 2CB1A6591FDEA8B60084E96D /* NewTabSettings.swift */; };
		2CB56E3F1E926BFB00AF7586 /* ToolbarTest.swift in Sources */ = {isa = PBXBuildFile; fileRef = 2CB56E3E1E926BFB00AF7586 /* ToolbarTest.swift */; };
		2CC1B3F01E9B861400814EEC /* DomainAutocompleteTest.swift in Sources */ = {isa = PBXBuildFile; fileRef = 2CC1B3EF1E9B861400814EEC /* DomainAutocompleteTest.swift */; };
		2CEA6F791E93E3A600D4100E /* SearchSettingsUITest.swift in Sources */ = {isa = PBXBuildFile; fileRef = 2CEA6F781E93E3A600D4100E /* SearchSettingsUITest.swift */; };
		2CEDADA220207EC400223A89 /* SyncFAUITests.swift in Sources */ = {isa = PBXBuildFile; fileRef = 2CEDADA120207EC400223A89 /* SyncFAUITests.swift */; };
		2CF449A51E7BFE2C00FD7595 /* NavigationTest.swift in Sources */ = {isa = PBXBuildFile; fileRef = 2CF449A41E7BFE2C00FD7595 /* NavigationTest.swift */; };
		2CF9D9AA20067FA10083DF2A /* BrowsingPDFTests.swift in Sources */ = {isa = PBXBuildFile; fileRef = 2CF9D9A920067FA10083DF2A /* BrowsingPDFTests.swift */; };
		2F13E79B1AC0C02700D75081 /* StringExtensionsTests.swift in Sources */ = {isa = PBXBuildFile; fileRef = 2F13E79A1AC0C02700D75081 /* StringExtensionsTests.swift */; };
		2F44FA1B1A9D426A00FD20CC /* TestHashExtensions.swift in Sources */ = {isa = PBXBuildFile; fileRef = 2F44FA1A1A9D426A00FD20CC /* TestHashExtensions.swift */; };
		2F44FB2C1A9D5D8500FD20CC /* Home.xcassets in Resources */ = {isa = PBXBuildFile; fileRef = F84B22261A09127C00AAB793 /* Home.xcassets */; };
		2F44FB2D1A9D5D8500FD20CC /* FiraSans-BoldItalic.ttf in Resources */ = {isa = PBXBuildFile; fileRef = E4B7B7421A793CF20022C5E0 /* FiraSans-BoldItalic.ttf */; };
		2F44FC721A9E840300FD20CC /* SettingsNavigationController.swift in Sources */ = {isa = PBXBuildFile; fileRef = 2F44FC711A9E840300FD20CC /* SettingsNavigationController.swift */; };
		2F44FCC51A9E85E900FD20CC /* SettingsTableSectionHeaderFooterView.swift in Sources */ = {isa = PBXBuildFile; fileRef = 2F44FCC41A9E85E900FD20CC /* SettingsTableSectionHeaderFooterView.swift */; };
		2F44FCC71A9E8CF500FD20CC /* SearchSettingsTableViewController.swift in Sources */ = {isa = PBXBuildFile; fileRef = 2F44FCC61A9E8CF500FD20CC /* SearchSettingsTableViewController.swift */; };
		2F44FCCB1A9E972E00FD20CC /* SearchEnginePicker.swift in Sources */ = {isa = PBXBuildFile; fileRef = 2F44FCCA1A9E972E00FD20CC /* SearchEnginePicker.swift */; };
		2F697F7E1A9FD22D009E03AE /* SearchEnginesTests.swift in Sources */ = {isa = PBXBuildFile; fileRef = 2F697F7D1A9FD22D009E03AE /* SearchEnginesTests.swift */; };
		2FCAE2251ABB51F800877008 /* Storage.framework in Frameworks */ = {isa = PBXBuildFile; fileRef = 2FCAE21A1ABB51F800877008 /* Storage.framework */; };
		2FCAE2311ABB51F800877008 /* Storage.framework in Frameworks */ = {isa = PBXBuildFile; fileRef = 2FCAE21A1ABB51F800877008 /* Storage.framework */; };
		2FCAE25D1ABB531100877008 /* Bookmarks.swift in Sources */ = {isa = PBXBuildFile; fileRef = 2FCAE23F1ABB531100877008 /* Bookmarks.swift */; };
		2FCAE25F1ABB531100877008 /* Cursor.swift in Sources */ = {isa = PBXBuildFile; fileRef = 2FCAE2411ABB531100877008 /* Cursor.swift */; };
		2FCAE2601ABB531100877008 /* Favicons.swift in Sources */ = {isa = PBXBuildFile; fileRef = 2FCAE2421ABB531100877008 /* Favicons.swift */; };
		2FCAE2611ABB531100877008 /* FileAccessor.swift in Sources */ = {isa = PBXBuildFile; fileRef = 2FCAE2431ABB531100877008 /* FileAccessor.swift */; };
		2FCAE2621ABB531100877008 /* History.swift in Sources */ = {isa = PBXBuildFile; fileRef = 2FCAE2441ABB531100877008 /* History.swift */; };
		2FCAE2651ABB531100877008 /* RemoteTabs.swift in Sources */ = {isa = PBXBuildFile; fileRef = 2FCAE2471ABB531100877008 /* RemoteTabs.swift */; };
		2FCAE2661ABB531100877008 /* Site.swift in Sources */ = {isa = PBXBuildFile; fileRef = 2FCAE2481ABB531100877008 /* Site.swift */; };
		2FCAE2681ABB531100877008 /* BrowserDB.swift in Sources */ = {isa = PBXBuildFile; fileRef = 2FCAE24B1ABB531100877008 /* BrowserDB.swift */; };
		2FCAE2751ABB531100877008 /* SQLiteRemoteClientsAndTabs.swift in Sources */ = {isa = PBXBuildFile; fileRef = 2FCAE2581ABB531100877008 /* SQLiteRemoteClientsAndTabs.swift */; };
		2FCAE2771ABB531100877008 /* SwiftData.swift in Sources */ = {isa = PBXBuildFile; fileRef = 2FCAE25B1ABB531100877008 /* SwiftData.swift */; };
		2FCAE2781ABB531100877008 /* Visit.swift in Sources */ = {isa = PBXBuildFile; fileRef = 2FCAE25C1ABB531100877008 /* Visit.swift */; };
		2FCAE2841ABB533A00877008 /* MockFiles.swift in Sources */ = {isa = PBXBuildFile; fileRef = 2FCAE2791ABB533A00877008 /* MockFiles.swift */; };
		2FCAE2851ABB533A00877008 /* TestSQLiteRemoteClientsAndTabs.swift in Sources */ = {isa = PBXBuildFile; fileRef = 2FCAE27A1ABB533A00877008 /* TestSQLiteRemoteClientsAndTabs.swift */; };
		2FCAE33E1ABB5F1800877008 /* Storage-Bridging-Header.h in Headers */ = {isa = PBXBuildFile; fileRef = 2FCAE33D1ABB5F1800877008 /* Storage-Bridging-Header.h */; settings = {ATTRIBUTES = (Public, ); }; };
		2FDB10931A9FBEC5006CF312 /* PrefsTests.swift in Sources */ = {isa = PBXBuildFile; fileRef = 2FDB10921A9FBEC5006CF312 /* PrefsTests.swift */; };
		2FDE87FE1ABB3817005317B1 /* RemoteTabsPanel.swift in Sources */ = {isa = PBXBuildFile; fileRef = 2FDE87FD1ABB3817005317B1 /* RemoteTabsPanel.swift */; };
		315D05561E58DD60001F349B /* UIPasteboardExtensions.swift in Sources */ = {isa = PBXBuildFile; fileRef = A83E5AB61C1D993D0026D912 /* UIPasteboardExtensions.swift */; };
		318FB6EB1DB5600D0004E40F /* SQLiteHistoryFactories.swift in Sources */ = {isa = PBXBuildFile; fileRef = 318FB6EA1DB5600D0004E40F /* SQLiteHistoryFactories.swift */; };
		31ADB5DA1E58CEC300E87909 /* ClipboardBarDisplayHandler.swift in Sources */ = {isa = PBXBuildFile; fileRef = 31ADB5D91E58CEC300E87909 /* ClipboardBarDisplayHandler.swift */; };
		39012F281F8ED262002E3D31 /* ScreenGraphTest.swift in Sources */ = {isa = PBXBuildFile; fileRef = 39012F271F8ED262002E3D31 /* ScreenGraphTest.swift */; };
		3905274C1C874D35007E0BB7 /* NotificationCenter.framework in Frameworks */ = {isa = PBXBuildFile; fileRef = 3905274B1C874D35007E0BB7 /* NotificationCenter.framework */; };
		3905274F1C874D35007E0BB7 /* TodayViewController.swift in Sources */ = {isa = PBXBuildFile; fileRef = 3905274E1C874D35007E0BB7 /* TodayViewController.swift */; };
		390527561C874D35007E0BB7 /* Today.appex in Embed App Extensions */ = {isa = PBXBuildFile; fileRef = 3905274A1C874D35007E0BB7 /* Today.appex */; settings = {ATTRIBUTES = (RemoveHeadersOnCopy, ); }; };
		39098DC41CAD5ACB00AE87F3 /* Images.xcassets in Resources */ = {isa = PBXBuildFile; fileRef = 391AEFD11C8F11ED00691F84 /* Images.xcassets */; };
		391B4FFF1F9767F50094F841 /* FxScreenGraph.swift in Sources */ = {isa = PBXBuildFile; fileRef = 39EB46981E26DDB4006346E8 /* FxScreenGraph.swift */; };
		39236E721FCC600200A38F1B /* TabEventHandlerTests.swift in Sources */ = {isa = PBXBuildFile; fileRef = 39236E711FCC600200A38F1B /* TabEventHandlerTests.swift */; };
		392E18031FEC4D7B00EBA79C /* MappaMundi.framework in Frameworks */ = {isa = PBXBuildFile; fileRef = 392E18021FEC4D7B00EBA79C /* MappaMundi.framework */; };
		392E18041FEC4D9E00EBA79C /* MappaMundi.framework in Frameworks */ = {isa = PBXBuildFile; fileRef = 392E18021FEC4D7B00EBA79C /* MappaMundi.framework */; };
		392ED7E41D0AEF56009D9B62 /* NewTabAccessors.swift in Sources */ = {isa = PBXBuildFile; fileRef = 392ED7E31D0AEF56009D9B62 /* NewTabAccessors.swift */; };
		392ED7E61D0AEFEF009D9B62 /* HomePageAccessors.swift in Sources */ = {isa = PBXBuildFile; fileRef = 392ED7E51D0AEFEF009D9B62 /* HomePageAccessors.swift */; };
		39409A3F1C90E68300DAE683 /* Shared.framework in Frameworks */ = {isa = PBXBuildFile; fileRef = 288A2D861AB8B3260023ABC3 /* Shared.framework */; };
		39455F771FC83F430088A22C /* TabEventHandler.swift in Sources */ = {isa = PBXBuildFile; fileRef = 39455F761FC83F430088A22C /* TabEventHandler.swift */; };
		394CF6CF1BAA493C00906917 /* DefaultSuggestedSites.swift in Sources */ = {isa = PBXBuildFile; fileRef = 394CF6CE1BAA493C00906917 /* DefaultSuggestedSites.swift */; };
		3964B09A1EA8F06F00F2EEF4 /* FeatureSwitch.swift in Sources */ = {isa = PBXBuildFile; fileRef = 3964B0991EA8F06F00F2EEF4 /* FeatureSwitch.swift */; };
		3964B09C1EA8F32C00F2EEF4 /* FeatureSwitchTests.swift in Sources */ = {isa = PBXBuildFile; fileRef = 3964B09B1EA8F32C00F2EEF4 /* FeatureSwitchTests.swift */; };
		396CDB55203C5B870034A3A3 /* TabTrayController+KeyCommands.swift in Sources */ = {isa = PBXBuildFile; fileRef = 396CDB54203C5B870034A3A3 /* TabTrayController+KeyCommands.swift */; };
		39A359E41BFCCE94006B9E87 /* UserActivityHandler.swift in Sources */ = {isa = PBXBuildFile; fileRef = 39A359E31BFCCE94006B9E87 /* UserActivityHandler.swift */; };
		39A35AED1C0662A3006B9E87 /* SpotlightHelper.js in Resources */ = {isa = PBXBuildFile; fileRef = 39A35AEC1C0662A3006B9E87 /* SpotlightHelper.js */; };
		39C261CC2018DE21009D97BD /* FxScreenGraphTests.swift in Sources */ = {isa = PBXBuildFile; fileRef = 39C261CB2018DE20009D97BD /* FxScreenGraphTests.swift */; };
		39D9E6851C89E9690071FADA /* SnapKit.framework in Frameworks */ = {isa = PBXBuildFile; fileRef = 7B604FA11C495268006EEEC3 /* SnapKit.framework */; };
		39DD030D1CD53E1900BC09B3 /* HomePageHelper.swift in Sources */ = {isa = PBXBuildFile; fileRef = 39DD030C1CD53E1900BC09B3 /* HomePageHelper.swift */; };
		39E65D191CA455A900C63CE3 /* Images.xcassets in Resources */ = {isa = PBXBuildFile; fileRef = 391AEFD11C8F11ED00691F84 /* Images.xcassets */; };
		39E65D271CA5B92000C63CE3 /* AsyncReducerTests.swift in Sources */ = {isa = PBXBuildFile; fileRef = 39E65D261CA5B92000C63CE3 /* AsyncReducerTests.swift */; };
		39EB469A1E26DDB4006346E8 /* FxScreenGraph.swift in Sources */ = {isa = PBXBuildFile; fileRef = 39EB46981E26DDB4006346E8 /* FxScreenGraph.swift */; };
		39F4C0FA2045D87400746155 /* FocusHelper.js in Resources */ = {isa = PBXBuildFile; fileRef = 39F4C0F92045D87400746155 /* FocusHelper.js */; };
		39F4C10A2045DB2E00746155 /* FocusHelper.swift in Sources */ = {isa = PBXBuildFile; fileRef = 39F4C1092045DB2E00746155 /* FocusHelper.swift */; };
		39F819C61FD70F5D009E31E4 /* TabEventHandlers.swift in Sources */ = {isa = PBXBuildFile; fileRef = 39F819C51FD70F5D009E31E4 /* TabEventHandlers.swift */; };
		3B0943811D6CC4FC004F24E1 /* FilledPageControl.swift in Sources */ = {isa = PBXBuildFile; fileRef = 3B0943801D6CC4FC004F24E1 /* FilledPageControl.swift */; };
		3B39EDBA1E16E18900EF029F /* CustomSearchEnginesTest.swift in Sources */ = {isa = PBXBuildFile; fileRef = 3B39EDB91E16E18900EF029F /* CustomSearchEnginesTest.swift */; };
		3B43E3D31D95C48D00BBA9DB /* StoragePerfTests.swift in Sources */ = {isa = PBXBuildFile; fileRef = 3B43E3D21D95C48D00BBA9DB /* StoragePerfTests.swift */; };
		3B4988CE1E42B01800A12FDA /* SwiftyJSON.framework in Frameworks */ = {isa = PBXBuildFile; fileRef = 3B4988CD1E42B01800A12FDA /* SwiftyJSON.framework */; };
		3B4AA24B1D8B8C4C00A2E008 /* ArrayExtensionTests.swift in Sources */ = {isa = PBXBuildFile; fileRef = 3B4AA24A1D8B8C4C00A2E008 /* ArrayExtensionTests.swift */; };
		3B546EC01D95ECAE00BDBE36 /* ActivityStreamTest.swift in Sources */ = {isa = PBXBuildFile; fileRef = 3B546EBF1D95ECAE00BDBE36 /* ActivityStreamTest.swift */; };
		3B6889C51D66950E002AC85E /* UIImageColors.swift in Sources */ = {isa = PBXBuildFile; fileRef = 3B6889C41D66950E002AC85E /* UIImageColors.swift */; };
		3B6F40181DC7849C00656CC6 /* ActivityStreamTests.swift in Sources */ = {isa = PBXBuildFile; fileRef = 3B6F40171DC7849C00656CC6 /* ActivityStreamTests.swift */; };
		3BA9A0231D2C208C00BD418C /* Fuzi.framework in Frameworks */ = {isa = PBXBuildFile; fileRef = 3BA9A0221D2C208C00BD418C /* Fuzi.framework */; };
		3BB50E111D6274CD004B33DF /* ActivityStreamTopSitesCell.swift in Sources */ = {isa = PBXBuildFile; fileRef = 3BB50E101D6274CD004B33DF /* ActivityStreamTopSitesCell.swift */; };
		3BB50E201D627539004B33DF /* ActivityStreamPanel.swift in Sources */ = {isa = PBXBuildFile; fileRef = 3BB50E1F1D627539004B33DF /* ActivityStreamPanel.swift */; };
		3BB54B311E68EB2B0021DAC4 /* AuthenticationKeychainInfoTests.swift in Sources */ = {isa = PBXBuildFile; fileRef = 3BB54B301E68EB2B0021DAC4 /* AuthenticationKeychainInfoTests.swift */; };
		3BC659491E5BA4AE006D560F /* TopSites in Resources */ = {isa = PBXBuildFile; fileRef = 3BC659481E5BA4AE006D560F /* TopSites */; };
		3BC659591E5BA505006D560F /* top_sites.json in Resources */ = {isa = PBXBuildFile; fileRef = 3BC659581E5BA505006D560F /* top_sites.json */; };
		3BCE6D3C1CEB9E4D0080928C /* ThirdPartySearchAlerts.swift in Sources */ = {isa = PBXBuildFile; fileRef = 3BCE6D3B1CEB9E4D0080928C /* ThirdPartySearchAlerts.swift */; };
		3BE7275D1CCFE8B60099189F /* CustomSearchHandler.swift in Sources */ = {isa = PBXBuildFile; fileRef = 3BE7275C1CCFE8B60099189F /* CustomSearchHandler.swift */; };
		3BF4B8E91D38497A00493393 /* BaseTestCase.swift in Sources */ = {isa = PBXBuildFile; fileRef = 3BF4B8E81D38497A00493393 /* BaseTestCase.swift */; };
		3BF56D271CDBBE1F00AC4D75 /* SimpleToast.swift in Sources */ = {isa = PBXBuildFile; fileRef = 3BF56D261CDBBE1F00AC4D75 /* SimpleToast.swift */; };
		3BFCBF201E04B1C50070C042 /* UIImageViewExtensionsTests.swift in Sources */ = {isa = PBXBuildFile; fileRef = 3BFCBF1F1E04B1C50070C042 /* UIImageViewExtensionsTests.swift */; };
		3BFE4B501D34673D00DDF53F /* ThirdPartySearchTest.swift in Sources */ = {isa = PBXBuildFile; fileRef = 3BFE4B4F1D34673D00DDF53F /* ThirdPartySearchTest.swift */; };
		3D71C89E1F5703A1008D8646 /* CopiedLinksTests.swift in Sources */ = {isa = PBXBuildFile; fileRef = 3D71C89D1F5703A1008D8646 /* CopiedLinksTests.swift */; };
		3D9CA9841EF456A8002434DD /* NightModeTests.swift in Sources */ = {isa = PBXBuildFile; fileRef = 3D9CA9831EF456A8002434DD /* NightModeTests.swift */; };
		3D9CA9A81EF84D04002434DD /* NoImageTests.swift in Sources */ = {isa = PBXBuildFile; fileRef = 3D9CA9A71EF84D04002434DD /* NoImageTests.swift */; };
		3D9CAA1C1EFCD655002434DD /* ClipBoardTests.swift in Sources */ = {isa = PBXBuildFile; fileRef = 3D9CAA1B1EFCD655002434DD /* ClipBoardTests.swift */; };
		3DEFED081F55EBE300F8620C /* TrackingProtectionTests.swift in Sources */ = {isa = PBXBuildFile; fileRef = 3DEFED071F55EBE300F8620C /* TrackingProtectionTests.swift */; };
		4A59B58AD11B5EE1F80BBDEB /* TestHistory.swift in Sources */ = {isa = PBXBuildFile; fileRef = 4A59BF410BBD9B3BE71F4C7C /* TestHistory.swift */; };
		4F514FD41ACD8F2C0022D7EA /* HistoryTests.swift in Sources */ = {isa = PBXBuildFile; fileRef = 4F514FD31ACD8F2C0022D7EA /* HistoryTests.swift */; };
		4F97573B1AFA6F37006ECC24 /* readerContent.html in Resources */ = {isa = PBXBuildFile; fileRef = 4F9757391AFA6F37006ECC24 /* readerContent.html */; };
		554867231DC3935A00183DAA /* HomePageTests.swift in Sources */ = {isa = PBXBuildFile; fileRef = 554867221DC3935A00183DAA /* HomePageTests.swift */; };
		55A747171DC46FC400CE1B57 /* HomePageUITest.swift in Sources */ = {isa = PBXBuildFile; fileRef = 55A747161DC46FC400CE1B57 /* HomePageUITest.swift */; };
		59A681BDFC95A19F05E07223 /* SearchViewController.swift in Sources */ = {isa = PBXBuildFile; fileRef = 59A68CCB63E2A565CB03F832 /* SearchViewController.swift */; };
		59A68D66379CFA85C4EAF00B /* TwoLineCell.swift in Sources */ = {isa = PBXBuildFile; fileRef = 59A68B1F857A8638598A63A0 /* TwoLineCell.swift */; };
		59A68FD5260B8D520F890F4A /* ReaderPanel.swift in Sources */ = {isa = PBXBuildFile; fileRef = 59A685F4EAD19EDEC854BCA4 /* ReaderPanel.swift */; };
		5D1DC51C20AC9AFB00905E5A /* Data.framework in Frameworks */ = {isa = PBXBuildFile; fileRef = 5D1DC51320AC9AF900905E5A /* Data.framework */; };
		5D1DC52320AC9AFB00905E5A /* DataTests.swift in Sources */ = {isa = PBXBuildFile; fileRef = 5D1DC52220AC9AFB00905E5A /* DataTests.swift */; };
		5D1DC52520AC9AFB00905E5A /* Data.h in Headers */ = {isa = PBXBuildFile; fileRef = 5D1DC51520AC9AFA00905E5A /* Data.h */; settings = {ATTRIBUTES = (Public, ); }; };
		5D1DC52820AC9AFB00905E5A /* Data.framework in Frameworks */ = {isa = PBXBuildFile; fileRef = 5D1DC51320AC9AF900905E5A /* Data.framework */; };
		5D1DC52920AC9AFB00905E5A /* Data.framework in Copy Frameworks */ = {isa = PBXBuildFile; fileRef = 5D1DC51320AC9AF900905E5A /* Data.framework */; settings = {ATTRIBUTES = (CodeSignOnCopy, RemoveHeadersOnCopy, ); }; };
		5D1DC55420AE004600905E5A /* WebsitePresentable.swift in Sources */ = {isa = PBXBuildFile; fileRef = 5D1DC54120AE004600905E5A /* WebsitePresentable.swift */; };
		5D1DC55520AE004600905E5A /* TabMO.swift in Sources */ = {isa = PBXBuildFile; fileRef = 5D1DC54220AE004600905E5A /* TabMO.swift */; };
		5D1DC55620AE004600905E5A /* DataController.swift in Sources */ = {isa = PBXBuildFile; fileRef = 5D1DC54320AE004600905E5A /* DataController.swift */; };
		5D1DC55720AE004600905E5A /* TopSite.swift in Sources */ = {isa = PBXBuildFile; fileRef = 5D1DC54420AE004600905E5A /* TopSite.swift */; };
		5D1DC55920AE004600905E5A /* Bookmark.swift in Sources */ = {isa = PBXBuildFile; fileRef = 5D1DC54620AE004600905E5A /* Bookmark.swift */; };
		5D1DC55A20AE004600905E5A /* FaviconMO.swift in Sources */ = {isa = PBXBuildFile; fileRef = 5D1DC54720AE004600905E5A /* FaviconMO.swift */; };
		5D1DC55B20AE004600905E5A /* Domain.swift in Sources */ = {isa = PBXBuildFile; fileRef = 5D1DC54820AE004600905E5A /* Domain.swift */; };
		5D1DC55C20AE004600905E5A /* Device.swift in Sources */ = {isa = PBXBuildFile; fileRef = 5D1DC54920AE004600905E5A /* Device.swift */; };
		5D1DC55D20AE004600905E5A /* History.swift in Sources */ = {isa = PBXBuildFile; fileRef = 5D1DC54A20AE004600905E5A /* History.swift */; };
		5D1DC55E20AE004600905E5A /* Syncable.swift in Sources */ = {isa = PBXBuildFile; fileRef = 5D1DC54B20AE004600905E5A /* Syncable.swift */; };
		5D1DC55F20AE004600905E5A /* Model.xcdatamodeld in Sources */ = {isa = PBXBuildFile; fileRef = 5D1DC54C20AE004600905E5A /* Model.xcdatamodeld */; };
		5D1DC56B20AE005400905E5A /* SyncCrypto.swift in Sources */ = {isa = PBXBuildFile; fileRef = 5D1DC56120AE005400905E5A /* SyncCrypto.swift */; };
		5D1DC56C20AE005400905E5A /* SyncShowCodewords.swift in Sources */ = {isa = PBXBuildFile; fileRef = 5D1DC56220AE005400905E5A /* SyncShowCodewords.swift */; };
		5D1DC56D20AE005400905E5A /* Sync.swift in Sources */ = {isa = PBXBuildFile; fileRef = 5D1DC56320AE005400905E5A /* Sync.swift */; };
		5D1DC56E20AE005400905E5A /* SyncBookmark.swift in Sources */ = {isa = PBXBuildFile; fileRef = 5D1DC56420AE005400905E5A /* SyncBookmark.swift */; };
		5D1DC56F20AE005400905E5A /* SyncResponse.swift in Sources */ = {isa = PBXBuildFile; fileRef = 5D1DC56520AE005400905E5A /* SyncResponse.swift */; };
		5D1DC57020AE005400905E5A /* SyncRecord.swift in Sources */ = {isa = PBXBuildFile; fileRef = 5D1DC56620AE005400905E5A /* SyncRecord.swift */; };
		5D1DC57120AE005400905E5A /* SyncDevice.swift in Sources */ = {isa = PBXBuildFile; fileRef = 5D1DC56720AE005400905E5A /* SyncDevice.swift */; };
		5D1DC57220AE005400905E5A /* JSInjector.swift in Sources */ = {isa = PBXBuildFile; fileRef = 5D1DC56820AE005400905E5A /* JSInjector.swift */; };
		5D1DC57320AE005400905E5A /* SyncSite.swift in Sources */ = {isa = PBXBuildFile; fileRef = 5D1DC56920AE005400905E5A /* SyncSite.swift */; };
		5D1DC57420AE005400905E5A /* ios-sync.js in Resources */ = {isa = PBXBuildFile; fileRef = 5D1DC56A20AE005400905E5A /* ios-sync.js */; };
		5DE7688D20B3456E00FF5533 /* BraveShared.framework in Frameworks */ = {isa = PBXBuildFile; fileRef = 5DE7688420B3456C00FF5533 /* BraveShared.framework */; };
		5DE7689420B3456E00FF5533 /* BraveSharedTests.swift in Sources */ = {isa = PBXBuildFile; fileRef = 5DE7689320B3456E00FF5533 /* BraveSharedTests.swift */; };
		5DE7689620B3456E00FF5533 /* BraveShared.h in Headers */ = {isa = PBXBuildFile; fileRef = 5DE7688620B3456D00FF5533 /* BraveShared.h */; settings = {ATTRIBUTES = (Public, ); }; };
		5DE7689920B3456E00FF5533 /* BraveShared.framework in Frameworks */ = {isa = PBXBuildFile; fileRef = 5DE7688420B3456C00FF5533 /* BraveShared.framework */; };
		5DE7689A20B3456E00FF5533 /* BraveShared.framework in Copy Frameworks */ = {isa = PBXBuildFile; fileRef = 5DE7688420B3456C00FF5533 /* BraveShared.framework */; settings = {ATTRIBUTES = (CodeSignOnCopy, RemoveHeadersOnCopy, ); }; };
		5DE768A520B3458400FF5533 /* Shared.framework in Frameworks */ = {isa = PBXBuildFile; fileRef = 288A2D861AB8B3260023ABC3 /* Shared.framework */; };
		5DE768A620B345C300FF5533 /* SharedExtensions.swift in Sources */ = {isa = PBXBuildFile; fileRef = 5DE7687120B3417A00FF5533 /* SharedExtensions.swift */; };
		5DE768A720B345C600FF5533 /* BraveStrings.swift in Sources */ = {isa = PBXBuildFile; fileRef = 5DE7687C20B342E600FF5533 /* BraveStrings.swift */; };
		5DE768A920B3461300FF5533 /* BraveUX.swift in Sources */ = {isa = PBXBuildFile; fileRef = 5DE768A820B3461200FF5533 /* BraveUX.swift */; };
		5DE768AB20B346B800FF5533 /* BraveShieldState.swift in Sources */ = {isa = PBXBuildFile; fileRef = 5DE768AA20B346B700FF5533 /* BraveShieldState.swift */; };
		5DE768AC20B43F9000FF5533 /* BraveShared.framework in Frameworks */ = {isa = PBXBuildFile; fileRef = 5DE7688420B3456C00FF5533 /* BraveShared.framework */; };
		5DE768AE20B443E500FF5533 /* JSONSerializationExtensions.swift in Sources */ = {isa = PBXBuildFile; fileRef = 5DE768AD20B443E500FF5533 /* JSONSerializationExtensions.swift */; };
		5DE768B020B4601700FF5533 /* UIColorExtensions.swift in Sources */ = {isa = PBXBuildFile; fileRef = 5DE768AF20B4601600FF5533 /* UIColorExtensions.swift */; };
		5DE768B120B4713000FF5533 /* Storage.framework in Frameworks */ = {isa = PBXBuildFile; fileRef = 2FCAE21A1ABB51F800877008 /* Storage.framework */; };
		742A56391D80B54A00BDB803 /* PhotonActionSheet.swift in Sources */ = {isa = PBXBuildFile; fileRef = 742A56381D80B54A00BDB803 /* PhotonActionSheet.swift */; };
		744B0FFE1B4F172E00100422 /* ToolbarTests.swift in Sources */ = {isa = PBXBuildFile; fileRef = 744B0FFD1B4F172E00100422 /* ToolbarTests.swift */; };
		744ED5611DBFEB8D00A2B5BE /* MailtoLinkHandler.swift in Sources */ = {isa = PBXBuildFile; fileRef = 744ED5601DBFEB8D00A2B5BE /* MailtoLinkHandler.swift */; };
		745DAB301CDAAFAA00D44181 /* RecentlyClosedTabsPanel.swift in Sources */ = {isa = PBXBuildFile; fileRef = 745DAB2F1CDAAFAA00D44181 /* RecentlyClosedTabsPanel.swift */; };
		745DAB3F1CDAB09E00D44181 /* HistoryBackButton.swift in Sources */ = {isa = PBXBuildFile; fileRef = 745DAB3E1CDAB09E00D44181 /* HistoryBackButton.swift */; };
		7479B4EF1C5306A200DF000B /* Reachability.swift in Sources */ = {isa = PBXBuildFile; fileRef = 7479B4ED1C5306A200DF000B /* Reachability.swift */; };
		74821F8E1DAD8F1400EEEA72 /* ActivityStreamHighlightCell.swift in Sources */ = {isa = PBXBuildFile; fileRef = 74821F8D1DAD8F1300EEEA72 /* ActivityStreamHighlightCell.swift */; };
		74821FC51DB56A2500EEEA72 /* OpenWithSettingsViewController.swift in Sources */ = {isa = PBXBuildFile; fileRef = 74821FC41DB56A2500EEEA72 /* OpenWithSettingsViewController.swift */; };
		74821FFE1DB6D3AC00EEEA72 /* MailSchemes.plist in Resources */ = {isa = PBXBuildFile; fileRef = 74821FFD1DB6D3AC00EEEA72 /* MailSchemes.plist */; };
		7482205C1DBAB56300EEEA72 /* MailProviders.swift in Sources */ = {isa = PBXBuildFile; fileRef = 7482205B1DBAB56300EEEA72 /* MailProviders.swift */; };
		74B195441CF503FC007F36EF /* RecentlyClosedTabs.swift in Sources */ = {isa = PBXBuildFile; fileRef = 74B195431CF503FC007F36EF /* RecentlyClosedTabs.swift */; };
		74E36D781B71323500D69DA1 /* SettingsContentViewController.swift in Sources */ = {isa = PBXBuildFile; fileRef = 74E36D771B71323500D69DA1 /* SettingsContentViewController.swift */; };
		7B10AA9F1E3A15020002DD08 /* DataExtensions.swift in Sources */ = {isa = PBXBuildFile; fileRef = 7B10AA9E1E3A15020002DD08 /* DataExtensions.swift */; };
		7B10AABB1E3A1F650002DD08 /* URLRequestExtensions.swift in Sources */ = {isa = PBXBuildFile; fileRef = 7B10AABA1E3A1F650002DD08 /* URLRequestExtensions.swift */; };
		7B2142FE1E5E055000CDD3FC /* InfoPlist.strings in Resources */ = {isa = PBXBuildFile; fileRef = 7B2142FC1E5E055000CDD3FC /* InfoPlist.strings */; };
		7B24DC9C1B67B3590005766B /* ClearPrivateDataTests.swift in Sources */ = {isa = PBXBuildFile; fileRef = 7B24DC9B1B67B3590005766B /* ClearPrivateDataTests.swift */; };
		7B3631EA1C244FEE00D12AF9 /* Theme.swift in Sources */ = {isa = PBXBuildFile; fileRef = 7B3631E91C244FEE00D12AF9 /* Theme.swift */; };
		7B3D9E651E4CBFDB007A50DA /* NSCoderExtensions.swift in Sources */ = {isa = PBXBuildFile; fileRef = 7B3D9E641E4CBFDB007A50DA /* NSCoderExtensions.swift */; };
		7B42406E1CA04CAC009B5C28 /* Menu.xcassets in Resources */ = {isa = PBXBuildFile; fileRef = 7B42406D1CA04CAC009B5C28 /* Menu.xcassets */; };
		7B604F861C494983006EEEC3 /* Alamofire.framework in Frameworks */ = {isa = PBXBuildFile; fileRef = 7B604F851C494983006EEEC3 /* Alamofire.framework */; };
		7B604F991C494F74006EEEC3 /* KIF.framework in Frameworks */ = {isa = PBXBuildFile; fileRef = 7B604F981C494F74006EEEC3 /* KIF.framework */; };
		7B604F9B1C4950F2006EEEC3 /* SDWebImage.framework in Frameworks */ = {isa = PBXBuildFile; fileRef = 7B604F9A1C4950F2006EEEC3 /* SDWebImage.framework */; };
		7B604FA21C495268006EEEC3 /* SnapKit.framework in Frameworks */ = {isa = PBXBuildFile; fileRef = 7B604FA11C495268006EEEC3 /* SnapKit.framework */; };
		7B604FBB1C495D8A006EEEC3 /* XCGLogger.framework in Frameworks */ = {isa = PBXBuildFile; fileRef = 7B604FBA1C495D8A006EEEC3 /* XCGLogger.framework */; };
		7B604FBC1C495E1E006EEEC3 /* XCGLogger.framework in Frameworks */ = {isa = PBXBuildFile; fileRef = 7B604FBA1C495D8A006EEEC3 /* XCGLogger.framework */; settings = {ATTRIBUTES = (Weak, ); }; };
		7B604FBD1C495E31006EEEC3 /* XCGLogger.framework in Frameworks */ = {isa = PBXBuildFile; fileRef = 7B604FBA1C495D8A006EEEC3 /* XCGLogger.framework */; };
		7B6050011C49653B006EEEC3 /* AdjustSdk.framework in Frameworks */ = {isa = PBXBuildFile; fileRef = 7B6050001C49653B006EEEC3 /* AdjustSdk.framework */; };
		7B844E3D1BBDDB9D00E733A2 /* ChevronView.swift in Sources */ = {isa = PBXBuildFile; fileRef = 7B844E3C1BBDDB9D00E733A2 /* ChevronView.swift */; };
		7B8A47F61D01D3B400C07734 /* PassKit.framework in Frameworks */ = {isa = PBXBuildFile; fileRef = 7B8A47F51D01D3B400C07734 /* PassKit.framework */; };
		7B9BF91C1E43472E00CB24F4 /* JSONExtensions.swift in Sources */ = {isa = PBXBuildFile; fileRef = 7B9BF91B1E43472E00CB24F4 /* JSONExtensions.swift */; };
		7B9BF9301E449D2500CB24F4 /* MockLogins.swift in Sources */ = {isa = PBXBuildFile; fileRef = 0B3E7DB91B27AB4C00E2E84D /* MockLogins.swift */; };
		7BA0601B1C0F4DE200DFADB6 /* TabPeekViewController.swift in Sources */ = {isa = PBXBuildFile; fileRef = 7BA0601A1C0F4DE200DFADB6 /* TabPeekViewController.swift */; };
		7BA4A9471C4CED900091D032 /* GCDWebServers.framework in Frameworks */ = {isa = PBXBuildFile; fileRef = 7BA4A9451C4CED780091D032 /* GCDWebServers.framework */; };
		7BA4A94A1C4CEFC70091D032 /* OnePasswordExtension.framework in Frameworks */ = {isa = PBXBuildFile; fileRef = 7BA4A9491C4CEFC70091D032 /* OnePasswordExtension.framework */; };
		7BA4A94C1C4CF03B0091D032 /* SwiftKeychainWrapper.framework in Frameworks */ = {isa = PBXBuildFile; fileRef = 7BA4A94B1C4CF03B0091D032 /* SwiftKeychainWrapper.framework */; settings = {ATTRIBUTES = (Weak, ); }; };
		7BA4A9641C4CFE840091D032 /* Deferred.framework in Frameworks */ = {isa = PBXBuildFile; fileRef = 7BA4A9631C4CFE840091D032 /* Deferred.framework */; settings = {ATTRIBUTES = (Weak, ); }; };
		7BA4A9651C4D007B0091D032 /* Deferred.framework in Frameworks */ = {isa = PBXBuildFile; fileRef = 7BA4A9631C4CFE840091D032 /* Deferred.framework */; };
		7BA4A9661C4D008C0091D032 /* Deferred.framework in Frameworks */ = {isa = PBXBuildFile; fileRef = 7BA4A9631C4CFE840091D032 /* Deferred.framework */; };
		7BA8D1C71BA037F500C8AE9E /* OpenInHelper.swift in Sources */ = {isa = PBXBuildFile; fileRef = 7BA8D1C61BA037F500C8AE9E /* OpenInHelper.swift */; };
		7BBFEE741BB405D900A305AA /* TabManagerTests.swift in Sources */ = {isa = PBXBuildFile; fileRef = 7BBFEE731BB405D900A305AA /* TabManagerTests.swift */; };
		7BEB64441C7345600092C02E /* L10nSnapshotTests.swift in Sources */ = {isa = PBXBuildFile; fileRef = 7B3632D31C2983F000D12AF9 /* L10nSnapshotTests.swift */; };
		7BEB64451C7345600092C02E /* SnapshotHelper.swift in Sources */ = {isa = PBXBuildFile; fileRef = 7B60B0071BDE3AE10090C984 /* SnapshotHelper.swift */; };
		7BEB64511C7345990092C02E /* MarketingUITests.swift in Sources */ = {isa = PBXBuildFile; fileRef = 7B95CD191C3AB2EE00638E31 /* MarketingUITests.swift */; };
		7BEB64521C7345990092C02E /* SnapshotHelper.swift in Sources */ = {isa = PBXBuildFile; fileRef = 7B60B0071BDE3AE10090C984 /* SnapshotHelper.swift */; };
		7BEFC6801BFF68C30059C952 /* QuickActions.swift in Sources */ = {isa = PBXBuildFile; fileRef = 7BEFC67F1BFF68C30059C952 /* QuickActions.swift */; };
		7BF5A1EA1B41640500EA9DD8 /* SyncQueue.swift in Sources */ = {isa = PBXBuildFile; fileRef = 7BF5A1E91B41640500EA9DD8 /* SyncQueue.swift */; };
		7BF5A1EE1B429B3100EA9DD8 /* SyncCommandsTests.swift in Sources */ = {isa = PBXBuildFile; fileRef = 7BF5A1ED1B429B3100EA9DD8 /* SyncCommandsTests.swift */; };
		A134B88A20DA98BB00A581D0 /* Preferences.swift in Sources */ = {isa = PBXBuildFile; fileRef = A134B88920DA98BB00A581D0 /* Preferences.swift */; };
		A13AC72520EC12360040D4BB /* Migration.swift in Sources */ = {isa = PBXBuildFile; fileRef = A13AC72420EC12360040D4BB /* Migration.swift */; };
		A1510DA120E409E9008BF1F4 /* URLCacheExtensions.swift in Sources */ = {isa = PBXBuildFile; fileRef = A1510DA020E409E9008BF1F4 /* URLCacheExtensions.swift */; };
		A1510DAA20E425EA008BF1F4 /* BraveWebView.swift in Sources */ = {isa = PBXBuildFile; fileRef = A1510DA920E425EA008BF1F4 /* BraveWebView.swift */; };
		A1510DDF20E51EF4008BF1F4 /* UIDeviceExtensions.swift in Sources */ = {isa = PBXBuildFile; fileRef = A1510DDE20E51EF4008BF1F4 /* UIDeviceExtensions.swift */; };
		A16DC67F20E585D90069C8E1 /* PasscodeSettingsViewController.swift in Sources */ = {isa = PBXBuildFile; fileRef = A16DC67E20E585D90069C8E1 /* PasscodeSettingsViewController.swift */; };
		A176323820CF2A6000126F25 /* DeferredTestUtils.swift in Sources */ = {isa = PBXBuildFile; fileRef = A176323020CF2A6000126F25 /* DeferredTestUtils.swift */; };
		A176323920CF2AF200126F25 /* DeferredTestUtils.swift in Sources */ = {isa = PBXBuildFile; fileRef = A176323020CF2A6000126F25 /* DeferredTestUtils.swift */; };
		A176323A20CF2AF600126F25 /* DeferredTestUtils.swift in Sources */ = {isa = PBXBuildFile; fileRef = A176323020CF2A6000126F25 /* DeferredTestUtils.swift */; };
		A176323B20CF2AF800126F25 /* DeferredTestUtils.swift in Sources */ = {isa = PBXBuildFile; fileRef = A176323020CF2A6000126F25 /* DeferredTestUtils.swift */; };
		A176323C20CF2AF900126F25 /* DeferredTestUtils.swift in Sources */ = {isa = PBXBuildFile; fileRef = A176323020CF2A6000126F25 /* DeferredTestUtils.swift */; };
		A198E75120C701ED00334C11 /* HistoryViewController.swift in Sources */ = {isa = PBXBuildFile; fileRef = A198E75020C701ED00334C11 /* HistoryViewController.swift */; };
		A1AD4BCF20BF3E8C007A6EA1 /* BookmarksViewController.swift in Sources */ = {isa = PBXBuildFile; fileRef = A1AD4BCE20BF3E8C007A6EA1 /* BookmarksViewController.swift */; };
		A1AD4BD120BF3F4D007A6EA1 /* Eureka.framework in Frameworks */ = {isa = PBXBuildFile; fileRef = A1AD4BD020BF3F4D007A6EA1 /* Eureka.framework */; };
		A1AD4BD420BF4757007A6EA1 /* ImageCache.swift in Sources */ = {isa = PBXBuildFile; fileRef = A1AD4BD220BF4712007A6EA1 /* ImageCache.swift */; };
		A1AD4BD720BF4772007A6EA1 /* FastImageCache.framework in Frameworks */ = {isa = PBXBuildFile; fileRef = A1AD4BD520BF476E007A6EA1 /* FastImageCache.framework */; };
		A1AD4BE120C082EF007A6EA1 /* UIGestureRecognizerExtensions.swift in Sources */ = {isa = PBXBuildFile; fileRef = A1AD4BE020C082EF007A6EA1 /* UIGestureRecognizerExtensions.swift */; };
		A1AD4BE320C0861D007A6EA1 /* UIBarButtonItemExtensions.swift in Sources */ = {isa = PBXBuildFile; fileRef = A1AD4BE220C0861D007A6EA1 /* UIBarButtonItemExtensions.swift */; };
		A1CA29C420E1746A00CB9126 /* OptionSelectionViewController.swift in Sources */ = {isa = PBXBuildFile; fileRef = A1CA29C320E1746A00CB9126 /* OptionSelectionViewController.swift */; };
		A1CDF22B20BDD6B8005C6E58 /* POPExtensions.swift in Sources */ = {isa = PBXBuildFile; fileRef = A1CDF22A20BDD6B8005C6E58 /* POPExtensions.swift */; };
		A1CDF22D20BDDB66005C6E58 /* BasicAnimationController.swift in Sources */ = {isa = PBXBuildFile; fileRef = A1CDF22C20BDDB65005C6E58 /* BasicAnimationController.swift */; };
		A1D841FD20BC405E00BDAFF7 /* pop.framework in Frameworks */ = {isa = PBXBuildFile; fileRef = A1D841F420BC405E00BDAFF7 /* pop.framework */; };
		A1D8420220BC44F800BDAFF7 /* PopoverController.swift in Sources */ = {isa = PBXBuildFile; fileRef = A1D841FF20BC44F800BDAFF7 /* PopoverController.swift */; };
		A1D8420320BC44F800BDAFF7 /* PopoverContainerView.swift in Sources */ = {isa = PBXBuildFile; fileRef = A1D8420020BC44F800BDAFF7 /* PopoverContainerView.swift */; };
		A1D8420420BC44F800BDAFF7 /* PopoverContentComponent.swift in Sources */ = {isa = PBXBuildFile; fileRef = A1D8420120BC44F800BDAFF7 /* PopoverContentComponent.swift */; };
		A1F66A7320DD71C400303328 /* SettingsViewController.swift in Sources */ = {isa = PBXBuildFile; fileRef = A1F66A7220DD71C400303328 /* SettingsViewController.swift */; };
		A1F66A8020DD87CA00303328 /* Static.framework in Frameworks */ = {isa = PBXBuildFile; fileRef = A1F66A7F20DD87CA00303328 /* Static.framework */; };
		A1FEEE0320BEE6BF00298DA2 /* HomeMenuController.swift in Sources */ = {isa = PBXBuildFile; fileRef = A1FEEE0220BEE6BF00298DA2 /* HomeMenuController.swift */; };
		A1FEEE2020BF28D900298DA2 /* Then.swift in Sources */ = {isa = PBXBuildFile; fileRef = A1FEEE1F20BF28D900298DA2 /* Then.swift */; };
		A83E5AB71C1D993D0026D912 /* UIPasteboardExtensions.swift in Sources */ = {isa = PBXBuildFile; fileRef = A83E5AB61C1D993D0026D912 /* UIPasteboardExtensions.swift */; };
		A83E5B1A1C1DA8BF0026D912 /* image.gif in Resources */ = {isa = PBXBuildFile; fileRef = A83E5B181C1DA8BF0026D912 /* image.gif */; };
		A83E5B1B1C1DA8BF0026D912 /* image.png in Resources */ = {isa = PBXBuildFile; fileRef = A83E5B191C1DA8BF0026D912 /* image.png */; };
		A83E5B1D1C1DA8D80026D912 /* UIPasteboardExtensionsTests.swift in Sources */ = {isa = PBXBuildFile; fileRef = A83E5B1C1C1DA8D80026D912 /* UIPasteboardExtensionsTests.swift */; };
		A83E5B1E1C1DAAAA0026D912 /* UIPasteboardExtensions.swift in Sources */ = {isa = PBXBuildFile; fileRef = A83E5AB61C1D993D0026D912 /* UIPasteboardExtensions.swift */; };
		A9072B801D07B34100459960 /* NoImageModeHelper.swift in Sources */ = {isa = PBXBuildFile; fileRef = A9072B7F1D07B34100459960 /* NoImageModeHelper.swift */; };
		A93067E81D0FE18E00C49C6E /* NightModeHelper.swift in Sources */ = {isa = PBXBuildFile; fileRef = A93067E71D0FE18E00C49C6E /* NightModeHelper.swift */; };
		C400467C1CF4E43E00B08303 /* BackForwardListViewController.swift in Sources */ = {isa = PBXBuildFile; fileRef = C400467B1CF4E43E00B08303 /* BackForwardListViewController.swift */; };
		C40046FA1CF8E0B200B08303 /* BackForwardListAnimator.swift in Sources */ = {isa = PBXBuildFile; fileRef = C40046F91CF8E0B200B08303 /* BackForwardListAnimator.swift */; };
		C4E3984C1D21F2FD004E89BA /* TabTrayButtonExtensions.swift in Sources */ = {isa = PBXBuildFile; fileRef = C4E3984B1D21F2FD004E89BA /* TabTrayButtonExtensions.swift */; };
		C4EFEECF1CEBB6F2009762A4 /* BackForwardTableViewCell.swift in Sources */ = {isa = PBXBuildFile; fileRef = C4EFEECE1CEBB6F2009762A4 /* BackForwardTableViewCell.swift */; };
		C4F3B29A1CFCF93A00966259 /* ButtonToast.swift in Sources */ = {isa = PBXBuildFile; fileRef = C4F3B2991CFCF93A00966259 /* ButtonToast.swift */; };
		C817B34D1FC609500086018E /* UIScrollViewSwizzled.swift in Sources */ = {isa = PBXBuildFile; fileRef = C817B34C1FC609500086018E /* UIScrollViewSwizzled.swift */; };
		C8611C8E1F71904C00C3DE7D /* DiskImageStoreTests.swift in Sources */ = {isa = PBXBuildFile; fileRef = D3BF8CBC1B7472FA0007AFE6 /* DiskImageStoreTests.swift */; };
		C8611CB01F71AEBA00C3DE7D /* NoImageModeTests.swift in Sources */ = {isa = PBXBuildFile; fileRef = C8611CA11F71AEB900C3DE7D /* NoImageModeTests.swift */; };
		C8EB60C41F1FB12500F9B5B3 /* navigationDelegate.html in Resources */ = {isa = PBXBuildFile; fileRef = C8EB60C31F1FB12500F9B5B3 /* navigationDelegate.html */; };
		C8EB60DC1F1FB9AD00F9B5B3 /* NavigationDelegateTests.swift in Sources */ = {isa = PBXBuildFile; fileRef = C8EB60DB1F1FB9AD00F9B5B3 /* NavigationDelegateTests.swift */; };
		C8F457A81F1FD75A000CB895 /* BrowserViewController+WKNavigationDelegate.swift in Sources */ = {isa = PBXBuildFile; fileRef = C8F457A71F1FD75A000CB895 /* BrowserViewController+WKNavigationDelegate.swift */; };
		C8F457AA1F1FDD9B000CB895 /* BrowserViewController+KeyCommands.swift in Sources */ = {isa = PBXBuildFile; fileRef = C8F457A91F1FDD9B000CB895 /* BrowserViewController+KeyCommands.swift */; };
		CE7F11941F3CEEC800ABFC0B /* RemoteDevices.swift in Sources */ = {isa = PBXBuildFile; fileRef = CE7F115E1F3CCEF900ABFC0B /* RemoteDevices.swift */; };
		D0131B4D1F3CF7D8000CDE86 /* SQLiteFavicons.swift in Sources */ = {isa = PBXBuildFile; fileRef = D0131B4C1F3CF7D8000CDE86 /* SQLiteFavicons.swift */; };
		D018F93E1F44A71A0098F8CA /* Schema.swift in Sources */ = {isa = PBXBuildFile; fileRef = D018F93D1F44A7190098F8CA /* Schema.swift */; };
		D02816C21ECA5E2A00240CAA /* HistoryStateHelper.swift in Sources */ = {isa = PBXBuildFile; fileRef = D02816C11ECA5E2A00240CAA /* HistoryStateHelper.swift */; };
		D02818611EF056C800240CAA /* SentryIntegration.swift in Sources */ = {isa = PBXBuildFile; fileRef = D02818601EF056C800240CAA /* SentryIntegration.swift */; };
		D029A04920A62DB0001DB72F /* TemporaryDocument.swift in Sources */ = {isa = PBXBuildFile; fileRef = D029A04820A62DB0001DB72F /* TemporaryDocument.swift */; };
		D03F8EB22004014E003C2224 /* FaviconHandler.swift in Sources */ = {isa = PBXBuildFile; fileRef = D03F8EB12004014E003C2224 /* FaviconHandler.swift */; };
		D03F8F23200EAC1F003C2224 /* AllFramesAtDocumentStart.js in Resources */ = {isa = PBXBuildFile; fileRef = D03F8F22200EAC1E003C2224 /* AllFramesAtDocumentStart.js */; };
		D04D1B862097859B0074B35F /* DownloadToast.swift in Sources */ = {isa = PBXBuildFile; fileRef = D04D1B852097859B0074B35F /* DownloadToast.swift */; };
		D04D1B92209790B60074B35F /* Toast.swift in Sources */ = {isa = PBXBuildFile; fileRef = D04D1B91209790B60074B35F /* Toast.swift */; };
		D0625C98208E87F10081F3B2 /* DownloadQueue.swift in Sources */ = {isa = PBXBuildFile; fileRef = D0625C97208E87F10081F3B2 /* DownloadQueue.swift */; };
		D0625CA8208FC47A0081F3B2 /* BrowserViewController+DownloadQueueDelegate.swift in Sources */ = {isa = PBXBuildFile; fileRef = D0625CA7208FC47A0081F3B2 /* BrowserViewController+DownloadQueueDelegate.swift */; };
		D07696F820697F9C00FACFD8 /* ReadingListSchema.swift in Sources */ = {isa = PBXBuildFile; fileRef = D07696F720697F9C00FACFD8 /* ReadingListSchema.swift */; };
		D076971F206AC60900FACFD8 /* ReadingList.swift in Sources */ = {isa = PBXBuildFile; fileRef = D076971E206AC60900FACFD8 /* ReadingList.swift */; };
		D0769743206C19E900FACFD8 /* SQLiteReadingList.swift in Sources */ = {isa = PBXBuildFile; fileRef = D0769742206C19E800FACFD8 /* SQLiteReadingList.swift */; };
		D09A0CD81FAA23F6009A0273 /* Shared.framework in Frameworks */ = {isa = PBXBuildFile; fileRef = 288A2D861AB8B3260023ABC3 /* Shared.framework */; };
		D09A0D301FAB8AF3009A0273 /* Sentry.framework in Frameworks */ = {isa = PBXBuildFile; fileRef = E46175F21EBB73A10021AE8A /* Sentry.framework */; settings = {ATTRIBUTES = (Weak, ); }; };
		D0B29EE01F460BDF00C7CEFC /* LoginsSchema.swift in Sources */ = {isa = PBXBuildFile; fileRef = D0B29EDF1F460BDF00C7CEFC /* LoginsSchema.swift */; };
		D0B693D5206C5BB9008A8B11 /* TestSQLiteReadingList.swift in Sources */ = {isa = PBXBuildFile; fileRef = D0B693D4206C5BB9008A8B11 /* TestSQLiteReadingList.swift */; };
		D0C95E0E200FD3B200E4E51C /* PrintHelper.swift in Sources */ = {isa = PBXBuildFile; fileRef = D0C95E0D200FD3B200E4E51C /* PrintHelper.swift */; };
		D0C95E36200FDC5500E4E51C /* MetadataParserHelper.swift in Sources */ = {isa = PBXBuildFile; fileRef = D0C95E35200FDC5400E4E51C /* MetadataParserHelper.swift */; };
		D0C95EF6201A55A800E4E51C /* BrowserViewController+UIDropInteractionDelegate.swift in Sources */ = {isa = PBXBuildFile; fileRef = D0C95EF5201A55A800E4E51C /* BrowserViewController+UIDropInteractionDelegate.swift */; };
		D0E55C4F1FB4FD23006DC274 /* FormPostHelper.swift in Sources */ = {isa = PBXBuildFile; fileRef = D0E55C4E1FB4FD23006DC274 /* FormPostHelper.swift */; };
		D0E89A2920910917001CE5C7 /* DownloadsPanel.swift in Sources */ = {isa = PBXBuildFile; fileRef = D0E89A2820910917001CE5C7 /* DownloadsPanel.swift */; };
		D0FCF7F51FE45842004A7995 /* UserScriptManager.swift in Sources */ = {isa = PBXBuildFile; fileRef = D0FCF7F41FE45842004A7995 /* UserScriptManager.swift */; };
		D0FCF8061FE4772D004A7995 /* AllFramesAtDocumentEnd.js in Resources */ = {isa = PBXBuildFile; fileRef = D0FCF8031FE4772C004A7995 /* AllFramesAtDocumentEnd.js */; };
		D0FCF8071FE4772D004A7995 /* MainFrameAtDocumentEnd.js in Resources */ = {isa = PBXBuildFile; fileRef = D0FCF8041FE4772D004A7995 /* MainFrameAtDocumentEnd.js */; };
		D0FCF8081FE4772D004A7995 /* MainFrameAtDocumentStart.js in Resources */ = {isa = PBXBuildFile; fileRef = D0FCF8051FE4772D004A7995 /* MainFrameAtDocumentStart.js */; };
		D301AAEE1A3A55B70078DD1D /* TabTrayController.swift in Sources */ = {isa = PBXBuildFile; fileRef = D301AAED1A3A55B70078DD1D /* TabTrayController.swift */; };
		D30684F11C84F12A002D8D82 /* SearchPlugins in Resources */ = {isa = PBXBuildFile; fileRef = D30684F01C84F12A002D8D82 /* SearchPlugins */; };
		D308E4E41A5306F500842685 /* SearchEngines.swift in Sources */ = {isa = PBXBuildFile; fileRef = D308E4E31A5306F500842685 /* SearchEngines.swift */; };
		D308EE561CBF0BF5006843F2 /* CertError.css in Resources */ = {isa = PBXBuildFile; fileRef = D308EE551CBF0BF5006843F2 /* CertError.css */; };
		D313BE981B2F5096009EF241 /* DomainAutocompleteTests.swift in Sources */ = {isa = PBXBuildFile; fileRef = D313BE971B2F5096009EF241 /* DomainAutocompleteTests.swift */; };
		D314E7F71A37B98700426A76 /* TabToolbar.swift in Sources */ = {isa = PBXBuildFile; fileRef = D314E7F51A37B98700426A76 /* TabToolbar.swift */; };
		D31A0FC71A65D6D000DC8C7E /* SearchSuggestClient.swift in Sources */ = {isa = PBXBuildFile; fileRef = D31A0FC61A65D6D000DC8C7E /* SearchSuggestClient.swift */; };
		D31CF65C1CC1959A001D0BD0 /* PrivilegedRequest.swift in Sources */ = {isa = PBXBuildFile; fileRef = D31CF65B1CC1959A001D0BD0 /* PrivilegedRequest.swift */; };
		D31EC05F1CC57ED80096F4AB /* localhostLoad.html in Resources */ = {isa = PBXBuildFile; fileRef = D31EC05E1CC57ED80096F4AB /* localhostLoad.html */; };
		D31F95E91AC226CB005C9F3B /* ScreenshotHelper.swift in Sources */ = {isa = PBXBuildFile; fileRef = D31F95E81AC226CB005C9F3B /* ScreenshotHelper.swift */; };
		D32CACED1AE04DA1000658EB /* TestSwiftData.swift in Sources */ = {isa = PBXBuildFile; fileRef = D32CACEC1AE04DA1000658EB /* TestSwiftData.swift */; };
		D331DFCA1CB6E9EE009B5DA2 /* OldStrings.swift in Sources */ = {isa = PBXBuildFile; fileRef = D331DFC91CB6E9EE009B5DA2 /* OldStrings.swift */; };
		D343DCFE1C446BDB00D7EEE8 /* findPage.html in Resources */ = {isa = PBXBuildFile; fileRef = D343DCFD1C446BDB00D7EEE8 /* findPage.html */; };
		D34510881ACF415700EC27F0 /* SearchLoader.swift in Sources */ = {isa = PBXBuildFile; fileRef = D34510871ACF415700EC27F0 /* SearchLoader.swift */; };
		D34DC8531A16C40C00D49B7B /* Profile.swift in Sources */ = {isa = PBXBuildFile; fileRef = D34DC84D1A16C40C00D49B7B /* Profile.swift */; };
		D34E33031BA793C2006135F0 /* loginForm.html in Resources */ = {isa = PBXBuildFile; fileRef = D34E33021BA793C2006135F0 /* loginForm.html */; };
		D36998891AD70A0A00650C6C /* IOKit.framework in Frameworks */ = {isa = PBXBuildFile; fileRef = D36998881AD70A0A00650C6C /* IOKit.framework */; };
		D37524871C6E8B5A00A5F6C2 /* topdomains.txt in Resources */ = {isa = PBXBuildFile; fileRef = D37524861C6E8B5A00A5F6C2 /* topdomains.txt */; };
		D375A9201AE71675001B30D5 /* ViewMemoryLeakTests.swift in Sources */ = {isa = PBXBuildFile; fileRef = D375A91F1AE71675001B30D5 /* ViewMemoryLeakTests.swift */; };
		D37DE2831CA2047500A5EC69 /* CertStore.swift in Sources */ = {isa = PBXBuildFile; fileRef = D37DE2821CA2047500A5EC69 /* CertStore.swift */; };
		D37DE2C71CA356D800A5EC69 /* CertTests.swift in Sources */ = {isa = PBXBuildFile; fileRef = D37DE2C61CA356D800A5EC69 /* CertTests.swift */; };
		D38A1BEE1A9FA2CA00F6A386 /* SiteTableViewController.swift in Sources */ = {isa = PBXBuildFile; fileRef = D38A1BEC1A9FA2CA00F6A386 /* SiteTableViewController.swift */; };
		D38A1EE01CB458EC0080C842 /* CertError.html in Resources */ = {isa = PBXBuildFile; fileRef = D38A1EDF1CB458EC0080C842 /* CertError.html */; };
		D38F02D11C05127100175932 /* Authenticator.swift in Sources */ = {isa = PBXBuildFile; fileRef = D38F02D01C05127100175932 /* Authenticator.swift */; };
		D38F03701C06387900175932 /* AuthenticationTests.swift in Sources */ = {isa = PBXBuildFile; fileRef = D38F036F1C06387900175932 /* AuthenticationTests.swift */; };
		D3968F251A38FE8500CEFD3B /* TabManager.swift in Sources */ = {isa = PBXBuildFile; fileRef = D3968F241A38FE8500CEFD3B /* TabManager.swift */; };
		D3972BF31C22412B00035B87 /* ShareExtensionHelper.swift in Sources */ = {isa = PBXBuildFile; fileRef = D3972BF11C22412B00035B87 /* ShareExtensionHelper.swift */; };
		D3972BF41C22412B00035B87 /* TitleActivityItemProvider.swift in Sources */ = {isa = PBXBuildFile; fileRef = D3972BF21C22412B00035B87 /* TitleActivityItemProvider.swift */; };
		D39FA16C1A83E17800EE869C /* CoreGraphics.framework in Frameworks */ = {isa = PBXBuildFile; fileRef = D39FA16B1A83E17800EE869C /* CoreGraphics.framework */; };
		D39FA1811A83E84900EE869C /* Global.swift in Sources */ = {isa = PBXBuildFile; fileRef = D39FA1801A83E84900EE869C /* Global.swift */; };
		D3A14C221CB3145E00253BC6 /* Strings.swift in Sources */ = {isa = PBXBuildFile; fileRef = D35210E01CB2F16600FC5DCB /* Strings.swift */; };
		D3A9949C1A3686BD008AD1AC /* BrowserViewController.swift in Sources */ = {isa = PBXBuildFile; fileRef = D3A994951A3686BD008AD1AC /* BrowserViewController.swift */; };
		D3A9949D1A3686BD008AD1AC /* Tab.swift in Sources */ = {isa = PBXBuildFile; fileRef = D3A994961A3686BD008AD1AC /* Tab.swift */; };
		D3B6923D1B9F9444004B87A4 /* FindInPageBar.swift in Sources */ = {isa = PBXBuildFile; fileRef = D3B6923C1B9F9444004B87A4 /* FindInPageBar.swift */; };
		D3B6923F1B9F9A58004B87A4 /* FindInPageHelper.swift in Sources */ = {isa = PBXBuildFile; fileRef = D3B6923E1B9F9A58004B87A4 /* FindInPageHelper.swift */; };
		D3BA41681BD82F2200DA5457 /* XCTestCaseExtensions.swift in Sources */ = {isa = PBXBuildFile; fileRef = D3BA41671BD82F2200DA5457 /* XCTestCaseExtensions.swift */; };
		D3BA7E0E1B0E934F00153782 /* ContextMenuHelper.swift in Sources */ = {isa = PBXBuildFile; fileRef = D3BA7E0D1B0E934F00153782 /* ContextMenuHelper.swift */; };
		D3BE7B261B054D4400641031 /* main.swift in Sources */ = {isa = PBXBuildFile; fileRef = D3BE7B251B054D4400641031 /* main.swift */; };
		D3BE7B461B054F8600641031 /* TestAppDelegate.swift in Sources */ = {isa = PBXBuildFile; fileRef = D3BE7B451B054F8600641031 /* TestAppDelegate.swift */; };
		D3BF8CBB1B7425570007AFE6 /* DiskImageStore.swift in Sources */ = {isa = PBXBuildFile; fileRef = D3BF8CBA1B7425570007AFE6 /* DiskImageStore.swift */; };
		D3C3696E1CC6B78800348A61 /* LocalRequestHelper.swift in Sources */ = {isa = PBXBuildFile; fileRef = D3C3696D1CC6B78800348A61 /* LocalRequestHelper.swift */; };
		D3C3EB651B6FF44000388E9A /* SessionRestoreTests.swift in Sources */ = {isa = PBXBuildFile; fileRef = D3C3EB641B6FF44000388E9A /* SessionRestoreTests.swift */; };
		D3C744CD1A687D6C004CE85D /* URIFixup.swift in Sources */ = {isa = PBXBuildFile; fileRef = D3C744CC1A687D6C004CE85D /* URIFixup.swift */; };
		D3CFD3641CC5605B0064AB4A /* SecurityTests.swift in Sources */ = {isa = PBXBuildFile; fileRef = D3CFD3631CC5605B0064AB4A /* SecurityTests.swift */; };
		D3D488591ABB54CD00A93597 /* FileAccessorTests.swift in Sources */ = {isa = PBXBuildFile; fileRef = D3D488581ABB54CD00A93597 /* FileAccessorTests.swift */; };
		D3E171C21A841EAD00AB44CD /* KIFHelper.js in Resources */ = {isa = PBXBuildFile; fileRef = D3E171C11A841EAD00AB44CD /* KIFHelper.js */; };
		D3E8EF101B97BE69001900FB /* ClearPrivateDataTableViewController.swift in Sources */ = {isa = PBXBuildFile; fileRef = D3E8EEE71B97A87A001900FB /* ClearPrivateDataTableViewController.swift */; };
		D3FA777B1A43B2990010CD32 /* SearchTests.swift in Sources */ = {isa = PBXBuildFile; fileRef = D3FA777A1A43B2990010CD32 /* SearchTests.swift */; };
		D3FEC38D1AC4B42F00494F45 /* AutocompleteTextField.swift in Sources */ = {isa = PBXBuildFile; fileRef = D3FEC38C1AC4B42F00494F45 /* AutocompleteTextField.swift */; };
		D81127D81F84023B0050841D /* PhotonActionSheetTest.swift in Sources */ = {isa = PBXBuildFile; fileRef = D81127D71F84023B0050841D /* PhotonActionSheetTest.swift */; };
		D82ED2641FEB3C420059570B /* DefaultSearchPrefsTests.swift in Sources */ = {isa = PBXBuildFile; fileRef = D82ED2631FEB3C420059570B /* DefaultSearchPrefsTests.swift */; };
		D83822001FC7961D00303C12 /* DispatchQueueExtensions.swift in Sources */ = {isa = PBXBuildFile; fileRef = D83821FF1FC7961D00303C12 /* DispatchQueueExtensions.swift */; };
		D863C8F21F68BFC20058D95F /* GradientProgressBar.swift in Sources */ = {isa = PBXBuildFile; fileRef = D863C8E31F68BFC20058D95F /* GradientProgressBar.swift */; };
		D88FDA9F1F4E2B9200FD9709 /* PhotonActionSheetProtocol.swift in Sources */ = {isa = PBXBuildFile; fileRef = D88FDA9E1F4E2B9200FD9709 /* PhotonActionSheetProtocol.swift */; };
		D88FDAAF1F4E2BA000FD9709 /* PhotonActionSheetAnimator.swift in Sources */ = {isa = PBXBuildFile; fileRef = D88FDAAE1F4E2BA000FD9709 /* PhotonActionSheetAnimator.swift */; };
		D8C75DF3207584C400BB8AD0 /* UIImageViewAligned.m in Sources */ = {isa = PBXBuildFile; fileRef = D8C75DF2207584C300BB8AD0 /* UIImageViewAligned.m */; };
		D8D33A7D1FBD080300A20A28 /* SnapKitExtensions.swift in Sources */ = {isa = PBXBuildFile; fileRef = D8D33A7C1FBD080300A20A28 /* SnapKitExtensions.swift */; };
		D8EFFA0C1FF5B1FA001D3A09 /* NavigationRouter.swift in Sources */ = {isa = PBXBuildFile; fileRef = D8EFFA0B1FF5B1FA001D3A09 /* NavigationRouter.swift */; };
		D8EFFA261FF702A8001D3A09 /* NavigationRouterTests.swift in Sources */ = {isa = PBXBuildFile; fileRef = D8EFFA251FF702A8001D3A09 /* NavigationRouterTests.swift */; };
		DD31E0FB1B382B520077078A /* TabPrintPageRenderer.swift in Sources */ = {isa = PBXBuildFile; fileRef = DD31E0FA1B382B520077078A /* TabPrintPageRenderer.swift */; };
		DDA24A431FD84D630098F159 /* DefaultSearchPrefs.swift in Sources */ = {isa = PBXBuildFile; fileRef = DDA24A341FD84D620098F159 /* DefaultSearchPrefs.swift */; };
		E402000A1E6493C800B45AFF /* LaunchArguments.swift in Sources */ = {isa = PBXBuildFile; fileRef = E65075861E37F7AB006961AC /* LaunchArguments.swift */; };
		E40AFC541DD0E93300DA5651 /* L10nPermissionStringsSnapshotTests.swift in Sources */ = {isa = PBXBuildFile; fileRef = E40AFC531DD0E93300DA5651 /* L10nPermissionStringsSnapshotTests.swift */; };
		E40AFC651DD0F25500DA5651 /* L10nBaseSnapshotTests.swift in Sources */ = {isa = PBXBuildFile; fileRef = E40AFC641DD0F25500DA5651 /* L10nBaseSnapshotTests.swift */; };
		E40AFC6C1DD128DA00DA5651 /* L10nIntroSnapshotTests.swift in Sources */ = {isa = PBXBuildFile; fileRef = E40AFC6B1DD128DA00DA5651 /* L10nIntroSnapshotTests.swift */; };
		E40FAB0C1A7ABB77009CB80D /* WebServer.swift in Sources */ = {isa = PBXBuildFile; fileRef = E40FAB0B1A7ABB77009CB80D /* WebServer.swift */; };
		E4424B3C1AC71FB400F44C38 /* FiraSans-Book.ttf in Resources */ = {isa = PBXBuildFile; fileRef = E4424B3B1AC71FB400F44C38 /* FiraSans-Book.ttf */; };
		E47616C71AB74CA600E7DD25 /* ReaderModeBarView.swift in Sources */ = {isa = PBXBuildFile; fileRef = E47616C61AB74CA600E7DD25 /* ReaderModeBarView.swift */; };
		E4791B9C1CC035FD00C6D77B /* testcert1.pem in Resources */ = {isa = PBXBuildFile; fileRef = D37DE2C81CA356F900A5EC69 /* testcert1.pem */; };
		E4791BAA1CC0360200C6D77B /* testcert2.pem in Resources */ = {isa = PBXBuildFile; fileRef = D37DE2C91CA356F900A5EC69 /* testcert2.pem */; };
		E4A960061ABB9C450069AD6F /* ReaderModeUtils.swift in Sources */ = {isa = PBXBuildFile; fileRef = E4A960051ABB9C450069AD6F /* ReaderModeUtils.swift */; };
		E4A961181AC041C40069AD6F /* ReadabilityService.swift in Sources */ = {isa = PBXBuildFile; fileRef = E4A961171AC041C40069AD6F /* ReadabilityService.swift */; };
		E4A961381AC06FA50069AD6F /* ReaderViewLoading.html in Resources */ = {isa = PBXBuildFile; fileRef = E4A961371AC06FA50069AD6F /* ReaderViewLoading.html */; };
		E4B334881BBF23F3004E2BFF /* iAd.framework in Frameworks */ = {isa = PBXBuildFile; fileRef = E4B334871BBF23F3004E2BFF /* iAd.framework */; };
		E4B3348A1BBF23F9004E2BFF /* AdSupport.framework in Frameworks */ = {isa = PBXBuildFile; fileRef = E4B334891BBF23F9004E2BFF /* AdSupport.framework */; };
		E4B3348C1BC01D8F004E2BFF /* AdjustIntegration.swift in Sources */ = {isa = PBXBuildFile; fileRef = E4B3348B1BC01D8F004E2BFF /* AdjustIntegration.swift */; };
		E4B423BE1AB9FE6A007E66C8 /* ReaderModeCache.swift in Sources */ = {isa = PBXBuildFile; fileRef = E4B423BD1AB9FE6A007E66C8 /* ReaderModeCache.swift */; };
		E4B423DD1ABA0318007E66C8 /* ReaderModeHandlers.swift in Sources */ = {isa = PBXBuildFile; fileRef = E4B423DC1ABA0318007E66C8 /* ReaderModeHandlers.swift */; };
		E4B7B7611A793CF20022C5E0 /* CharisSILB.ttf in Resources */ = {isa = PBXBuildFile; fileRef = E4B7B73A1A793CF20022C5E0 /* CharisSILB.ttf */; };
		E4B7B7621A793CF20022C5E0 /* CharisSILBI.ttf in Resources */ = {isa = PBXBuildFile; fileRef = E4B7B73B1A793CF20022C5E0 /* CharisSILBI.ttf */; };
		E4B7B7631A793CF20022C5E0 /* CharisSILI.ttf in Resources */ = {isa = PBXBuildFile; fileRef = E4B7B73C1A793CF20022C5E0 /* CharisSILI.ttf */; };
		E4B7B7641A793CF20022C5E0 /* CharisSILR.ttf in Resources */ = {isa = PBXBuildFile; fileRef = E4B7B73D1A793CF20022C5E0 /* CharisSILR.ttf */; };
		E4B7B7681A793CF20022C5E0 /* FiraSans-Bold.ttf in Resources */ = {isa = PBXBuildFile; fileRef = E4B7B7411A793CF20022C5E0 /* FiraSans-Bold.ttf */; };
		E4B7B7781A793CF20022C5E0 /* FiraSans-Italic.ttf in Resources */ = {isa = PBXBuildFile; fileRef = E4B7B7511A793CF20022C5E0 /* FiraSans-Italic.ttf */; };
		E4B7B7791A793CF20022C5E0 /* FiraSans-Light.ttf in Resources */ = {isa = PBXBuildFile; fileRef = E4B7B7521A793CF20022C5E0 /* FiraSans-Light.ttf */; };
		E4B7B77D1A793CF20022C5E0 /* FiraSans-Regular.ttf in Resources */ = {isa = PBXBuildFile; fileRef = E4B7B7561A793CF20022C5E0 /* FiraSans-Regular.ttf */; };
		E4B7B77E1A793CF20022C5E0 /* FiraSans-SemiBold.ttf in Resources */ = {isa = PBXBuildFile; fileRef = E4B7B7571A793CF20022C5E0 /* FiraSans-SemiBold.ttf */; };
		E4B7B7861A793CF20022C5E0 /* FiraSans-UltraLight.ttf in Resources */ = {isa = PBXBuildFile; fileRef = E4B7B75F1A793CF20022C5E0 /* FiraSans-UltraLight.ttf */; };
		E4C358551AF144BA00299F7E /* FSReadingList.m in Sources */ = {isa = PBXBuildFile; fileRef = E4C358541AF144BA00299F7E /* FSReadingList.m */; };
		E4CD9E911A6897FB00318571 /* ReaderMode.swift in Sources */ = {isa = PBXBuildFile; fileRef = E4CD9E901A6897FB00318571 /* ReaderMode.swift */; };
		E4CD9F1D1A6D9C2800318571 /* WebServerTests.swift in Sources */ = {isa = PBXBuildFile; fileRef = E4CD9F1C1A6D9C2800318571 /* WebServerTests.swift */; };
		E4CD9F2D1A6DC91200318571 /* TabLocationView.swift in Sources */ = {isa = PBXBuildFile; fileRef = E4CD9F2C1A6DC91200318571 /* TabLocationView.swift */; };
		E4CD9F541A71506400318571 /* Reader.html in Resources */ = {isa = PBXBuildFile; fileRef = E4CD9F531A71506400318571 /* Reader.html */; };
		E4CD9F5B1A71506C00318571 /* Reader.css in Resources */ = {isa = PBXBuildFile; fileRef = E4CD9F5A1A71506C00318571 /* Reader.css */; };
		E4CD9F6D1A77DD2800318571 /* ReaderModeStyleViewController.swift in Sources */ = {isa = PBXBuildFile; fileRef = E4CD9F6C1A77DD2800318571 /* ReaderModeStyleViewController.swift */; };
		E4D6BEB91A0930EC00F538BD /* LaunchScreen.xib in Resources */ = {isa = PBXBuildFile; fileRef = E4D6BEB81A0930EC00F538BD /* LaunchScreen.xib */; };
		E4E25CCB1CA99E7400D0F088 /* HexExtensionsTests.swift in Sources */ = {isa = PBXBuildFile; fileRef = E4E25CCA1CA99E7400D0F088 /* HexExtensionsTests.swift */; };
		E4E7EB6D1C4AED5E0094275D /* SupportUtilsTests.swift in Sources */ = {isa = PBXBuildFile; fileRef = E4E7EB6C1C4AED5E0094275D /* SupportUtilsTests.swift */; };
		E4ECCDAE1AB131770005E717 /* FiraSans-Medium.ttf in Resources */ = {isa = PBXBuildFile; fileRef = E4ECCDAD1AB131770005E717 /* FiraSans-Medium.ttf */; };
		E60138651C89EB7600DF9756 /* Shared.framework in Copy Frameworks */ = {isa = PBXBuildFile; fileRef = 288A2D861AB8B3260023ABC3 /* Shared.framework */; settings = {ATTRIBUTES = (CodeSignOnCopy, RemoveHeadersOnCopy, ); }; };
		E60138661C89EB7D00DF9756 /* Storage.framework in Copy Frameworks */ = {isa = PBXBuildFile; fileRef = 2FCAE21A1ABB51F800877008 /* Storage.framework */; settings = {ATTRIBUTES = (CodeSignOnCopy, RemoveHeadersOnCopy, ); }; };
		E60D032A1D5118DB002FE3F6 /* SyncStatusResolverTests.swift in Sources */ = {isa = PBXBuildFile; fileRef = E60D03291D5118DB002FE3F6 /* SyncStatusResolverTests.swift */; };
		E6108FF91C84E91C005D25E8 /* BasePasscodeViewController.swift in Sources */ = {isa = PBXBuildFile; fileRef = E6108FF81C84E91C005D25E8 /* BasePasscodeViewController.swift */; };
		E61453BE1B750A1700C3F9D7 /* RollingFileLoggerTests.swift in Sources */ = {isa = PBXBuildFile; fileRef = E61453BD1B750A1700C3F9D7 /* RollingFileLoggerTests.swift */; };
		E61D11681EAF8F43008A305B /* PanelDataObserversTests.swift in Sources */ = {isa = PBXBuildFile; fileRef = E61D11671EAF8F43008A305B /* PanelDataObserversTests.swift */; };
		E6231C011B90A44F005ABB0D /* libz.tbd in Frameworks */ = {isa = PBXBuildFile; fileRef = E6231C001B90A44F005ABB0D /* libz.tbd */; };
		E6231C051B90A472005ABB0D /* libxml2.2.tbd in Frameworks */ = {isa = PBXBuildFile; fileRef = E6231C041B90A472005ABB0D /* libxml2.2.tbd */; };
		E6231C071B90A712005ABB0D /* libz.tbd in Frameworks */ = {isa = PBXBuildFile; fileRef = E6231C001B90A44F005ABB0D /* libz.tbd */; };
		E6231C081B90A71E005ABB0D /* libz.tbd in Frameworks */ = {isa = PBXBuildFile; fileRef = E6231C001B90A44F005ABB0D /* libz.tbd */; };
		E6327A641BF6438E008D12E0 /* DebugSettingsBundleOptions.swift in Sources */ = {isa = PBXBuildFile; fileRef = E6327A631BF6438E008D12E0 /* DebugSettingsBundleOptions.swift */; };
		E633E2DA1C21EAF8001FFF6C /* LoginDetailViewController.swift in Sources */ = {isa = PBXBuildFile; fileRef = E633E2D91C21EAF8001FFF6C /* LoginDetailViewController.swift */; };
		E633E37A1C2204BE001FFF6C /* LoginManagerTests.swift in Sources */ = {isa = PBXBuildFile; fileRef = E633E3791C2204BE001FFF6C /* LoginManagerTests.swift */; };
		E63ED7D81BFCD9990097D08E /* LoginTableViewCell.swift in Sources */ = {isa = PBXBuildFile; fileRef = E63ED7D71BFCD9990097D08E /* LoginTableViewCell.swift */; };
		E63ED8E11BFD25580097D08E /* LoginListViewController.swift in Sources */ = {isa = PBXBuildFile; fileRef = E63ED8E01BFD25580097D08E /* LoginListViewController.swift */; };
		E63F71881DB7FBE200A995C9 /* TestSQLiteMetadata.swift in Sources */ = {isa = PBXBuildFile; fileRef = E63F71871DB7FBE200A995C9 /* TestSQLiteMetadata.swift */; };
		E640E85E1C73A45A00C5F072 /* PasscodeEntryViewController.swift in Sources */ = {isa = PBXBuildFile; fileRef = E640E85D1C73A45A00C5F072 /* PasscodeEntryViewController.swift */; };
		E640E86A1C73A47C00C5F072 /* PasscodeViews.swift in Sources */ = {isa = PBXBuildFile; fileRef = E640E8691C73A47C00C5F072 /* PasscodeViews.swift */; };
		E64ED8FA1BC55AE300DAF864 /* UIAlertControllerExtensions.swift in Sources */ = {isa = PBXBuildFile; fileRef = E64ED8F91BC55AE300DAF864 /* UIAlertControllerExtensions.swift */; };
		E650754E1E37F6AE006961AC /* GeometryExtensions.swift in Sources */ = {isa = PBXBuildFile; fileRef = E650754D1E37F6AE006961AC /* GeometryExtensions.swift */; };
		E65075511E37F6D1006961AC /* NSURLExtensionsMailTo.swift in Sources */ = {isa = PBXBuildFile; fileRef = E650754F1E37F6D1006961AC /* NSURLExtensionsMailTo.swift */; };
		E65075521E37F6D1006961AC /* UIViewExtensions.swift in Sources */ = {isa = PBXBuildFile; fileRef = E65075501E37F6D1006961AC /* UIViewExtensions.swift */; };
		E65075541E37F6FC006961AC /* DynamicFontHelper.swift in Sources */ = {isa = PBXBuildFile; fileRef = E65075531E37F6FC006961AC /* DynamicFontHelper.swift */; };
		E65075571E37F714006961AC /* FaviconFetcher.swift in Sources */ = {isa = PBXBuildFile; fileRef = E65075561E37F714006961AC /* FaviconFetcher.swift */; };
		E650755C1E37F747006961AC /* Swizzling.m in Sources */ = {isa = PBXBuildFile; fileRef = E650755B1E37F747006961AC /* Swizzling.m */; };
		E650755F1E37F756006961AC /* Try.m in Sources */ = {isa = PBXBuildFile; fileRef = E650755E1E37F756006961AC /* Try.m */; };
		E65075611E37F77D006961AC /* MenuHelper.swift in Sources */ = {isa = PBXBuildFile; fileRef = E65075601E37F77D006961AC /* MenuHelper.swift */; };
		E65075921E37F7AB006961AC /* Accessibility.swift in Sources */ = {isa = PBXBuildFile; fileRef = E65075621E37F7AB006961AC /* Accessibility.swift */; };
		E65075931E37F7AB006961AC /* AppConstants.swift in Sources */ = {isa = PBXBuildFile; fileRef = E65075631E37F7AB006961AC /* AppConstants.swift */; };
		E65075941E37F7AB006961AC /* AppInfo.swift in Sources */ = {isa = PBXBuildFile; fileRef = E65075641E37F7AB006961AC /* AppInfo.swift */; };
		E65075951E37F7AB006961AC /* GeneralUtils.swift in Sources */ = {isa = PBXBuildFile; fileRef = E65075651E37F7AB006961AC /* GeneralUtils.swift */; };
		E65075961E37F7AB006961AC /* AsyncReducer.swift in Sources */ = {isa = PBXBuildFile; fileRef = E65075661E37F7AB006961AC /* AsyncReducer.swift */; };
		E65075971E37F7AB006961AC /* AuthenticationKeychainInfo.swift in Sources */ = {isa = PBXBuildFile; fileRef = E65075671E37F7AB006961AC /* AuthenticationKeychainInfo.swift */; };
		E65075981E37F7AB006961AC /* Bytes.swift in Sources */ = {isa = PBXBuildFile; fileRef = E65075681E37F7AB006961AC /* Bytes.swift */; };
		E65075991E37F7AB006961AC /* Cancellable.swift in Sources */ = {isa = PBXBuildFile; fileRef = E65075691E37F7AB006961AC /* Cancellable.swift */; };
		E650759A1E37F7AB006961AC /* CrashSimulator.h in Headers */ = {isa = PBXBuildFile; fileRef = E650756A1E37F7AB006961AC /* CrashSimulator.h */; };
		E650759B1E37F7AB006961AC /* CrashSimulator.m in Sources */ = {isa = PBXBuildFile; fileRef = E650756B1E37F7AB006961AC /* CrashSimulator.m */; };
		E650759C1E37F7AB006961AC /* DeferredUtils.swift in Sources */ = {isa = PBXBuildFile; fileRef = E650756C1E37F7AB006961AC /* DeferredUtils.swift */; };
		E650759D1E37F7AB006961AC /* DeviceInfo.swift in Sources */ = {isa = PBXBuildFile; fileRef = E650756D1E37F7AB006961AC /* DeviceInfo.swift */; };
		E650759E1E37F7AB006961AC /* effective_tld_names.dat in Resources */ = {isa = PBXBuildFile; fileRef = E650756E1E37F7AB006961AC /* effective_tld_names.dat */; };
		E65075A01E37F7AB006961AC /* ArrayExtensions.swift in Sources */ = {isa = PBXBuildFile; fileRef = E65075711E37F7AB006961AC /* ArrayExtensions.swift */; };
		E65075A11E37F7AB006961AC /* HashExtensions.swift in Sources */ = {isa = PBXBuildFile; fileRef = E65075721E37F7AB006961AC /* HashExtensions.swift */; };
		E65075A21E37F7AB006961AC /* HexExtensions.swift in Sources */ = {isa = PBXBuildFile; fileRef = E65075731E37F7AB006961AC /* HexExtensions.swift */; };
		E65075A31E37F7AB006961AC /* KeychainWrapperExtensions.swift in Sources */ = {isa = PBXBuildFile; fileRef = E65075741E37F7AB006961AC /* KeychainWrapperExtensions.swift */; };
		E65075A41E37F7AB006961AC /* NSCharacterSetExtensions.swift in Sources */ = {isa = PBXBuildFile; fileRef = E65075751E37F7AB006961AC /* NSCharacterSetExtensions.swift */; };
		E65075A51E37F7AB006961AC /* NSFileManagerExtensions.swift in Sources */ = {isa = PBXBuildFile; fileRef = E65075761E37F7AB006961AC /* NSFileManagerExtensions.swift */; };
		E65075A71E37F7AB006961AC /* ScannerExtensions.swift in Sources */ = {isa = PBXBuildFile; fileRef = E65075781E37F7AB006961AC /* ScannerExtensions.swift */; };
		E65075A91E37F7AB006961AC /* URLExtensions.swift in Sources */ = {isa = PBXBuildFile; fileRef = E650757A1E37F7AB006961AC /* URLExtensions.swift */; };
		E65075AA1E37F7AB006961AC /* URLProtectionSpaceExtensions.swift in Sources */ = {isa = PBXBuildFile; fileRef = E650757B1E37F7AB006961AC /* URLProtectionSpaceExtensions.swift */; };
		E65075AB1E37F7AB006961AC /* SetExtensions.swift in Sources */ = {isa = PBXBuildFile; fileRef = E650757C1E37F7AB006961AC /* SetExtensions.swift */; };
		E65075AC1E37F7AB006961AC /* StringExtensions.swift in Sources */ = {isa = PBXBuildFile; fileRef = E650757D1E37F7AB006961AC /* StringExtensions.swift */; };
		E65075AD1E37F7AB006961AC /* UIColorExtensions.swift in Sources */ = {isa = PBXBuildFile; fileRef = E650757E1E37F7AB006961AC /* UIColorExtensions.swift */; };
		E65075AE1E37F7AB006961AC /* UIImageExtensions.swift in Sources */ = {isa = PBXBuildFile; fileRef = E650757F1E37F7AB006961AC /* UIImageExtensions.swift */; };
		E65075B01E37F7AB006961AC /* FSUtils.h in Headers */ = {isa = PBXBuildFile; fileRef = E65075811E37F7AB006961AC /* FSUtils.h */; };
		E65075B11E37F7AB006961AC /* FSUtils.m in Sources */ = {isa = PBXBuildFile; fileRef = E65075821E37F7AB006961AC /* FSUtils.m */; };
		E65075B21E37F7AB006961AC /* Functions.swift in Sources */ = {isa = PBXBuildFile; fileRef = E65075831E37F7AB006961AC /* Functions.swift */; };
		E65075B31E37F7AB006961AC /* KeyboardHelper.swift in Sources */ = {isa = PBXBuildFile; fileRef = E65075841E37F7AB006961AC /* KeyboardHelper.swift */; };
		E65075B41E37F7AB006961AC /* KeychainCache.swift in Sources */ = {isa = PBXBuildFile; fileRef = E65075851E37F7AB006961AC /* KeychainCache.swift */; };
		E65075B51E37F7AB006961AC /* LaunchArguments.swift in Sources */ = {isa = PBXBuildFile; fileRef = E65075861E37F7AB006961AC /* LaunchArguments.swift */; };
		E65075B61E37F7AB006961AC /* Loader.swift in Sources */ = {isa = PBXBuildFile; fileRef = E65075871E37F7AB006961AC /* Loader.swift */; };
		E65075B71E37F7AB006961AC /* Logger.swift in Sources */ = {isa = PBXBuildFile; fileRef = E65075881E37F7AB006961AC /* Logger.swift */; };
		E65075B81E37F7AB006961AC /* NotificationConstants.swift in Sources */ = {isa = PBXBuildFile; fileRef = E65075891E37F7AB006961AC /* NotificationConstants.swift */; };
		E65075BA1E37F7AB006961AC /* Prefs.swift in Sources */ = {isa = PBXBuildFile; fileRef = E650758B1E37F7AB006961AC /* Prefs.swift */; };
		E65075BB1E37F7AB006961AC /* RollingFileLogger.swift in Sources */ = {isa = PBXBuildFile; fileRef = E650758C1E37F7AB006961AC /* RollingFileLogger.swift */; };
		E65075BC1E37F7AB006961AC /* SupportUtils.swift in Sources */ = {isa = PBXBuildFile; fileRef = E650758D1E37F7AB006961AC /* SupportUtils.swift */; };
		E65075BD1E37F7AB006961AC /* SystemUtils.swift in Sources */ = {isa = PBXBuildFile; fileRef = E650758E1E37F7AB006961AC /* SystemUtils.swift */; };
		E65075BE1E37F7AB006961AC /* TimeConstants.swift in Sources */ = {isa = PBXBuildFile; fileRef = E650758F1E37F7AB006961AC /* TimeConstants.swift */; };
		E65075BF1E37F7AB006961AC /* UserAgent.swift in Sources */ = {isa = PBXBuildFile; fileRef = E65075901E37F7AB006961AC /* UserAgent.swift */; };
		E65075C01E37F7AB006961AC /* WeakList.swift in Sources */ = {isa = PBXBuildFile; fileRef = E65075911E37F7AB006961AC /* WeakList.swift */; };
		E65075C21E37F956006961AC /* ExtensionUtils.swift in Sources */ = {isa = PBXBuildFile; fileRef = E65075C11E37F956006961AC /* ExtensionUtils.swift */; };
		E653422D1C5944F90039DD9E /* BrowserPrompts.swift in Sources */ = {isa = PBXBuildFile; fileRef = E653422C1C5944F90039DD9E /* BrowserPrompts.swift */; };
		E65607611C08B4E200534B02 /* SearchInputView.swift in Sources */ = {isa = PBXBuildFile; fileRef = E65607601C08B4E200534B02 /* SearchInputView.swift */; };
		E65D89181C8647420006EA35 /* AppAuthenticator.swift in Sources */ = {isa = PBXBuildFile; fileRef = E65D89171C8647420006EA35 /* AppAuthenticator.swift */; };
		E660BDD91BB06521009AC090 /* TabsButton.swift in Sources */ = {isa = PBXBuildFile; fileRef = E660BDD81BB06521009AC090 /* TabsButton.swift */; };
		E660BE061BB0666D009AC090 /* InnerStrokedView.swift in Sources */ = {isa = PBXBuildFile; fileRef = E660BE051BB0666D009AC090 /* InnerStrokedView.swift */; };
		E663D5781BB341C4001EF30E /* ToggleButton.swift in Sources */ = {isa = PBXBuildFile; fileRef = E663D5771BB341C4001EF30E /* ToggleButton.swift */; };
		E66C5B481BDA81050051AA93 /* UIImage+ImageEffects.m in Sources */ = {isa = PBXBuildFile; fileRef = E66C5B471BDA81050051AA93 /* UIImage+ImageEffects.m */; };
		E67422C51CFF2D39009E8373 /* youtube.ico in Resources */ = {isa = PBXBuildFile; fileRef = E67422C41CFF2D39009E8373 /* youtube.ico */; };
		E677F0451D9423FB00ECF1FB /* SQLiteMetadata.swift in Sources */ = {isa = PBXBuildFile; fileRef = E677F0441D9423FB00ECF1FB /* SQLiteMetadata.swift */; };
		E677F0541D94247300ECF1FB /* Metadata.swift in Sources */ = {isa = PBXBuildFile; fileRef = E677F0531D94247300ECF1FB /* Metadata.swift */; };
		E683F0A61E92E0820035D990 /* MockableHistory.swift in Sources */ = {isa = PBXBuildFile; fileRef = E683F0A51E92E0820035D990 /* MockableHistory.swift */; };
		E683F0C21E93D4E90035D990 /* DictionaryExtensions.swift in Sources */ = {isa = PBXBuildFile; fileRef = E683F0C11E93D4E90035D990 /* DictionaryExtensions.swift */; };
		E689C7301E0C7617008BAADB /* NSAttributedStringExtensions.swift in Sources */ = {isa = PBXBuildFile; fileRef = E689C72F1E0C7617008BAADB /* NSAttributedStringExtensions.swift */; };
		E68AEDB01B18F81A00133D99 /* SwipeAnimator.swift in Sources */ = {isa = PBXBuildFile; fileRef = E68AEDAF1B18F81A00133D99 /* SwipeAnimator.swift */; };
		E68E7ACB1CAC1D4500FDCA76 /* PagingPasscodeViewController.swift in Sources */ = {isa = PBXBuildFile; fileRef = E68E7ACA1CAC1D4500FDCA76 /* PagingPasscodeViewController.swift */; };
		E68E7ADA1CAC207400FDCA76 /* ChangePasscodeViewController.swift in Sources */ = {isa = PBXBuildFile; fileRef = E68E7AD91CAC207400FDCA76 /* ChangePasscodeViewController.swift */; };
		E68E7ADC1CAC208200FDCA76 /* SetupPasscodeViewController.swift in Sources */ = {isa = PBXBuildFile; fileRef = E68E7ADB1CAC208200FDCA76 /* SetupPasscodeViewController.swift */; };
		E68E7ADE1CAC208A00FDCA76 /* RemovePasscodeViewController.swift in Sources */ = {isa = PBXBuildFile; fileRef = E68E7ADD1CAC208A00FDCA76 /* RemovePasscodeViewController.swift */; };
		E68F36981EA694000048CF44 /* PanelDataObservers.swift in Sources */ = {isa = PBXBuildFile; fileRef = E68F36971EA694000048CF44 /* PanelDataObservers.swift */; };
		E6927EC01C7B6FB800D03F75 /* ErrorToast.swift in Sources */ = {isa = PBXBuildFile; fileRef = E6927EBF1C7B6FB800D03F75 /* ErrorToast.swift */; };
		E693F0D91E9D64BD0086DC17 /* OptionalExtensions.swift in Sources */ = {isa = PBXBuildFile; fileRef = E693F0D81E9D64BD0086DC17 /* OptionalExtensions.swift */; };
		E696FE511C47F86E00EC007C /* AuthenticatorTests.swift in Sources */ = {isa = PBXBuildFile; fileRef = E696FE501C47F86E00EC007C /* AuthenticatorTests.swift */; };
		E698FFDA1B4AADF40001F623 /* TabScrollController.swift in Sources */ = {isa = PBXBuildFile; fileRef = E698FFD91B4AADF40001F623 /* TabScrollController.swift */; };
		E69922171B94E3EF007C480D /* Licenses.html in Resources */ = {isa = PBXBuildFile; fileRef = E69922121B94E3EF007C480D /* Licenses.html */; };
		E69E06C91C76198000D0F926 /* AuthenticationManagerConstants.swift in Sources */ = {isa = PBXBuildFile; fileRef = E69E06C81C76198000D0F926 /* AuthenticationManagerConstants.swift */; };
		E6A92ADB1C52A8DA00743291 /* LoginInputTests.swift in Sources */ = {isa = PBXBuildFile; fileRef = E6A92ADA1C52A8DA00743291 /* LoginInputTests.swift */; };
		E6B4C3D81C68F55C001F97E8 /* JSPrompt.html in Resources */ = {isa = PBXBuildFile; fileRef = E6B4C3D71C68F55C001F97E8 /* JSPrompt.html */; };
		E6B4C4031C68F58B001F97E8 /* BrowserTests.swift in Sources */ = {isa = PBXBuildFile; fileRef = E6B4C4021C68F58B001F97E8 /* BrowserTests.swift */; };
		E6BE53CD1D9177B10074909A /* TestSQLiteHistoryRecommendations.swift in Sources */ = {isa = PBXBuildFile; fileRef = E6BE53CC1D9177B10074909A /* TestSQLiteHistoryRecommendations.swift */; };
		E6CF28E71CB43B7900151AB3 /* SensitiveViewController.swift in Sources */ = {isa = PBXBuildFile; fileRef = E6CF28E61CB43B7900151AB3 /* SensitiveViewController.swift */; };
		E6D8D5E71B569D70009E5A58 /* BrowserTrayAnimators.swift in Sources */ = {isa = PBXBuildFile; fileRef = E6D8D5E61B569D70009E5A58 /* BrowserTrayAnimators.swift */; };
		E6EAC5961B29CB3A00E1DE1E /* scrollablePage.html in Resources */ = {isa = PBXBuildFile; fileRef = E6EAC5951B29CB3A00E1DE1E /* scrollablePage.html */; };
		E6EC6EED1E53548A0067985D /* EarlGrey.framework in Frameworks */ = {isa = PBXBuildFile; fileRef = 0B21E8051E26CCB7000C8779 /* EarlGrey.framework */; };
		E6ECF2381C974E0F00B0DC93 /* KIF.framework in CopyFiles */ = {isa = PBXBuildFile; fileRef = D30EBB6A1C75503800105AE9 /* KIF.framework */; settings = {ATTRIBUTES = (CodeSignOnCopy, RemoveHeadersOnCopy, ); }; };
		E6F368291D7F594F008CDD67 /* SQLiteHistoryRecommendations.swift in Sources */ = {isa = PBXBuildFile; fileRef = E6F368281D7F594F008CDD67 /* SQLiteHistoryRecommendations.swift */; };
		E6F965121B2F1CF20034B023 /* Shared.framework in Frameworks */ = {isa = PBXBuildFile; fileRef = 288A2D861AB8B3260023ABC3 /* Shared.framework */; };
		E6F9653C1B2F1D5D0034B023 /* NSURLExtensionsTests.swift in Sources */ = {isa = PBXBuildFile; fileRef = E6F9653B1B2F1D5D0034B023 /* NSURLExtensionsTests.swift */; };
		E6FF6ACA1D873CFF0070C294 /* PageMetadata.swift in Sources */ = {isa = PBXBuildFile; fileRef = E6FF6AC91D873CFF0070C294 /* PageMetadata.swift */; };
		EB07ADBB207FB3E10048D794 /* ClientPickerViewController.swift in Sources */ = {isa = PBXBuildFile; fileRef = EB07ADBA207FB3E00048D794 /* ClientPickerViewController.swift */; };
		EB07ADBE207FB3E80048D794 /* InstructionsViewController.swift in Sources */ = {isa = PBXBuildFile; fileRef = EB07ADBD207FB3E80048D794 /* InstructionsViewController.swift */; };
		EB11A1042044A90E0018F749 /* ContentBlockerHelper+Whitelist.swift in Sources */ = {isa = PBXBuildFile; fileRef = EB11A1012044A90D0018F749 /* ContentBlockerHelper+Whitelist.swift */; };
		EB11A1052044A90E0018F749 /* TrackingProtectionPageStats.swift in Sources */ = {isa = PBXBuildFile; fileRef = EB11A1022044A90D0018F749 /* TrackingProtectionPageStats.swift */; };
		EB11A1062044A90E0018F749 /* ContentBlockerHelper+TabContentScript.swift in Sources */ = {isa = PBXBuildFile; fileRef = EB11A1032044A90E0018F749 /* ContentBlockerHelper+TabContentScript.swift */; };
		EB2A63341F3B49A7004EF8B0 /* ContentBlockerHelper.swift in Sources */ = {isa = PBXBuildFile; fileRef = EB2A63251F3B49A7004EF8B0 /* ContentBlockerHelper.swift */; };
		EB3A38A02032673E004C6E67 /* DatabaseFixtureTest.swift in Sources */ = {isa = PBXBuildFile; fileRef = EB3A38912032673D004C6E67 /* DatabaseFixtureTest.swift */; };
		EB54A8762028CE4000018880 /* disconnect-advertising.json in Resources */ = {isa = PBXBuildFile; fileRef = EB54A8722028CE4000018880 /* disconnect-advertising.json */; };
		EB54A8772028CE4000018880 /* disconnect-analytics.json in Resources */ = {isa = PBXBuildFile; fileRef = EB54A8732028CE4000018880 /* disconnect-analytics.json */; };
		EB54A8782028CE4000018880 /* disconnect-content.json in Resources */ = {isa = PBXBuildFile; fileRef = EB54A8742028CE4000018880 /* disconnect-content.json */; };
		EB54A8792028CE4000018880 /* disconnect-social.json in Resources */ = {isa = PBXBuildFile; fileRef = EB54A8752028CE4000018880 /* disconnect-social.json */; };
		EB7FFFC820A9D38D003E1E34 /* AlertController.swift in Sources */ = {isa = PBXBuildFile; fileRef = EB7FFFBF20A9D38C003E1E34 /* AlertController.swift */; };
		EB8A0A77206ABCE000A9859A /* WebPagesForTesting.swift in Sources */ = {isa = PBXBuildFile; fileRef = EB7A651020699BD200B52A5F /* WebPagesForTesting.swift */; };
		F35B8D2B1D6380EA008E3D61 /* SessionRestore.html in Resources */ = {isa = PBXBuildFile; fileRef = F35B8D2A1D6380EA008E3D61 /* SessionRestore.html */; };
		F35B8D2D1D6383E9008E3D61 /* SessionRestoreHelper.swift in Sources */ = {isa = PBXBuildFile; fileRef = F35B8D2C1D6383E9008E3D61 /* SessionRestoreHelper.swift */; };
		F35B8D2F1D638408008E3D61 /* SessionRestoreHandler.swift in Sources */ = {isa = PBXBuildFile; fileRef = F35B8D2E1D638408008E3D61 /* SessionRestoreHandler.swift */; };
		F84B21DA1A090F8100AAB793 /* ClientTests.swift in Sources */ = {isa = PBXBuildFile; fileRef = F84B21D91A090F8100AAB793 /* ClientTests.swift */; };
		F84B22041A0910F600AAB793 /* AppDelegate.swift in Sources */ = {isa = PBXBuildFile; fileRef = F84B21E51A0910F600AAB793 /* AppDelegate.swift */; };
		F84B220B1A0910F600AAB793 /* Images.xcassets in Resources */ = {isa = PBXBuildFile; fileRef = F84B21EF1A0910F600AAB793 /* Images.xcassets */; };
		FA6B2AC21D41F02D00429414 /* Punycode.swift in Sources */ = {isa = PBXBuildFile; fileRef = FA6B2AC11D41F02D00429414 /* Punycode.swift */; };
		FA9293D41D6580E100AC8D33 /* QRCodeViewController.swift in Sources */ = {isa = PBXBuildFile; fileRef = FA9293D31D6580E100AC8D33 /* QRCodeViewController.swift */; };
		FA9294011D6584A200AC8D33 /* QRCode.xcassets in Resources */ = {isa = PBXBuildFile; fileRef = FA9294001D6584A200AC8D33 /* QRCode.xcassets */; };
/* End PBXBuildFile section */

/* Begin PBXContainerItemProxy section */
		0B742CCB1B32491400EE9264 /* PBXContainerItemProxy */ = {
			isa = PBXContainerItemProxy;
			containerPortal = 0B742CC61B32491400EE9264 /* sqlcipher.xcodeproj */;
			proxyType = 2;
			remoteGlobalIDString = D2AAC046055464E500DB518D;
			remoteInfo = sqlcipher;
		};
		0B742CCD1B32493800EE9264 /* PBXContainerItemProxy */ = {
			isa = PBXContainerItemProxy;
			containerPortal = 0B742CC61B32491400EE9264 /* sqlcipher.xcodeproj */;
			proxyType = 1;
			remoteGlobalIDString = D2AAC045055464E500DB518D;
			remoteInfo = sqlcipher;
		};
		288A2D9B1AB8B3260023ABC3 /* PBXContainerItemProxy */ = {
			isa = PBXContainerItemProxy;
			containerPortal = F84B21B61A090F8100AAB793 /* Project object */;
			proxyType = 1;
			remoteGlobalIDString = 288A2D851AB8B3260023ABC3;
			remoteInfo = Shared;
		};
		2FCAE2261ABB51F800877008 /* PBXContainerItemProxy */ = {
			isa = PBXContainerItemProxy;
			containerPortal = F84B21B61A090F8100AAB793 /* Project object */;
			proxyType = 1;
			remoteGlobalIDString = 2FCAE2191ABB51F800877008;
			remoteInfo = Storage;
		};
		2FCAE2281ABB51F800877008 /* PBXContainerItemProxy */ = {
			isa = PBXContainerItemProxy;
			containerPortal = F84B21B61A090F8100AAB793 /* Project object */;
			proxyType = 1;
			remoteGlobalIDString = F84B21BD1A090F8100AAB793;
			remoteInfo = Client;
		};
		2FCAE22F1ABB51F800877008 /* PBXContainerItemProxy */ = {
			isa = PBXContainerItemProxy;
			containerPortal = F84B21B61A090F8100AAB793 /* Project object */;
			proxyType = 1;
			remoteGlobalIDString = 2FCAE2191ABB51F800877008;
			remoteInfo = Storage;
		};
		2FCAE23B1ABB520700877008 /* PBXContainerItemProxy */ = {
			isa = PBXContainerItemProxy;
			containerPortal = F84B21B61A090F8100AAB793 /* Project object */;
			proxyType = 1;
			remoteGlobalIDString = 288A2D851AB8B3260023ABC3;
			remoteInfo = Shared;
		};
		390527541C874D35007E0BB7 /* PBXContainerItemProxy */ = {
			isa = PBXContainerItemProxy;
			containerPortal = F84B21B61A090F8100AAB793 /* Project object */;
			proxyType = 1;
			remoteGlobalIDString = 390527491C874D35007E0BB7;
			remoteInfo = Today;
		};
		3B43E3D51D95C48D00BBA9DB /* PBXContainerItemProxy */ = {
			isa = PBXContainerItemProxy;
			containerPortal = F84B21B61A090F8100AAB793 /* Project object */;
			proxyType = 1;
			remoteGlobalIDString = F84B21BD1A090F8100AAB793;
			remoteInfo = Client;
		};
		3BFE4B0C1D342FB900DDF53F /* PBXContainerItemProxy */ = {
			isa = PBXContainerItemProxy;
			containerPortal = F84B21B61A090F8100AAB793 /* Project object */;
			proxyType = 1;
			remoteGlobalIDString = F84B21BD1A090F8100AAB793;
			remoteInfo = Client;
		};
		5D1DC51D20AC9AFB00905E5A /* PBXContainerItemProxy */ = {
			isa = PBXContainerItemProxy;
			containerPortal = F84B21B61A090F8100AAB793 /* Project object */;
			proxyType = 1;
			remoteGlobalIDString = 5D1DC51220AC9AF900905E5A;
			remoteInfo = Data;
		};
		5D1DC51F20AC9AFB00905E5A /* PBXContainerItemProxy */ = {
			isa = PBXContainerItemProxy;
			containerPortal = F84B21B61A090F8100AAB793 /* Project object */;
			proxyType = 1;
			remoteGlobalIDString = F84B21BD1A090F8100AAB793;
			remoteInfo = Client;
		};
		5D1DC52620AC9AFB00905E5A /* PBXContainerItemProxy */ = {
			isa = PBXContainerItemProxy;
			containerPortal = F84B21B61A090F8100AAB793 /* Project object */;
			proxyType = 1;
			remoteGlobalIDString = 5D1DC51220AC9AF900905E5A;
			remoteInfo = Data;
		};
		5D977A1A20DA9D1200D6ADF3 /* PBXContainerItemProxy */ = {
			isa = PBXContainerItemProxy;
			containerPortal = F84B21B61A090F8100AAB793 /* Project object */;
			proxyType = 1;
			remoteGlobalIDString = 288A2D851AB8B3260023ABC3;
			remoteInfo = Shared;
		};
		5D977A2320DA9D2200D6ADF3 /* PBXContainerItemProxy */ = {
			isa = PBXContainerItemProxy;
			containerPortal = F84B21B61A090F8100AAB793 /* Project object */;
			proxyType = 1;
			remoteGlobalIDString = 2FCAE2191ABB51F800877008;
			remoteInfo = Storage;
		};
		5D977A2520DAA0E300D6ADF3 /* PBXContainerItemProxy */ = {
			isa = PBXContainerItemProxy;
			containerPortal = F84B21B61A090F8100AAB793 /* Project object */;
			proxyType = 1;
			remoteGlobalIDString = 2FCAE2191ABB51F800877008;
			remoteInfo = Storage;
		};
		5DE7688E20B3456E00FF5533 /* PBXContainerItemProxy */ = {
			isa = PBXContainerItemProxy;
			containerPortal = F84B21B61A090F8100AAB793 /* Project object */;
			proxyType = 1;
			remoteGlobalIDString = 5DE7688320B3456C00FF5533;
			remoteInfo = BraveShared;
		};
		5DE7689020B3456E00FF5533 /* PBXContainerItemProxy */ = {
			isa = PBXContainerItemProxy;
			containerPortal = F84B21B61A090F8100AAB793 /* Project object */;
			proxyType = 1;
			remoteGlobalIDString = F84B21BD1A090F8100AAB793;
			remoteInfo = Client;
		};
		5DE7689720B3456E00FF5533 /* PBXContainerItemProxy */ = {
			isa = PBXContainerItemProxy;
			containerPortal = F84B21B61A090F8100AAB793 /* Project object */;
			proxyType = 1;
			remoteGlobalIDString = 5DE7688320B3456C00FF5533;
			remoteInfo = BraveShared;
		};
		7B9BF92E1E435DE400CB24F4 /* PBXContainerItemProxy */ = {
			isa = PBXContainerItemProxy;
			containerPortal = F84B21B61A090F8100AAB793 /* Project object */;
			proxyType = 1;
			remoteGlobalIDString = 2FCAE2231ABB51F800877008;
			remoteInfo = StorageTests;
		};
		7BEB64421C7345600092C02E /* PBXContainerItemProxy */ = {
			isa = PBXContainerItemProxy;
			containerPortal = F84B21B61A090F8100AAB793 /* Project object */;
			proxyType = 1;
			remoteGlobalIDString = F84B21BD1A090F8100AAB793;
			remoteInfo = Client;
		};
		7BEB645C1C7346100092C02E /* PBXContainerItemProxy */ = {
			isa = PBXContainerItemProxy;
			containerPortal = F84B21B61A090F8100AAB793 /* Project object */;
			proxyType = 1;
			remoteGlobalIDString = F84B21BD1A090F8100AAB793;
			remoteInfo = Client;
		};
		D09A0CEC1FAA2C4C009A0273 /* PBXContainerItemProxy */ = {
			isa = PBXContainerItemProxy;
			containerPortal = F84B21B61A090F8100AAB793 /* Project object */;
			proxyType = 1;
			remoteGlobalIDString = 288A2D851AB8B3260023ABC3;
			remoteInfo = Shared;
		};
		D30EBB631C75503800105AE9 /* PBXContainerItemProxy */ = {
			isa = PBXContainerItemProxy;
			containerPortal = D30EBB5A1C75503800105AE9 /* KIF.xcodeproj */;
			proxyType = 2;
			remoteGlobalIDString = EABD46AA1857A0C700A5F081;
			remoteInfo = KIF;
		};
		D30EBB651C75503800105AE9 /* PBXContainerItemProxy */ = {
			isa = PBXContainerItemProxy;
			containerPortal = D30EBB5A1C75503800105AE9 /* KIF.xcodeproj */;
			proxyType = 2;
			remoteGlobalIDString = EB60ECC1177F8C83005A041A;
			remoteInfo = "Test Host";
		};
		D30EBB671C75503800105AE9 /* PBXContainerItemProxy */ = {
			isa = PBXContainerItemProxy;
			containerPortal = D30EBB5A1C75503800105AE9 /* KIF.xcodeproj */;
			proxyType = 2;
			remoteGlobalIDString = EABD46CD1857A0F300A5F081;
			remoteInfo = "KIF Tests";
		};
		D30EBB691C75503800105AE9 /* PBXContainerItemProxy */ = {
			isa = PBXContainerItemProxy;
			containerPortal = D30EBB5A1C75503800105AE9 /* KIF.xcodeproj */;
			proxyType = 2;
			remoteGlobalIDString = 9CC9673B1AD4B1B600576D13;
			remoteInfo = KIFFramework;
		};
		D39FA1651A83E0EC00EE869C /* PBXContainerItemProxy */ = {
			isa = PBXContainerItemProxy;
			containerPortal = F84B21B61A090F8100AAB793 /* Project object */;
			proxyType = 1;
			remoteGlobalIDString = F84B21BD1A090F8100AAB793;
			remoteInfo = Client;
		};
		E63CD1B11B31B66400A63AFF /* PBXContainerItemProxy */ = {
			isa = PBXContainerItemProxy;
			containerPortal = F84B21B61A090F8100AAB793 /* Project object */;
			proxyType = 1;
			remoteGlobalIDString = 288A2D851AB8B3260023ABC3;
			remoteInfo = Shared;
		};
		E63CD1B21B31B66400A63AFF /* PBXContainerItemProxy */ = {
			isa = PBXContainerItemProxy;
			containerPortal = F84B21B61A090F8100AAB793 /* Project object */;
			proxyType = 1;
			remoteGlobalIDString = F84B21BD1A090F8100AAB793;
			remoteInfo = Client;
		};
		E6CB64CB1DA42C2900887098 /* PBXContainerItemProxy */ = {
			isa = PBXContainerItemProxy;
			containerPortal = D30EBB5A1C75503800105AE9 /* KIF.xcodeproj */;
			proxyType = 2;
			remoteGlobalIDString = FAB89FFC1CAC546900C6DFC1;
			remoteInfo = KIFFrameworkConsumer;
		};
		E6CB64CD1DA42C2900887098 /* PBXContainerItemProxy */ = {
			isa = PBXContainerItemProxy;
			containerPortal = D30EBB5A1C75503800105AE9 /* KIF.xcodeproj */;
			proxyType = 2;
			remoteGlobalIDString = FAB8A0141CAC546A00C6DFC1;
			remoteInfo = KIFFrameworkConsumerTests;
		};
		F84B21D41A090F8100AAB793 /* PBXContainerItemProxy */ = {
			isa = PBXContainerItemProxy;
			containerPortal = F84B21B61A090F8100AAB793 /* Project object */;
			proxyType = 1;
			remoteGlobalIDString = F84B21BD1A090F8100AAB793;
			remoteInfo = Client;
		};
/* End PBXContainerItemProxy section */

/* Begin PBXCopyFilesBuildPhase section */
		0B21E8011E26C5D3000C8779 /* CopyFiles */ = {
			isa = PBXCopyFilesBuildPhase;
			buildActionMask = 2147483647;
			dstPath = "$(TEST_HOST)/..";
			dstSubfolderSpec = 0;
			files = (
				0B21E8061E26CCB7000C8779 /* EarlGrey.framework in CopyFiles */,
			);
			runOnlyForDeploymentPostprocessing = 0;
		};
		2F3444EC1AB2378200FD9731 /* Copy Files */ = {
			isa = PBXCopyFilesBuildPhase;
			buildActionMask = 2147483647;
			dstPath = "";
			dstSubfolderSpec = 7;
			files = (
			);
			name = "Copy Files";
			runOnlyForDeploymentPostprocessing = 0;
		};
		E6B09CD31C74EEDB00C63FA1 /* Copy Frameworks */ = {
			isa = PBXCopyFilesBuildPhase;
			buildActionMask = 2147483647;
			dstPath = "";
			dstSubfolderSpec = 10;
			files = (
				5D1DC52920AC9AFB00905E5A /* Data.framework in Copy Frameworks */,
				E60138661C89EB7D00DF9756 /* Storage.framework in Copy Frameworks */,
				5DE7689A20B3456E00FF5533 /* BraveShared.framework in Copy Frameworks */,
				E60138651C89EB7600DF9756 /* Shared.framework in Copy Frameworks */,
			);
			name = "Copy Frameworks";
			runOnlyForDeploymentPostprocessing = 0;
		};
		E6ECF2371C974E0600B0DC93 /* CopyFiles */ = {
			isa = PBXCopyFilesBuildPhase;
			buildActionMask = 2147483647;
			dstPath = "";
			dstSubfolderSpec = 10;
			files = (
				E6ECF2381C974E0F00B0DC93 /* KIF.framework in CopyFiles */,
			);
			runOnlyForDeploymentPostprocessing = 0;
		};
		F84B22531A0920C600AAB793 /* Embed App Extensions */ = {
			isa = PBXCopyFilesBuildPhase;
			buildActionMask = 2147483647;
			dstPath = "";
			dstSubfolderSpec = 13;
			files = (
				390527561C874D35007E0BB7 /* Today.appex in Embed App Extensions */,
			);
			name = "Embed App Extensions";
			runOnlyForDeploymentPostprocessing = 0;
		};
/* End PBXCopyFilesBuildPhase section */

/* Begin PBXFileReference section */
		03CCC9171AF05E7300DBF30D /* RelativeDatesTests.swift */ = {isa = PBXFileReference; fileEncoding = 4; lastKnownFileType = sourcecode.swift; path = RelativeDatesTests.swift; sourceTree = "<group>"; };
		0A4B011F20D02EC4004D4011 /* TabsBarViewController.swift */ = {isa = PBXFileReference; lastKnownFileType = sourcecode.swift; path = TabsBarViewController.swift; sourceTree = "<group>"; };
		0A4B012120D02F26004D4011 /* TabBarCell.swift */ = {isa = PBXFileReference; lastKnownFileType = sourcecode.swift; path = TabBarCell.swift; sourceTree = "<group>"; };
		0A4B012320D0321A004D4011 /* UX.swift */ = {isa = PBXFileReference; lastKnownFileType = sourcecode.swift; path = UX.swift; sourceTree = "<group>"; };
<<<<<<< HEAD
		0A4CB76820D8178E00A9CF4A /* HomePanelDelegates.swift */ = {isa = PBXFileReference; fileEncoding = 4; lastKnownFileType = sourcecode.swift; path = HomePanelDelegates.swift; sourceTree = "<group>"; };
		0AADC4C720D2A55A00FDE368 /* TopSitesViewController.swift */ = {isa = PBXFileReference; lastKnownFileType = sourcecode.swift; path = TopSitesViewController.swift; sourceTree = "<group>"; };
		0AADC4C920D2A66E00FDE368 /* FavoriteCell.swift */ = {isa = PBXFileReference; lastKnownFileType = sourcecode.swift; path = FavoriteCell.swift; sourceTree = "<group>"; };
		0AADC4CE20D2A6A200FDE368 /* FavoritesHelper.swift */ = {isa = PBXFileReference; fileEncoding = 4; lastKnownFileType = sourcecode.swift; path = FavoritesHelper.swift; sourceTree = "<group>"; };
		0AADC4CF20D2A6A200FDE368 /* FavoritesTileDecorator.swift */ = {isa = PBXFileReference; fileEncoding = 4; lastKnownFileType = sourcecode.swift; path = FavoritesTileDecorator.swift; sourceTree = "<group>"; };
		0AADC4D020D2A6A200FDE368 /* FavoritesDataSource.swift */ = {isa = PBXFileReference; fileEncoding = 4; lastKnownFileType = sourcecode.swift; path = FavoritesDataSource.swift; sourceTree = "<group>"; };
		0AADC4D120D2A6A200FDE368 /* PreloadedFavorites.swift */ = {isa = PBXFileReference; fileEncoding = 4; lastKnownFileType = sourcecode.swift; path = PreloadedFavorites.swift; sourceTree = "<group>"; };
		0AADC4D620D2B03900FDE368 /* BraveShieldStatsView.swift */ = {isa = PBXFileReference; fileEncoding = 4; lastKnownFileType = sourcecode.swift; path = BraveShieldStatsView.swift; sourceTree = "<group>"; };
=======
		0A9B6A3420E6453400712BC9 /* Model8.xcdatamodel */ = {isa = PBXFileReference; lastKnownFileType = wrapper.xcdatamodel; path = Model8.xcdatamodel; sourceTree = "<group>"; };
>>>>>>> 13dea057
		0B21E8051E26CCB7000C8779 /* EarlGrey.framework */ = {isa = PBXFileReference; lastKnownFileType = wrapper.framework; name = EarlGrey.framework; path = Carthage/Build/iOS/EarlGrey.framework; sourceTree = "<group>"; };
		0B305E1A1E3A98A900BE0767 /* BookmarkingTests.swift */ = {isa = PBXFileReference; fileEncoding = 4; lastKnownFileType = sourcecode.swift; path = BookmarkingTests.swift; sourceTree = "<group>"; };
		0B3D670D1E09B90B00C1EFC7 /* AuthenticationTest.swift */ = {isa = PBXFileReference; fileEncoding = 4; lastKnownFileType = sourcecode.swift; path = AuthenticationTest.swift; sourceTree = "<group>"; };
		0B3E7D931B27A7CE00E2E84D /* AboutHomeHandler.swift */ = {isa = PBXFileReference; fileEncoding = 4; lastKnownFileType = sourcecode.swift; path = AboutHomeHandler.swift; sourceTree = "<group>"; };
		0B3E7DB91B27AB4C00E2E84D /* MockLogins.swift */ = {isa = PBXFileReference; fileEncoding = 4; lastKnownFileType = sourcecode.swift; lineEnding = 0; path = MockLogins.swift; sourceTree = "<group>"; xcLanguageSpecificationIdentifier = xcode.lang.swift; };
		0B54BD181B698B7C004C822C /* SuggestedSites.swift */ = {isa = PBXFileReference; fileEncoding = 4; lastKnownFileType = sourcecode.swift; path = SuggestedSites.swift; sourceTree = "<group>"; };
		0B5A93211B1EB4C8004F47A2 /* ReadingListTest.swift */ = {isa = PBXFileReference; fileEncoding = 4; lastKnownFileType = sourcecode.swift; path = ReadingListTest.swift; sourceTree = "<group>"; };
		0B5A93411B1EB572004F47A2 /* readablePage.html */ = {isa = PBXFileReference; fileEncoding = 4; lastKnownFileType = text.html; path = readablePage.html; sourceTree = "<group>"; };
		0B62EFD11AD63CD100ACB9CD /* Clearables.swift */ = {isa = PBXFileReference; fileEncoding = 4; lastKnownFileType = sourcecode.swift; path = Clearables.swift; sourceTree = "<group>"; };
		0B6FBAB11AC1F830007EC669 /* numberedPage.html */ = {isa = PBXFileReference; fileEncoding = 4; lastKnownFileType = text.html; path = numberedPage.html; sourceTree = "<group>"; };
		0B729D361E047D6A008E6859 /* HomePageSettingsTest.swift */ = {isa = PBXFileReference; fileEncoding = 4; lastKnownFileType = sourcecode.swift; path = HomePageSettingsTest.swift; sourceTree = "<group>"; };
		0B742CC61B32491400EE9264 /* sqlcipher.xcodeproj */ = {isa = PBXFileReference; lastKnownFileType = "wrapper.pb-project"; name = sqlcipher.xcodeproj; path = ThirdParty/sqlcipher/sqlcipher.xcodeproj; sourceTree = "<group>"; };
		0B7C1E941F6097AD006A8869 /* TrackingProtectionTests.swift */ = {isa = PBXFileReference; lastKnownFileType = sourcecode.swift; path = TrackingProtectionTests.swift; sourceTree = "<group>"; };
		0B8E0FF31A932BD500161DC3 /* ImageIO.framework */ = {isa = PBXFileReference; lastKnownFileType = wrapper.framework; name = ImageIO.framework; path = System/Library/Frameworks/ImageIO.framework; sourceTree = SDKROOT; };
		0B9D40781E8D5AC80059E664 /* XCUITests-Bridging-Header.h */ = {isa = PBXFileReference; lastKnownFileType = sourcecode.c.h; path = "XCUITests-Bridging-Header.h"; sourceTree = "<group>"; };
		0BA1E00D1B03FB0B007675AF /* NetError.html */ = {isa = PBXFileReference; fileEncoding = 4; lastKnownFileType = text.html; path = NetError.html; sourceTree = "<group>"; };
		0BA1E02D1B046F1E007675AF /* ErrorPageHelper.swift */ = {isa = PBXFileReference; fileEncoding = 4; lastKnownFileType = sourcecode.swift; path = ErrorPageHelper.swift; sourceTree = "<group>"; };
		0BA1E02F1B051A07007675AF /* NetError.css */ = {isa = PBXFileReference; fileEncoding = 4; lastKnownFileType = text.css; path = NetError.css; sourceTree = "<group>"; };
		0BA896491A250E6500C1010C /* ProfileTest.swift */ = {isa = PBXFileReference; fileEncoding = 4; lastKnownFileType = sourcecode.swift; path = ProfileTest.swift; sourceTree = "<group>"; };
		0BA8964A1A250E6500C1010C /* TestBookmarks.swift */ = {isa = PBXFileReference; fileEncoding = 4; lastKnownFileType = sourcecode.swift; path = TestBookmarks.swift; sourceTree = "<group>"; };
		0BB5B2861AC0A2B90052877D /* SnackBar.swift */ = {isa = PBXFileReference; fileEncoding = 4; lastKnownFileType = sourcecode.swift; path = SnackBar.swift; sourceTree = "<group>"; };
		0BB5B30A1AC0AD1F0052877D /* LoginsHelper.swift */ = {isa = PBXFileReference; fileEncoding = 4; lastKnownFileType = sourcecode.swift; lineEnding = 0; path = LoginsHelper.swift; sourceTree = "<group>"; xcLanguageSpecificationIdentifier = xcode.lang.swift; };
		0BC9C9C31F26F54D000E8AB5 /* SiteLoadTest.swift */ = {isa = PBXFileReference; fileEncoding = 4; lastKnownFileType = sourcecode.swift; path = SiteLoadTest.swift; sourceTree = "<group>"; };
		0BD19A661A25309B0084FBA7 /* NSUserDefaultsPrefs.swift */ = {isa = PBXFileReference; fileEncoding = 4; lastKnownFileType = sourcecode.swift; path = NSUserDefaultsPrefs.swift; sourceTree = "<group>"; };
		0BDA56AE1B26B1D5008C9B96 /* TestLogins.swift */ = {isa = PBXFileReference; fileEncoding = 4; lastKnownFileType = sourcecode.swift; path = TestLogins.swift; sourceTree = "<group>"; };
		0BDA56B11B26B1E4008C9B96 /* Logins.swift */ = {isa = PBXFileReference; fileEncoding = 4; lastKnownFileType = sourcecode.swift; lineEnding = 0; path = Logins.swift; sourceTree = "<group>"; xcLanguageSpecificationIdentifier = xcode.lang.swift; };
		0BDA56B31B26B203008C9B96 /* SQLiteLogins.swift */ = {isa = PBXFileReference; fileEncoding = 4; lastKnownFileType = sourcecode.swift; path = SQLiteLogins.swift; sourceTree = "<group>"; };
		0BEF44621E31165700187C32 /* EarlGrey.swift */ = {isa = PBXFileReference; fileEncoding = 4; lastKnownFileType = sourcecode.swift; path = EarlGrey.swift; sourceTree = "<group>"; };
		0BF0DB931A8545800039F300 /* URLBarView.swift */ = {isa = PBXFileReference; fileEncoding = 4; lastKnownFileType = sourcecode.swift; path = URLBarView.swift; sourceTree = "<group>"; };
		0BF1B7E21AC60DEA00A7B407 /* InsetButton.swift */ = {isa = PBXFileReference; fileEncoding = 4; lastKnownFileType = sourcecode.swift; path = InsetButton.swift; sourceTree = "<group>"; };
		0BF42D4E1A7CD09600889E28 /* TestFavicons.swift */ = {isa = PBXFileReference; fileEncoding = 4; lastKnownFileType = sourcecode.swift; path = TestFavicons.swift; sourceTree = "<group>"; };
		0BF8F8D91AEFF1C900E90BC2 /* noTitle.html */ = {isa = PBXFileReference; fileEncoding = 4; lastKnownFileType = text.html; path = noTitle.html; sourceTree = "<group>"; };
		28126F471C2F948E006466CC /* SQLiteBookmarksHelpers.swift */ = {isa = PBXFileReference; fileEncoding = 4; lastKnownFileType = sourcecode.swift; path = SQLiteBookmarksHelpers.swift; sourceTree = "<group>"; };
		28126F6D1C2F94F9006466CC /* SQLiteBookmarksModel.swift */ = {isa = PBXFileReference; fileEncoding = 4; lastKnownFileType = sourcecode.swift; path = SQLiteBookmarksModel.swift; sourceTree = "<group>"; };
		28126F731C2F96F1006466CC /* SQLiteBookmarksResetting.swift */ = {isa = PBXFileReference; fileEncoding = 4; lastKnownFileType = sourcecode.swift; path = SQLiteBookmarksResetting.swift; sourceTree = "<group>"; };
		28126F761C2F9833006466CC /* SQLiteBookmarksBase.swift */ = {isa = PBXFileReference; fileEncoding = 4; lastKnownFileType = sourcecode.swift; path = SQLiteBookmarksBase.swift; sourceTree = "<group>"; };
		2816EFFF1B33E05400522243 /* UIConstants.swift */ = {isa = PBXFileReference; fileEncoding = 4; lastKnownFileType = sourcecode.swift; path = UIConstants.swift; sourceTree = "<group>"; };
		281B02991C037C1F005202C3 /* TestBrowserDB.swift */ = {isa = PBXFileReference; fileEncoding = 4; lastKnownFileType = sourcecode.swift; path = TestBrowserDB.swift; sourceTree = "<group>"; };
		281B2BE91ADF4D90002917DC /* MockProfile.swift */ = {isa = PBXFileReference; fileEncoding = 4; lastKnownFileType = sourcecode.swift; lineEnding = 0; path = MockProfile.swift; sourceTree = "<group>"; xcLanguageSpecificationIdentifier = xcode.lang.swift; };
		282915E51AF1A7920006EEB5 /* BrowserSchema.swift */ = {isa = PBXFileReference; fileEncoding = 4; lastKnownFileType = sourcecode.swift; path = BrowserSchema.swift; sourceTree = "<group>"; };
		2829D3791C2F0A7F00DCF931 /* BookmarksModel.swift */ = {isa = PBXFileReference; fileEncoding = 4; lastKnownFileType = sourcecode.swift; name = BookmarksModel.swift; path = Bookmarks/BookmarksModel.swift; sourceTree = "<group>"; };
		2829D39F1C2F0AD400DCF931 /* Sharing.swift */ = {isa = PBXFileReference; fileEncoding = 4; lastKnownFileType = sourcecode.swift; path = Sharing.swift; sourceTree = "<group>"; };
		28302E3F1AF0747800521E2E /* DatabaseError.swift */ = {isa = PBXFileReference; fileEncoding = 4; lastKnownFileType = sourcecode.swift; path = DatabaseError.swift; sourceTree = "<group>"; };
		283586FC1C73F18E00A55435 /* CachingItemSource.swift */ = {isa = PBXFileReference; fileEncoding = 4; lastKnownFileType = sourcecode.swift; name = CachingItemSource.swift; path = Bookmarks/CachingItemSource.swift; sourceTree = "<group>"; };
		2852B8431C51996B00591EAC /* Trees.swift */ = {isa = PBXFileReference; fileEncoding = 4; lastKnownFileType = sourcecode.swift; name = Trees.swift; path = Bookmarks/Trees.swift; sourceTree = "<group>"; };
		28532D311C483E3D000072D9 /* CompletionOps.swift */ = {isa = PBXFileReference; fileEncoding = 4; lastKnownFileType = sourcecode.swift; path = CompletionOps.swift; sourceTree = "<group>"; };
		285D3B671B4380B70035FD22 /* Queue.swift */ = {isa = PBXFileReference; fileEncoding = 4; lastKnownFileType = sourcecode.swift; lineEnding = 0; path = Queue.swift; sourceTree = "<group>"; xcLanguageSpecificationIdentifier = xcode.lang.swift; };
		285D3B8F1B4386520035FD22 /* SQLiteQueue.swift */ = {isa = PBXFileReference; fileEncoding = 4; lastKnownFileType = sourcecode.swift; path = SQLiteQueue.swift; sourceTree = "<group>"; };
		285F2DC01AF80B4600211843 /* SQLiteBookmarksSyncing.swift */ = {isa = PBXFileReference; fileEncoding = 4; lastKnownFileType = sourcecode.swift; path = SQLiteBookmarksSyncing.swift; sourceTree = "<group>"; };
		28786E541AB0F5FA009EA9EF /* DeferredTests.swift */ = {isa = PBXFileReference; fileEncoding = 4; lastKnownFileType = sourcecode.swift; path = DeferredTests.swift; sourceTree = "<group>"; };
		288A2D861AB8B3260023ABC3 /* Shared.framework */ = {isa = PBXFileReference; explicitFileType = wrapper.framework; includeInIndex = 0; path = Shared.framework; sourceTree = BUILT_PRODUCTS_DIR; };
		288A2DB31AB8B38D0023ABC3 /* Error.swift */ = {isa = PBXFileReference; fileEncoding = 4; lastKnownFileType = sourcecode.swift; name = Error.swift; path = ThirdParty/Result/Error.swift; sourceTree = "<group>"; };
		288A2DB41AB8B38D0023ABC3 /* Result.swift */ = {isa = PBXFileReference; fileEncoding = 4; lastKnownFileType = sourcecode.swift; name = Result.swift; path = ThirdParty/Result/Result.swift; sourceTree = "<group>"; };
		2891F2BA1F991185001B105E /* v33.db */ = {isa = PBXFileReference; lastKnownFileType = file; path = v33.db; sourceTree = "<group>"; };
		289A4C121C4EB90600A460E3 /* StorageTestUtils.swift */ = {isa = PBXFileReference; fileEncoding = 4; lastKnownFileType = sourcecode.swift; path = StorageTestUtils.swift; sourceTree = "<group>"; };
		28A6CE891AC082E200C1A2D4 /* UtilsTests.swift */ = {isa = PBXFileReference; fileEncoding = 4; lastKnownFileType = sourcecode.swift; path = UtilsTests.swift; sourceTree = "<group>"; };
		28B62ACD1BC745E7004A585A /* Syncable.swift */ = {isa = PBXFileReference; fileEncoding = 4; lastKnownFileType = sourcecode.swift; path = Syncable.swift; sourceTree = "<group>"; };
		28C4AB711AD42D4300D9ACE3 /* Clients.swift */ = {isa = PBXFileReference; fileEncoding = 4; lastKnownFileType = sourcecode.swift; path = Clients.swift; sourceTree = "<group>"; };
		28C8B7841C852535006D8318 /* BookmarksPanelTests.swift */ = {isa = PBXFileReference; fileEncoding = 4; lastKnownFileType = sourcecode.swift; path = BookmarksPanelTests.swift; sourceTree = "<group>"; };
		28CE83E81A1D206D00576538 /* Client-Bridging-Header.h */ = {isa = PBXFileReference; fileEncoding = 4; lastKnownFileType = sourcecode.c.h; name = "Client-Bridging-Header.h"; path = "../../Client-Bridging-Header.h"; sourceTree = "<group>"; };
		28D158AC1AFD90E500F9C065 /* TestSQLiteBookmarks.swift */ = {isa = PBXFileReference; fileEncoding = 4; lastKnownFileType = sourcecode.swift; path = TestSQLiteBookmarks.swift; sourceTree = "<group>"; };
		28D52E081BCDF44100187A1D /* ResetTests.swift */ = {isa = PBXFileReference; fileEncoding = 4; lastKnownFileType = sourcecode.swift; path = ResetTests.swift; sourceTree = "<group>"; };
		28EADE381AFC3898007FB2FB /* UIImageViewExtensions.swift */ = {isa = PBXFileReference; fileEncoding = 4; lastKnownFileType = sourcecode.swift; name = UIImageViewExtensions.swift; path = Extensions/UIImageViewExtensions.swift; sourceTree = "<group>"; };
		28FDFF0B1C1F725800840F86 /* SeparatorTableCell.swift */ = {isa = PBXFileReference; fileEncoding = 4; lastKnownFileType = sourcecode.swift; path = SeparatorTableCell.swift; sourceTree = "<group>"; };
		2C28F96B201B2D4C00ABA8A5 /* MailAppSettingsTests.swift */ = {isa = PBXFileReference; lastKnownFileType = sourcecode.swift; path = MailAppSettingsTests.swift; sourceTree = "<group>"; };
		2C2A5EF31E68469500F02659 /* PrivateBrowsingTest.swift */ = {isa = PBXFileReference; fileEncoding = 4; lastKnownFileType = sourcecode.swift; path = PrivateBrowsingTest.swift; sourceTree = "<group>"; };
		2C2A91281FA2410D002E36BD /* HistoryTests.swift */ = {isa = PBXFileReference; lastKnownFileType = sourcecode.swift; path = HistoryTests.swift; sourceTree = "<group>"; };
		2C31A7A81E8BFB2200DAC646 /* ReaderViewUITest.swift */ = {isa = PBXFileReference; fileEncoding = 4; lastKnownFileType = sourcecode.swift; path = ReaderViewUITest.swift; sourceTree = "<group>"; };
		2C31A8461E8D447F00DAC646 /* HomePageSettingsUITest.swift */ = {isa = PBXFileReference; fileEncoding = 4; lastKnownFileType = sourcecode.swift; path = HomePageSettingsUITest.swift; sourceTree = "<group>"; };
		2C3406C71E719F00000FD889 /* SettingsTest.swift */ = {isa = PBXFileReference; fileEncoding = 4; lastKnownFileType = sourcecode.swift; path = SettingsTest.swift; sourceTree = "<group>"; };
		2C49854D206173C800893DAE /* photon-colors.swift */ = {isa = PBXFileReference; lastKnownFileType = sourcecode.swift; path = "photon-colors.swift"; sourceTree = "<group>"; };
		2C4A07DB20246EAD0083E320 /* DragAndDropTests.swift */ = {isa = PBXFileReference; lastKnownFileType = sourcecode.swift; path = DragAndDropTests.swift; sourceTree = "<group>"; };
		2C4B6BF220349EB800A009C2 /* FirstRunTourTests.swift */ = {isa = PBXFileReference; lastKnownFileType = sourcecode.swift; path = FirstRunTourTests.swift; sourceTree = "<group>"; };
		2C8C07761E7800EA00DC1237 /* FindInPageTest.swift */ = {isa = PBXFileReference; fileEncoding = 4; lastKnownFileType = sourcecode.swift; path = FindInPageTest.swift; sourceTree = "<group>"; };
		2C97EC701E72C80E0092EC18 /* TopTabsTest.swift */ = {isa = PBXFileReference; fileEncoding = 4; lastKnownFileType = sourcecode.swift; path = TopTabsTest.swift; sourceTree = "<group>"; };
		2CA16FDD1E5F089100332277 /* SearchTest.swift */ = {isa = PBXFileReference; fileEncoding = 4; lastKnownFileType = sourcecode.swift; path = SearchTest.swift; sourceTree = "<group>"; };
		2CB1A6591FDEA8B60084E96D /* NewTabSettings.swift */ = {isa = PBXFileReference; lastKnownFileType = sourcecode.swift; path = NewTabSettings.swift; sourceTree = "<group>"; };
		2CB56E3E1E926BFB00AF7586 /* ToolbarTest.swift */ = {isa = PBXFileReference; fileEncoding = 4; lastKnownFileType = sourcecode.swift; path = ToolbarTest.swift; sourceTree = "<group>"; };
		2CC1B3EF1E9B861400814EEC /* DomainAutocompleteTest.swift */ = {isa = PBXFileReference; fileEncoding = 4; lastKnownFileType = sourcecode.swift; path = DomainAutocompleteTest.swift; sourceTree = "<group>"; };
		2CEA6F781E93E3A600D4100E /* SearchSettingsUITest.swift */ = {isa = PBXFileReference; fileEncoding = 4; lastKnownFileType = sourcecode.swift; path = SearchSettingsUITest.swift; sourceTree = "<group>"; };
		2CEDADA120207EC400223A89 /* SyncFAUITests.swift */ = {isa = PBXFileReference; lastKnownFileType = sourcecode.swift; path = SyncFAUITests.swift; sourceTree = "<group>"; };
		2CF449A41E7BFE2C00FD7595 /* NavigationTest.swift */ = {isa = PBXFileReference; fileEncoding = 4; lastKnownFileType = sourcecode.swift; path = NavigationTest.swift; sourceTree = "<group>"; };
		2CF9D9A920067FA10083DF2A /* BrowsingPDFTests.swift */ = {isa = PBXFileReference; lastKnownFileType = sourcecode.swift; path = BrowsingPDFTests.swift; sourceTree = "<group>"; };
		2F13E79A1AC0C02700D75081 /* StringExtensionsTests.swift */ = {isa = PBXFileReference; fileEncoding = 4; lastKnownFileType = sourcecode.swift; path = StringExtensionsTests.swift; sourceTree = "<group>"; };
		2F44FA1A1A9D426A00FD20CC /* TestHashExtensions.swift */ = {isa = PBXFileReference; fileEncoding = 4; lastKnownFileType = sourcecode.swift; path = TestHashExtensions.swift; sourceTree = "<group>"; };
		2F44FC711A9E840300FD20CC /* SettingsNavigationController.swift */ = {isa = PBXFileReference; fileEncoding = 4; lastKnownFileType = sourcecode.swift; path = SettingsNavigationController.swift; sourceTree = "<group>"; };
		2F44FCC41A9E85E900FD20CC /* SettingsTableSectionHeaderFooterView.swift */ = {isa = PBXFileReference; fileEncoding = 4; lastKnownFileType = sourcecode.swift; path = SettingsTableSectionHeaderFooterView.swift; sourceTree = "<group>"; };
		2F44FCC61A9E8CF500FD20CC /* SearchSettingsTableViewController.swift */ = {isa = PBXFileReference; fileEncoding = 4; lastKnownFileType = sourcecode.swift; path = SearchSettingsTableViewController.swift; sourceTree = "<group>"; };
		2F44FCCA1A9E972E00FD20CC /* SearchEnginePicker.swift */ = {isa = PBXFileReference; fileEncoding = 4; lastKnownFileType = sourcecode.swift; path = SearchEnginePicker.swift; sourceTree = "<group>"; };
		2F697F7D1A9FD22D009E03AE /* SearchEnginesTests.swift */ = {isa = PBXFileReference; fileEncoding = 4; lastKnownFileType = sourcecode.swift; path = SearchEnginesTests.swift; sourceTree = "<group>"; };
		2FCAE21A1ABB51F800877008 /* Storage.framework */ = {isa = PBXFileReference; explicitFileType = wrapper.framework; includeInIndex = 0; path = Storage.framework; sourceTree = BUILT_PRODUCTS_DIR; };
		2FCAE2241ABB51F800877008 /* StorageTests.xctest */ = {isa = PBXFileReference; explicitFileType = wrapper.cfbundle; includeInIndex = 0; path = StorageTests.xctest; sourceTree = BUILT_PRODUCTS_DIR; };
		2FCAE22C1ABB51F800877008 /* Info.plist */ = {isa = PBXFileReference; lastKnownFileType = text.plist.xml; path = Info.plist; sourceTree = "<group>"; };
		2FCAE23F1ABB531100877008 /* Bookmarks.swift */ = {isa = PBXFileReference; fileEncoding = 4; lastKnownFileType = sourcecode.swift; name = Bookmarks.swift; path = Bookmarks/Bookmarks.swift; sourceTree = "<group>"; };
		2FCAE2411ABB531100877008 /* Cursor.swift */ = {isa = PBXFileReference; fileEncoding = 4; lastKnownFileType = sourcecode.swift; path = Cursor.swift; sourceTree = "<group>"; };
		2FCAE2421ABB531100877008 /* Favicons.swift */ = {isa = PBXFileReference; fileEncoding = 4; lastKnownFileType = sourcecode.swift; path = Favicons.swift; sourceTree = "<group>"; };
		2FCAE2431ABB531100877008 /* FileAccessor.swift */ = {isa = PBXFileReference; fileEncoding = 4; lastKnownFileType = sourcecode.swift; path = FileAccessor.swift; sourceTree = "<group>"; };
		2FCAE2441ABB531100877008 /* History.swift */ = {isa = PBXFileReference; fileEncoding = 4; lastKnownFileType = sourcecode.swift; lineEnding = 0; path = History.swift; sourceTree = "<group>"; xcLanguageSpecificationIdentifier = xcode.lang.swift; };
		2FCAE2471ABB531100877008 /* RemoteTabs.swift */ = {isa = PBXFileReference; fileEncoding = 4; lastKnownFileType = sourcecode.swift; path = RemoteTabs.swift; sourceTree = "<group>"; };
		2FCAE2481ABB531100877008 /* Site.swift */ = {isa = PBXFileReference; fileEncoding = 4; lastKnownFileType = sourcecode.swift; path = Site.swift; sourceTree = "<group>"; };
		2FCAE24B1ABB531100877008 /* BrowserDB.swift */ = {isa = PBXFileReference; fileEncoding = 4; lastKnownFileType = sourcecode.swift; path = BrowserDB.swift; sourceTree = "<group>"; };
		2FCAE2551ABB531100877008 /* SQLiteHistory.swift */ = {isa = PBXFileReference; fileEncoding = 4; lastKnownFileType = sourcecode.swift; path = SQLiteHistory.swift; sourceTree = "<group>"; };
		2FCAE2581ABB531100877008 /* SQLiteRemoteClientsAndTabs.swift */ = {isa = PBXFileReference; fileEncoding = 4; lastKnownFileType = sourcecode.swift; path = SQLiteRemoteClientsAndTabs.swift; sourceTree = "<group>"; };
		2FCAE25B1ABB531100877008 /* SwiftData.swift */ = {isa = PBXFileReference; fileEncoding = 4; lastKnownFileType = sourcecode.swift; path = SwiftData.swift; sourceTree = "<group>"; };
		2FCAE25C1ABB531100877008 /* Visit.swift */ = {isa = PBXFileReference; fileEncoding = 4; lastKnownFileType = sourcecode.swift; path = Visit.swift; sourceTree = "<group>"; };
		2FCAE2791ABB533A00877008 /* MockFiles.swift */ = {isa = PBXFileReference; fileEncoding = 4; lastKnownFileType = sourcecode.swift; path = MockFiles.swift; sourceTree = "<group>"; };
		2FCAE27A1ABB533A00877008 /* TestSQLiteRemoteClientsAndTabs.swift */ = {isa = PBXFileReference; fileEncoding = 4; lastKnownFileType = sourcecode.swift; path = TestSQLiteRemoteClientsAndTabs.swift; sourceTree = "<group>"; };
		2FCAE27D1ABB533A00877008 /* TestSQLiteHistory.swift */ = {isa = PBXFileReference; fileEncoding = 4; lastKnownFileType = sourcecode.swift; path = TestSQLiteHistory.swift; sourceTree = "<group>"; };
		2FCAE33D1ABB5F1800877008 /* Storage-Bridging-Header.h */ = {isa = PBXFileReference; fileEncoding = 4; lastKnownFileType = sourcecode.c.h; path = "Storage-Bridging-Header.h"; sourceTree = "<group>"; };
		2FDB10921A9FBEC5006CF312 /* PrefsTests.swift */ = {isa = PBXFileReference; fileEncoding = 4; lastKnownFileType = sourcecode.swift; path = PrefsTests.swift; sourceTree = "<group>"; };
		2FDE87FD1ABB3817005317B1 /* RemoteTabsPanel.swift */ = {isa = PBXFileReference; fileEncoding = 4; lastKnownFileType = sourcecode.swift; path = RemoteTabsPanel.swift; sourceTree = "<group>"; };
		2FEBABAE1AB3659000DB5728 /* ResultTests.swift */ = {isa = PBXFileReference; fileEncoding = 4; lastKnownFileType = sourcecode.swift; path = ResultTests.swift; sourceTree = "<group>"; };
		318FB6EA1DB5600D0004E40F /* SQLiteHistoryFactories.swift */ = {isa = PBXFileReference; fileEncoding = 4; lastKnownFileType = sourcecode.swift; path = SQLiteHistoryFactories.swift; sourceTree = "<group>"; };
		31ADB5D91E58CEC300E87909 /* ClipboardBarDisplayHandler.swift */ = {isa = PBXFileReference; fileEncoding = 4; lastKnownFileType = sourcecode.swift; path = ClipboardBarDisplayHandler.swift; sourceTree = "<group>"; };
		39012F271F8ED262002E3D31 /* ScreenGraphTest.swift */ = {isa = PBXFileReference; lastKnownFileType = sourcecode.swift; path = ScreenGraphTest.swift; sourceTree = "<group>"; };
		3905274A1C874D35007E0BB7 /* Today.appex */ = {isa = PBXFileReference; explicitFileType = "wrapper.app-extension"; includeInIndex = 0; path = Today.appex; sourceTree = BUILT_PRODUCTS_DIR; };
		3905274B1C874D35007E0BB7 /* NotificationCenter.framework */ = {isa = PBXFileReference; lastKnownFileType = wrapper.framework; name = NotificationCenter.framework; path = System/Library/Frameworks/NotificationCenter.framework; sourceTree = SDKROOT; };
		3905274E1C874D35007E0BB7 /* TodayViewController.swift */ = {isa = PBXFileReference; lastKnownFileType = sourcecode.swift; path = TodayViewController.swift; sourceTree = "<group>"; };
		390527531C874D35007E0BB7 /* Info.plist */ = {isa = PBXFileReference; lastKnownFileType = text.plist.xml; path = Info.plist; sourceTree = "<group>"; };
		391AEFD11C8F11ED00691F84 /* Images.xcassets */ = {isa = PBXFileReference; lastKnownFileType = folder.assetcatalog; path = Images.xcassets; sourceTree = "<group>"; };
		39236E711FCC600200A38F1B /* TabEventHandlerTests.swift */ = {isa = PBXFileReference; lastKnownFileType = sourcecode.swift; path = TabEventHandlerTests.swift; sourceTree = "<group>"; };
		392E18021FEC4D7B00EBA79C /* MappaMundi.framework */ = {isa = PBXFileReference; lastKnownFileType = wrapper.framework; name = MappaMundi.framework; path = Carthage/Build/iOS/MappaMundi.framework; sourceTree = "<group>"; };
		392ED7E31D0AEF56009D9B62 /* NewTabAccessors.swift */ = {isa = PBXFileReference; fileEncoding = 4; lastKnownFileType = sourcecode.swift; name = NewTabAccessors.swift; path = Accessors/NewTabAccessors.swift; sourceTree = "<group>"; };
		392ED7E51D0AEFEF009D9B62 /* HomePageAccessors.swift */ = {isa = PBXFileReference; fileEncoding = 4; lastKnownFileType = sourcecode.swift; name = HomePageAccessors.swift; path = Accessors/HomePageAccessors.swift; sourceTree = "<group>"; };
		39455F761FC83F430088A22C /* TabEventHandler.swift */ = {isa = PBXFileReference; lastKnownFileType = sourcecode.swift; name = TabEventHandler.swift; path = Helpers/TabEventHandler.swift; sourceTree = "<group>"; };
		394CF6CE1BAA493C00906917 /* DefaultSuggestedSites.swift */ = {isa = PBXFileReference; fileEncoding = 4; lastKnownFileType = sourcecode.swift; path = DefaultSuggestedSites.swift; sourceTree = "<group>"; };
		395C8F201E796AD600A68E8C /* PushCrypto.swift */ = {isa = PBXFileReference; fileEncoding = 4; lastKnownFileType = sourcecode.swift; path = PushCrypto.swift; sourceTree = "<group>"; };
		3964B0991EA8F06F00F2EEF4 /* FeatureSwitch.swift */ = {isa = PBXFileReference; fileEncoding = 4; lastKnownFileType = sourcecode.swift; path = FeatureSwitch.swift; sourceTree = "<group>"; };
		3964B09B1EA8F32C00F2EEF4 /* FeatureSwitchTests.swift */ = {isa = PBXFileReference; fileEncoding = 4; lastKnownFileType = sourcecode.swift; path = FeatureSwitchTests.swift; sourceTree = "<group>"; };
		396CDB54203C5B870034A3A3 /* TabTrayController+KeyCommands.swift */ = {isa = PBXFileReference; lastKnownFileType = sourcecode.swift; path = "TabTrayController+KeyCommands.swift"; sourceTree = "<group>"; };
		39A359E31BFCCE94006B9E87 /* UserActivityHandler.swift */ = {isa = PBXFileReference; fileEncoding = 4; lastKnownFileType = sourcecode.swift; name = UserActivityHandler.swift; path = Helpers/UserActivityHandler.swift; sourceTree = "<group>"; };
		39A35AEC1C0662A3006B9E87 /* SpotlightHelper.js */ = {isa = PBXFileReference; fileEncoding = 4; lastKnownFileType = sourcecode.javascript; path = SpotlightHelper.js; sourceTree = "<group>"; };
		39B0647C1E7ADAC2000BE173 /* PushCryptoTests.swift */ = {isa = PBXFileReference; fileEncoding = 4; lastKnownFileType = sourcecode.swift; name = PushCryptoTests.swift; path = PushTests/PushCryptoTests.swift; sourceTree = "<group>"; };
		39C22C2C1E897B9A000C0E56 /* LivePushClientTests.swift */ = {isa = PBXFileReference; fileEncoding = 4; lastKnownFileType = sourcecode.swift; name = LivePushClientTests.swift; path = PushTests/LivePushClientTests.swift; sourceTree = "<group>"; };
		39C261CB2018DE20009D97BD /* FxScreenGraphTests.swift */ = {isa = PBXFileReference; lastKnownFileType = sourcecode.swift; path = FxScreenGraphTests.swift; sourceTree = "<group>"; };
		39DD030C1CD53E1900BC09B3 /* HomePageHelper.swift */ = {isa = PBXFileReference; fileEncoding = 4; lastKnownFileType = sourcecode.swift; path = HomePageHelper.swift; sourceTree = "<group>"; };
		39E65D261CA5B92000C63CE3 /* AsyncReducerTests.swift */ = {isa = PBXFileReference; fileEncoding = 4; lastKnownFileType = sourcecode.swift; path = AsyncReducerTests.swift; sourceTree = "<group>"; };
		39EB46981E26DDB4006346E8 /* FxScreenGraph.swift */ = {isa = PBXFileReference; fileEncoding = 4; lastKnownFileType = sourcecode.swift; path = FxScreenGraph.swift; sourceTree = "<group>"; };
		39F4C0F92045D87400746155 /* FocusHelper.js */ = {isa = PBXFileReference; lastKnownFileType = sourcecode.javascript; path = FocusHelper.js; sourceTree = "<group>"; };
		39F4C1092045DB2E00746155 /* FocusHelper.swift */ = {isa = PBXFileReference; lastKnownFileType = sourcecode.swift; path = FocusHelper.swift; sourceTree = "<group>"; };
		39F819C51FD70F5D009E31E4 /* TabEventHandlers.swift */ = {isa = PBXFileReference; lastKnownFileType = sourcecode.swift; path = TabEventHandlers.swift; sourceTree = "<group>"; };
		39F99FD91E3A6DE300F353B4 /* PushClient.swift */ = {isa = PBXFileReference; fileEncoding = 4; lastKnownFileType = sourcecode.swift; path = PushClient.swift; sourceTree = "<group>"; };
		39F99FDA1E3A6DE300F353B4 /* PushConfiguration.swift */ = {isa = PBXFileReference; fileEncoding = 4; lastKnownFileType = sourcecode.swift; path = PushConfiguration.swift; sourceTree = "<group>"; };
		39F99FDB1E3A6DE300F353B4 /* PushRegistration.swift */ = {isa = PBXFileReference; fileEncoding = 4; lastKnownFileType = sourcecode.swift; path = PushRegistration.swift; sourceTree = "<group>"; };
		3B0943801D6CC4FC004F24E1 /* FilledPageControl.swift */ = {isa = PBXFileReference; fileEncoding = 4; lastKnownFileType = sourcecode.swift; name = FilledPageControl.swift; path = ThirdParty/FilledPageControl.swift; sourceTree = "<group>"; };
		3B39EDB91E16E18900EF029F /* CustomSearchEnginesTest.swift */ = {isa = PBXFileReference; fileEncoding = 4; lastKnownFileType = sourcecode.swift; path = CustomSearchEnginesTest.swift; sourceTree = "<group>"; };
		3B43E3D01D95C48D00BBA9DB /* StoragePerfTests.xctest */ = {isa = PBXFileReference; explicitFileType = wrapper.cfbundle; includeInIndex = 0; path = StoragePerfTests.xctest; sourceTree = BUILT_PRODUCTS_DIR; };
		3B43E3D21D95C48D00BBA9DB /* StoragePerfTests.swift */ = {isa = PBXFileReference; lastKnownFileType = sourcecode.swift; path = StoragePerfTests.swift; sourceTree = "<group>"; };
		3B43E3D41D95C48D00BBA9DB /* Info.plist */ = {isa = PBXFileReference; lastKnownFileType = text.plist.xml; path = Info.plist; sourceTree = "<group>"; };
		3B4988CD1E42B01800A12FDA /* SwiftyJSON.framework */ = {isa = PBXFileReference; lastKnownFileType = wrapper.framework; name = SwiftyJSON.framework; path = Carthage/Build/iOS/SwiftyJSON.framework; sourceTree = "<group>"; };
		3B4AA24A1D8B8C4C00A2E008 /* ArrayExtensionTests.swift */ = {isa = PBXFileReference; fileEncoding = 4; lastKnownFileType = sourcecode.swift; path = ArrayExtensionTests.swift; sourceTree = "<group>"; };
		3B546EBF1D95ECAE00BDBE36 /* ActivityStreamTest.swift */ = {isa = PBXFileReference; fileEncoding = 4; lastKnownFileType = sourcecode.swift; path = ActivityStreamTest.swift; sourceTree = "<group>"; };
		3B6889C41D66950E002AC85E /* UIImageColors.swift */ = {isa = PBXFileReference; fileEncoding = 4; lastKnownFileType = sourcecode.swift; name = UIImageColors.swift; path = ThirdParty/UIImageColors.swift; sourceTree = "<group>"; };
		3B6F40171DC7849C00656CC6 /* ActivityStreamTests.swift */ = {isa = PBXFileReference; fileEncoding = 4; lastKnownFileType = sourcecode.swift; path = ActivityStreamTests.swift; sourceTree = "<group>"; };
		3BA9A0221D2C208C00BD418C /* Fuzi.framework */ = {isa = PBXFileReference; lastKnownFileType = wrapper.framework; name = Fuzi.framework; path = Carthage/Build/iOS/Fuzi.framework; sourceTree = "<group>"; };
		3BB50E101D6274CD004B33DF /* ActivityStreamTopSitesCell.swift */ = {isa = PBXFileReference; fileEncoding = 4; lastKnownFileType = sourcecode.swift; path = ActivityStreamTopSitesCell.swift; sourceTree = "<group>"; };
		3BB50E1F1D627539004B33DF /* ActivityStreamPanel.swift */ = {isa = PBXFileReference; fileEncoding = 4; lastKnownFileType = sourcecode.swift; path = ActivityStreamPanel.swift; sourceTree = "<group>"; };
		3BB54B301E68EB2B0021DAC4 /* AuthenticationKeychainInfoTests.swift */ = {isa = PBXFileReference; fileEncoding = 4; lastKnownFileType = sourcecode.swift; path = AuthenticationKeychainInfoTests.swift; sourceTree = "<group>"; };
		3BC659481E5BA4AE006D560F /* TopSites */ = {isa = PBXFileReference; lastKnownFileType = folder; path = TopSites; sourceTree = "<group>"; };
		3BC659581E5BA505006D560F /* top_sites.json */ = {isa = PBXFileReference; fileEncoding = 4; lastKnownFileType = text.json; path = top_sites.json; sourceTree = "<group>"; };
		3BCE6D3B1CEB9E4D0080928C /* ThirdPartySearchAlerts.swift */ = {isa = PBXFileReference; fileEncoding = 4; lastKnownFileType = sourcecode.swift; path = ThirdPartySearchAlerts.swift; sourceTree = "<group>"; };
		3BE7275C1CCFE8B60099189F /* CustomSearchHandler.swift */ = {isa = PBXFileReference; fileEncoding = 4; lastKnownFileType = sourcecode.swift; path = CustomSearchHandler.swift; sourceTree = "<group>"; };
		3BF4B8E81D38497A00493393 /* BaseTestCase.swift */ = {isa = PBXFileReference; fileEncoding = 4; lastKnownFileType = sourcecode.swift; path = BaseTestCase.swift; sourceTree = "<group>"; };
		3BF56D261CDBBE1F00AC4D75 /* SimpleToast.swift */ = {isa = PBXFileReference; fileEncoding = 4; lastKnownFileType = sourcecode.swift; path = SimpleToast.swift; sourceTree = "<group>"; };
		3BFCBF1F1E04B1C50070C042 /* UIImageViewExtensionsTests.swift */ = {isa = PBXFileReference; fileEncoding = 4; lastKnownFileType = sourcecode.swift; path = UIImageViewExtensionsTests.swift; sourceTree = "<group>"; };
		3BFE4B071D342FB800DDF53F /* XCUITests.xctest */ = {isa = PBXFileReference; explicitFileType = wrapper.cfbundle; includeInIndex = 0; path = XCUITests.xctest; sourceTree = BUILT_PRODUCTS_DIR; };
		3BFE4B0B1D342FB900DDF53F /* Info.plist */ = {isa = PBXFileReference; lastKnownFileType = text.plist.xml; path = Info.plist; sourceTree = "<group>"; };
		3BFE4B4F1D34673D00DDF53F /* ThirdPartySearchTest.swift */ = {isa = PBXFileReference; fileEncoding = 4; lastKnownFileType = sourcecode.swift; path = ThirdPartySearchTest.swift; sourceTree = "<group>"; };
		3D71C89D1F5703A1008D8646 /* CopiedLinksTests.swift */ = {isa = PBXFileReference; lastKnownFileType = sourcecode.swift; path = CopiedLinksTests.swift; sourceTree = "<group>"; };
		3D9CA9831EF456A8002434DD /* NightModeTests.swift */ = {isa = PBXFileReference; fileEncoding = 4; lastKnownFileType = sourcecode.swift; path = NightModeTests.swift; sourceTree = "<group>"; };
		3D9CA9A71EF84D04002434DD /* NoImageTests.swift */ = {isa = PBXFileReference; fileEncoding = 4; lastKnownFileType = sourcecode.swift; path = NoImageTests.swift; sourceTree = "<group>"; };
		3D9CAA1B1EFCD655002434DD /* ClipBoardTests.swift */ = {isa = PBXFileReference; fileEncoding = 4; lastKnownFileType = sourcecode.swift; path = ClipBoardTests.swift; sourceTree = "<group>"; };
		3DEFED071F55EBE300F8620C /* TrackingProtectionTests.swift */ = {isa = PBXFileReference; lastKnownFileType = sourcecode.swift; path = TrackingProtectionTests.swift; sourceTree = "<group>"; };
		4A59BF410BBD9B3BE71F4C7C /* TestHistory.swift */ = {isa = PBXFileReference; fileEncoding = 4; lastKnownFileType = sourcecode.swift; path = TestHistory.swift; sourceTree = "<group>"; };
		4F514FD31ACD8F2C0022D7EA /* HistoryTests.swift */ = {isa = PBXFileReference; fileEncoding = 4; lastKnownFileType = sourcecode.swift; path = HistoryTests.swift; sourceTree = "<group>"; };
		4F9757391AFA6F37006ECC24 /* readerContent.html */ = {isa = PBXFileReference; fileEncoding = 4; lastKnownFileType = text.html; path = readerContent.html; sourceTree = "<group>"; };
		554867221DC3935A00183DAA /* HomePageTests.swift */ = {isa = PBXFileReference; fileEncoding = 4; lastKnownFileType = sourcecode.swift; path = HomePageTests.swift; sourceTree = "<group>"; };
		55A747161DC46FC400CE1B57 /* HomePageUITest.swift */ = {isa = PBXFileReference; fileEncoding = 4; lastKnownFileType = sourcecode.swift; path = HomePageUITest.swift; sourceTree = "<group>"; };
		59A685F4EAD19EDEC854BCA4 /* ReaderPanel.swift */ = {isa = PBXFileReference; fileEncoding = 4; lastKnownFileType = sourcecode.swift; path = ReaderPanel.swift; sourceTree = "<group>"; };
		59A68B1F857A8638598A63A0 /* TwoLineCell.swift */ = {isa = PBXFileReference; fileEncoding = 4; lastKnownFileType = sourcecode.swift; path = TwoLineCell.swift; sourceTree = "<group>"; };
		59A68CCB63E2A565CB03F832 /* SearchViewController.swift */ = {isa = PBXFileReference; fileEncoding = 4; lastKnownFileType = sourcecode.swift; path = SearchViewController.swift; sourceTree = "<group>"; };
		5D1DC51320AC9AF900905E5A /* Data.framework */ = {isa = PBXFileReference; explicitFileType = wrapper.framework; includeInIndex = 0; path = Data.framework; sourceTree = BUILT_PRODUCTS_DIR; };
		5D1DC51520AC9AFA00905E5A /* Data.h */ = {isa = PBXFileReference; lastKnownFileType = sourcecode.c.h; path = Data.h; sourceTree = "<group>"; };
		5D1DC51620AC9AFA00905E5A /* Info.plist */ = {isa = PBXFileReference; lastKnownFileType = text.plist.xml; path = Info.plist; sourceTree = "<group>"; };
		5D1DC51B20AC9AFA00905E5A /* DataTests.xctest */ = {isa = PBXFileReference; explicitFileType = wrapper.cfbundle; includeInIndex = 0; path = DataTests.xctest; sourceTree = BUILT_PRODUCTS_DIR; };
		5D1DC52220AC9AFB00905E5A /* DataTests.swift */ = {isa = PBXFileReference; lastKnownFileType = sourcecode.swift; path = DataTests.swift; sourceTree = "<group>"; };
		5D1DC52420AC9AFB00905E5A /* Info.plist */ = {isa = PBXFileReference; lastKnownFileType = text.plist.xml; path = Info.plist; sourceTree = "<group>"; };
		5D1DC54120AE004600905E5A /* WebsitePresentable.swift */ = {isa = PBXFileReference; fileEncoding = 4; lastKnownFileType = sourcecode.swift; path = WebsitePresentable.swift; sourceTree = "<group>"; };
		5D1DC54220AE004600905E5A /* TabMO.swift */ = {isa = PBXFileReference; fileEncoding = 4; lastKnownFileType = sourcecode.swift; path = TabMO.swift; sourceTree = "<group>"; };
		5D1DC54320AE004600905E5A /* DataController.swift */ = {isa = PBXFileReference; fileEncoding = 4; lastKnownFileType = sourcecode.swift; path = DataController.swift; sourceTree = "<group>"; };
		5D1DC54420AE004600905E5A /* TopSite.swift */ = {isa = PBXFileReference; fileEncoding = 4; lastKnownFileType = sourcecode.swift; path = TopSite.swift; sourceTree = "<group>"; };
		5D1DC54620AE004600905E5A /* Bookmark.swift */ = {isa = PBXFileReference; fileEncoding = 4; lastKnownFileType = sourcecode.swift; path = Bookmark.swift; sourceTree = "<group>"; };
		5D1DC54720AE004600905E5A /* FaviconMO.swift */ = {isa = PBXFileReference; fileEncoding = 4; lastKnownFileType = sourcecode.swift; path = FaviconMO.swift; sourceTree = "<group>"; };
		5D1DC54820AE004600905E5A /* Domain.swift */ = {isa = PBXFileReference; fileEncoding = 4; lastKnownFileType = sourcecode.swift; path = Domain.swift; sourceTree = "<group>"; };
		5D1DC54920AE004600905E5A /* Device.swift */ = {isa = PBXFileReference; fileEncoding = 4; lastKnownFileType = sourcecode.swift; path = Device.swift; sourceTree = "<group>"; };
		5D1DC54A20AE004600905E5A /* History.swift */ = {isa = PBXFileReference; fileEncoding = 4; lastKnownFileType = sourcecode.swift; path = History.swift; sourceTree = "<group>"; };
		5D1DC54B20AE004600905E5A /* Syncable.swift */ = {isa = PBXFileReference; fileEncoding = 4; lastKnownFileType = sourcecode.swift; path = Syncable.swift; sourceTree = "<group>"; };
		5D1DC54D20AE004600905E5A /* Model7.xcdatamodel */ = {isa = PBXFileReference; lastKnownFileType = wrapper.xcdatamodel; path = Model7.xcdatamodel; sourceTree = "<group>"; };
		5D1DC54E20AE004600905E5A /* Model2.xcdatamodel */ = {isa = PBXFileReference; lastKnownFileType = wrapper.xcdatamodel; path = Model2.xcdatamodel; sourceTree = "<group>"; };
		5D1DC54F20AE004600905E5A /* Model4.xcdatamodel */ = {isa = PBXFileReference; lastKnownFileType = wrapper.xcdatamodel; path = Model4.xcdatamodel; sourceTree = "<group>"; };
		5D1DC55020AE004600905E5A /* Model3.xcdatamodel */ = {isa = PBXFileReference; lastKnownFileType = wrapper.xcdatamodel; path = Model3.xcdatamodel; sourceTree = "<group>"; };
		5D1DC55120AE004600905E5A /* Model6.xcdatamodel */ = {isa = PBXFileReference; lastKnownFileType = wrapper.xcdatamodel; path = Model6.xcdatamodel; sourceTree = "<group>"; };
		5D1DC55220AE004600905E5A /* Model5.xcdatamodel */ = {isa = PBXFileReference; lastKnownFileType = wrapper.xcdatamodel; path = Model5.xcdatamodel; sourceTree = "<group>"; };
		5D1DC55320AE004600905E5A /* Model.xcdatamodel */ = {isa = PBXFileReference; lastKnownFileType = wrapper.xcdatamodel; path = Model.xcdatamodel; sourceTree = "<group>"; };
		5D1DC56120AE005400905E5A /* SyncCrypto.swift */ = {isa = PBXFileReference; fileEncoding = 4; lastKnownFileType = sourcecode.swift; path = SyncCrypto.swift; sourceTree = "<group>"; };
		5D1DC56220AE005400905E5A /* SyncShowCodewords.swift */ = {isa = PBXFileReference; fileEncoding = 4; lastKnownFileType = sourcecode.swift; path = SyncShowCodewords.swift; sourceTree = "<group>"; };
		5D1DC56320AE005400905E5A /* Sync.swift */ = {isa = PBXFileReference; fileEncoding = 4; lastKnownFileType = sourcecode.swift; path = Sync.swift; sourceTree = "<group>"; };
		5D1DC56420AE005400905E5A /* SyncBookmark.swift */ = {isa = PBXFileReference; fileEncoding = 4; lastKnownFileType = sourcecode.swift; path = SyncBookmark.swift; sourceTree = "<group>"; };
		5D1DC56520AE005400905E5A /* SyncResponse.swift */ = {isa = PBXFileReference; fileEncoding = 4; lastKnownFileType = sourcecode.swift; path = SyncResponse.swift; sourceTree = "<group>"; };
		5D1DC56620AE005400905E5A /* SyncRecord.swift */ = {isa = PBXFileReference; fileEncoding = 4; lastKnownFileType = sourcecode.swift; path = SyncRecord.swift; sourceTree = "<group>"; };
		5D1DC56720AE005400905E5A /* SyncDevice.swift */ = {isa = PBXFileReference; fileEncoding = 4; lastKnownFileType = sourcecode.swift; path = SyncDevice.swift; sourceTree = "<group>"; };
		5D1DC56820AE005400905E5A /* JSInjector.swift */ = {isa = PBXFileReference; fileEncoding = 4; lastKnownFileType = sourcecode.swift; path = JSInjector.swift; sourceTree = "<group>"; };
		5D1DC56920AE005400905E5A /* SyncSite.swift */ = {isa = PBXFileReference; fileEncoding = 4; lastKnownFileType = sourcecode.swift; path = SyncSite.swift; sourceTree = "<group>"; };
		5D1DC56A20AE005400905E5A /* ios-sync.js */ = {isa = PBXFileReference; fileEncoding = 4; lastKnownFileType = sourcecode.javascript; path = "ios-sync.js"; sourceTree = "<group>"; };
		5DE7687120B3417A00FF5533 /* SharedExtensions.swift */ = {isa = PBXFileReference; lastKnownFileType = sourcecode.swift; path = SharedExtensions.swift; sourceTree = "<group>"; };
		5DE7687C20B342E600FF5533 /* BraveStrings.swift */ = {isa = PBXFileReference; lastKnownFileType = sourcecode.swift; path = BraveStrings.swift; sourceTree = "<group>"; };
		5DE7688420B3456C00FF5533 /* BraveShared.framework */ = {isa = PBXFileReference; explicitFileType = wrapper.framework; includeInIndex = 0; path = BraveShared.framework; sourceTree = BUILT_PRODUCTS_DIR; };
		5DE7688620B3456D00FF5533 /* BraveShared.h */ = {isa = PBXFileReference; lastKnownFileType = sourcecode.c.h; path = BraveShared.h; sourceTree = "<group>"; };
		5DE7688720B3456D00FF5533 /* Info.plist */ = {isa = PBXFileReference; lastKnownFileType = text.plist.xml; path = Info.plist; sourceTree = "<group>"; };
		5DE7688C20B3456E00FF5533 /* BraveSharedTests.xctest */ = {isa = PBXFileReference; explicitFileType = wrapper.cfbundle; includeInIndex = 0; path = BraveSharedTests.xctest; sourceTree = BUILT_PRODUCTS_DIR; };
		5DE7689320B3456E00FF5533 /* BraveSharedTests.swift */ = {isa = PBXFileReference; lastKnownFileType = sourcecode.swift; path = BraveSharedTests.swift; sourceTree = "<group>"; };
		5DE7689520B3456E00FF5533 /* Info.plist */ = {isa = PBXFileReference; lastKnownFileType = text.plist.xml; path = Info.plist; sourceTree = "<group>"; };
		5DE768A820B3461200FF5533 /* BraveUX.swift */ = {isa = PBXFileReference; fileEncoding = 4; lastKnownFileType = sourcecode.swift; path = BraveUX.swift; sourceTree = "<group>"; };
		5DE768AA20B346B700FF5533 /* BraveShieldState.swift */ = {isa = PBXFileReference; fileEncoding = 4; lastKnownFileType = sourcecode.swift; path = BraveShieldState.swift; sourceTree = "<group>"; };
		5DE768AD20B443E500FF5533 /* JSONSerializationExtensions.swift */ = {isa = PBXFileReference; fileEncoding = 4; lastKnownFileType = sourcecode.swift; path = JSONSerializationExtensions.swift; sourceTree = "<group>"; };
		5DE768AF20B4601600FF5533 /* UIColorExtensions.swift */ = {isa = PBXFileReference; fileEncoding = 4; lastKnownFileType = sourcecode.swift; path = UIColorExtensions.swift; sourceTree = "<group>"; };
		742A56381D80B54A00BDB803 /* PhotonActionSheet.swift */ = {isa = PBXFileReference; fileEncoding = 4; lastKnownFileType = sourcecode.swift; path = PhotonActionSheet.swift; sourceTree = "<group>"; };
		744B0FFD1B4F172E00100422 /* ToolbarTests.swift */ = {isa = PBXFileReference; fileEncoding = 4; lastKnownFileType = sourcecode.swift; path = ToolbarTests.swift; sourceTree = "<group>"; };
		744ED5601DBFEB8D00A2B5BE /* MailtoLinkHandler.swift */ = {isa = PBXFileReference; fileEncoding = 4; lastKnownFileType = sourcecode.swift; path = MailtoLinkHandler.swift; sourceTree = "<group>"; };
		745DAB2F1CDAAFAA00D44181 /* RecentlyClosedTabsPanel.swift */ = {isa = PBXFileReference; fileEncoding = 4; lastKnownFileType = sourcecode.swift; path = RecentlyClosedTabsPanel.swift; sourceTree = "<group>"; };
		745DAB3E1CDAB09E00D44181 /* HistoryBackButton.swift */ = {isa = PBXFileReference; fileEncoding = 4; lastKnownFileType = sourcecode.swift; path = HistoryBackButton.swift; sourceTree = "<group>"; };
		7479B4ED1C5306A200DF000B /* Reachability.swift */ = {isa = PBXFileReference; fileEncoding = 4; lastKnownFileType = sourcecode.swift; name = Reachability.swift; path = ThirdParty/Reachability.swift; sourceTree = "<group>"; };
		74821F8D1DAD8F1300EEEA72 /* ActivityStreamHighlightCell.swift */ = {isa = PBXFileReference; fileEncoding = 4; lastKnownFileType = sourcecode.swift; name = ActivityStreamHighlightCell.swift; path = ../Widgets/ActivityStreamHighlightCell.swift; sourceTree = "<group>"; };
		74821FC41DB56A2500EEEA72 /* OpenWithSettingsViewController.swift */ = {isa = PBXFileReference; fileEncoding = 4; lastKnownFileType = sourcecode.swift; path = OpenWithSettingsViewController.swift; sourceTree = "<group>"; };
		74821FFD1DB6D3AC00EEEA72 /* MailSchemes.plist */ = {isa = PBXFileReference; fileEncoding = 4; lastKnownFileType = text.plist.xml; path = MailSchemes.plist; sourceTree = "<group>"; };
		7482205B1DBAB56300EEEA72 /* MailProviders.swift */ = {isa = PBXFileReference; fileEncoding = 4; lastKnownFileType = sourcecode.swift; path = MailProviders.swift; sourceTree = "<group>"; };
		74B195431CF503FC007F36EF /* RecentlyClosedTabs.swift */ = {isa = PBXFileReference; fileEncoding = 4; lastKnownFileType = sourcecode.swift; path = RecentlyClosedTabs.swift; sourceTree = "<group>"; };
		74C027441B2A348C001B1E88 /* SessionData.swift */ = {isa = PBXFileReference; fileEncoding = 4; lastKnownFileType = sourcecode.swift; path = SessionData.swift; sourceTree = "<group>"; };
		74E36D771B71323500D69DA1 /* SettingsContentViewController.swift */ = {isa = PBXFileReference; fileEncoding = 4; lastKnownFileType = sourcecode.swift; path = SettingsContentViewController.swift; sourceTree = "<group>"; };
		7B10AA9E1E3A15020002DD08 /* DataExtensions.swift */ = {isa = PBXFileReference; fileEncoding = 4; lastKnownFileType = sourcecode.swift; path = DataExtensions.swift; sourceTree = "<group>"; };
		7B10AABA1E3A1F650002DD08 /* URLRequestExtensions.swift */ = {isa = PBXFileReference; fileEncoding = 4; lastKnownFileType = sourcecode.swift; path = URLRequestExtensions.swift; sourceTree = "<group>"; };
		7B2142FD1E5E055000CDD3FC /* en */ = {isa = PBXFileReference; lastKnownFileType = text.plist.strings; name = en; path = en.lproj/InfoPlist.strings; sourceTree = "<group>"; };
		7B24DC9B1B67B3590005766B /* ClearPrivateDataTests.swift */ = {isa = PBXFileReference; fileEncoding = 4; lastKnownFileType = sourcecode.swift; path = ClearPrivateDataTests.swift; sourceTree = "<group>"; };
		7B3631E91C244FEE00D12AF9 /* Theme.swift */ = {isa = PBXFileReference; fileEncoding = 4; lastKnownFileType = sourcecode.swift; path = Theme.swift; sourceTree = "<group>"; };
		7B3632D31C2983F000D12AF9 /* L10nSnapshotTests.swift */ = {isa = PBXFileReference; lastKnownFileType = sourcecode.swift; path = L10nSnapshotTests.swift; sourceTree = "<group>"; };
		7B3D9E641E4CBFDB007A50DA /* NSCoderExtensions.swift */ = {isa = PBXFileReference; fileEncoding = 4; lastKnownFileType = sourcecode.swift; path = NSCoderExtensions.swift; sourceTree = "<group>"; };
		7B42406D1CA04CAC009B5C28 /* Menu.xcassets */ = {isa = PBXFileReference; lastKnownFileType = folder.assetcatalog; path = Menu.xcassets; sourceTree = "<group>"; };
		7B604F851C494983006EEEC3 /* Alamofire.framework */ = {isa = PBXFileReference; lastKnownFileType = wrapper.framework; name = Alamofire.framework; path = Carthage/Build/iOS/Alamofire.framework; sourceTree = "<group>"; };
		7B604F981C494F74006EEEC3 /* KIF.framework */ = {isa = PBXFileReference; lastKnownFileType = wrapper.framework; name = KIF.framework; path = Carthage/Build/iOS/KIF.framework; sourceTree = "<group>"; };
		7B604F9A1C4950F2006EEEC3 /* SDWebImage.framework */ = {isa = PBXFileReference; lastKnownFileType = wrapper.framework; name = SDWebImage.framework; path = Carthage/Build/iOS/SDWebImage.framework; sourceTree = "<group>"; };
		7B604FA11C495268006EEEC3 /* SnapKit.framework */ = {isa = PBXFileReference; lastKnownFileType = wrapper.framework; name = SnapKit.framework; path = Carthage/Build/iOS/SnapKit.framework; sourceTree = "<group>"; };
		7B604FBA1C495D8A006EEEC3 /* XCGLogger.framework */ = {isa = PBXFileReference; lastKnownFileType = wrapper.framework; name = XCGLogger.framework; path = Carthage/Build/iOS/XCGLogger.framework; sourceTree = "<group>"; };
		7B6050001C49653B006EEEC3 /* AdjustSdk.framework */ = {isa = PBXFileReference; lastKnownFileType = wrapper.framework; name = AdjustSdk.framework; path = Carthage/Build/iOS/AdjustSdk.framework; sourceTree = "<group>"; };
		7B60B0071BDE3AE10090C984 /* SnapshotHelper.swift */ = {isa = PBXFileReference; fileEncoding = 4; lastKnownFileType = sourcecode.swift; name = SnapshotHelper.swift; path = fastlane/SnapshotHelper.swift; sourceTree = SOURCE_ROOT; };
		7B844E3C1BBDDB9D00E733A2 /* ChevronView.swift */ = {isa = PBXFileReference; fileEncoding = 4; lastKnownFileType = sourcecode.swift; path = ChevronView.swift; sourceTree = "<group>"; };
		7B8A47F51D01D3B400C07734 /* PassKit.framework */ = {isa = PBXFileReference; lastKnownFileType = wrapper.framework; name = PassKit.framework; path = System/Library/Frameworks/PassKit.framework; sourceTree = SDKROOT; };
		7B95CD191C3AB2EE00638E31 /* MarketingUITests.swift */ = {isa = PBXFileReference; lastKnownFileType = sourcecode.swift; path = MarketingUITests.swift; sourceTree = "<group>"; };
		7B9BF91B1E43472E00CB24F4 /* JSONExtensions.swift */ = {isa = PBXFileReference; fileEncoding = 4; lastKnownFileType = sourcecode.swift; path = JSONExtensions.swift; sourceTree = "<group>"; };
		7BA0601A1C0F4DE200DFADB6 /* TabPeekViewController.swift */ = {isa = PBXFileReference; fileEncoding = 4; lastKnownFileType = sourcecode.swift; path = TabPeekViewController.swift; sourceTree = "<group>"; };
		7BA4A9451C4CED780091D032 /* GCDWebServers.framework */ = {isa = PBXFileReference; lastKnownFileType = wrapper.framework; name = GCDWebServers.framework; path = Carthage/Build/iOS/GCDWebServers.framework; sourceTree = "<group>"; };
		7BA4A9491C4CEFC70091D032 /* OnePasswordExtension.framework */ = {isa = PBXFileReference; lastKnownFileType = wrapper.framework; name = OnePasswordExtension.framework; path = Carthage/Build/iOS/OnePasswordExtension.framework; sourceTree = "<group>"; };
		7BA4A94B1C4CF03B0091D032 /* SwiftKeychainWrapper.framework */ = {isa = PBXFileReference; lastKnownFileType = wrapper.framework; name = SwiftKeychainWrapper.framework; path = Carthage/Build/iOS/SwiftKeychainWrapper.framework; sourceTree = "<group>"; };
		7BA4A9631C4CFE840091D032 /* Deferred.framework */ = {isa = PBXFileReference; lastKnownFileType = wrapper.framework; name = Deferred.framework; path = Carthage/Build/iOS/Deferred.framework; sourceTree = "<group>"; };
		7BA8D1C61BA037F500C8AE9E /* OpenInHelper.swift */ = {isa = PBXFileReference; fileEncoding = 4; lastKnownFileType = sourcecode.swift; path = OpenInHelper.swift; sourceTree = "<group>"; };
		7BBFEE731BB405D900A305AA /* TabManagerTests.swift */ = {isa = PBXFileReference; fileEncoding = 4; lastKnownFileType = sourcecode.swift; path = TabManagerTests.swift; sourceTree = "<group>"; };
		7BEB644D1C7345600092C02E /* L10nSnapshotTests.xctest */ = {isa = PBXFileReference; explicitFileType = wrapper.cfbundle; includeInIndex = 0; path = L10nSnapshotTests.xctest; sourceTree = BUILT_PRODUCTS_DIR; };
		7BEB644E1C7345600092C02E /* Info.plist */ = {isa = PBXFileReference; lastKnownFileType = text.plist.xml; name = Info.plist; path = L10nSnapshotTests/Info.plist; sourceTree = SOURCE_ROOT; };
		7BEB645A1C7345990092C02E /* MarketingUITests.xctest */ = {isa = PBXFileReference; explicitFileType = wrapper.cfbundle; includeInIndex = 0; path = MarketingUITests.xctest; sourceTree = BUILT_PRODUCTS_DIR; };
		7BEB645B1C7345990092C02E /* Info.plist */ = {isa = PBXFileReference; lastKnownFileType = text.plist.xml; name = Info.plist; path = MarketingUITests/Info.plist; sourceTree = SOURCE_ROOT; };
		7BEFC67F1BFF68C30059C952 /* QuickActions.swift */ = {isa = PBXFileReference; fileEncoding = 4; lastKnownFileType = sourcecode.swift; path = QuickActions.swift; sourceTree = "<group>"; };
		7BF5A1E91B41640500EA9DD8 /* SyncQueue.swift */ = {isa = PBXFileReference; fileEncoding = 4; lastKnownFileType = sourcecode.swift; path = SyncQueue.swift; sourceTree = "<group>"; };
		7BF5A1ED1B429B3100EA9DD8 /* SyncCommandsTests.swift */ = {isa = PBXFileReference; fileEncoding = 4; lastKnownFileType = sourcecode.swift; path = SyncCommandsTests.swift; sourceTree = "<group>"; };
		A134B88920DA98BB00A581D0 /* Preferences.swift */ = {isa = PBXFileReference; lastKnownFileType = sourcecode.swift; path = Preferences.swift; sourceTree = "<group>"; };
		A13AC72420EC12360040D4BB /* Migration.swift */ = {isa = PBXFileReference; lastKnownFileType = sourcecode.swift; path = Migration.swift; sourceTree = "<group>"; };
		A1510DA020E409E9008BF1F4 /* URLCacheExtensions.swift */ = {isa = PBXFileReference; lastKnownFileType = sourcecode.swift; path = URLCacheExtensions.swift; sourceTree = "<group>"; };
		A1510DA920E425EA008BF1F4 /* BraveWebView.swift */ = {isa = PBXFileReference; lastKnownFileType = sourcecode.swift; path = BraveWebView.swift; sourceTree = "<group>"; };
		A1510DDE20E51EF4008BF1F4 /* UIDeviceExtensions.swift */ = {isa = PBXFileReference; lastKnownFileType = sourcecode.swift; path = UIDeviceExtensions.swift; sourceTree = "<group>"; };
		A16DC67E20E585D90069C8E1 /* PasscodeSettingsViewController.swift */ = {isa = PBXFileReference; lastKnownFileType = sourcecode.swift; path = PasscodeSettingsViewController.swift; sourceTree = "<group>"; };
		A176323020CF2A6000126F25 /* DeferredTestUtils.swift */ = {isa = PBXFileReference; fileEncoding = 4; lastKnownFileType = sourcecode.swift; path = DeferredTestUtils.swift; sourceTree = "<group>"; };
		A198E75020C701ED00334C11 /* HistoryViewController.swift */ = {isa = PBXFileReference; lastKnownFileType = sourcecode.swift; path = HistoryViewController.swift; sourceTree = "<group>"; };
		A1AD4BCE20BF3E8C007A6EA1 /* BookmarksViewController.swift */ = {isa = PBXFileReference; lastKnownFileType = sourcecode.swift; path = BookmarksViewController.swift; sourceTree = "<group>"; };
		A1AD4BD020BF3F4D007A6EA1 /* Eureka.framework */ = {isa = PBXFileReference; lastKnownFileType = wrapper.framework; name = Eureka.framework; path = Carthage/Build/iOS/Eureka.framework; sourceTree = "<group>"; };
		A1AD4BD220BF4712007A6EA1 /* ImageCache.swift */ = {isa = PBXFileReference; lastKnownFileType = sourcecode.swift; path = ImageCache.swift; sourceTree = "<group>"; };
		A1AD4BD520BF476E007A6EA1 /* FastImageCache.framework */ = {isa = PBXFileReference; lastKnownFileType = wrapper.framework; name = FastImageCache.framework; path = Carthage/Build/iOS/FastImageCache.framework; sourceTree = "<group>"; };
		A1AD4BE020C082EF007A6EA1 /* UIGestureRecognizerExtensions.swift */ = {isa = PBXFileReference; lastKnownFileType = sourcecode.swift; name = UIGestureRecognizerExtensions.swift; path = Extensions/UIGestureRecognizerExtensions.swift; sourceTree = "<group>"; };
		A1AD4BE220C0861D007A6EA1 /* UIBarButtonItemExtensions.swift */ = {isa = PBXFileReference; lastKnownFileType = sourcecode.swift; path = UIBarButtonItemExtensions.swift; sourceTree = "<group>"; };
		A1CA29C320E1746A00CB9126 /* OptionSelectionViewController.swift */ = {isa = PBXFileReference; lastKnownFileType = sourcecode.swift; path = OptionSelectionViewController.swift; sourceTree = "<group>"; };
		A1CDF22A20BDD6B8005C6E58 /* POPExtensions.swift */ = {isa = PBXFileReference; fileEncoding = 4; lastKnownFileType = sourcecode.swift; name = POPExtensions.swift; path = Extensions/POPExtensions.swift; sourceTree = "<group>"; };
		A1CDF22C20BDDB65005C6E58 /* BasicAnimationController.swift */ = {isa = PBXFileReference; fileEncoding = 4; lastKnownFileType = sourcecode.swift; name = BasicAnimationController.swift; path = Helpers/BasicAnimationController.swift; sourceTree = "<group>"; };
		A1D841F420BC405E00BDAFF7 /* pop.framework */ = {isa = PBXFileReference; lastKnownFileType = wrapper.framework; name = pop.framework; path = Carthage/Build/iOS/pop.framework; sourceTree = "<group>"; };
		A1D841FF20BC44F800BDAFF7 /* PopoverController.swift */ = {isa = PBXFileReference; fileEncoding = 4; lastKnownFileType = sourcecode.swift; path = PopoverController.swift; sourceTree = "<group>"; };
		A1D8420020BC44F800BDAFF7 /* PopoverContainerView.swift */ = {isa = PBXFileReference; fileEncoding = 4; lastKnownFileType = sourcecode.swift; path = PopoverContainerView.swift; sourceTree = "<group>"; };
		A1D8420120BC44F800BDAFF7 /* PopoverContentComponent.swift */ = {isa = PBXFileReference; fileEncoding = 4; lastKnownFileType = sourcecode.swift; path = PopoverContentComponent.swift; sourceTree = "<group>"; };
		A1F66A7220DD71C400303328 /* SettingsViewController.swift */ = {isa = PBXFileReference; lastKnownFileType = sourcecode.swift; path = SettingsViewController.swift; sourceTree = "<group>"; };
		A1F66A7F20DD87CA00303328 /* Static.framework */ = {isa = PBXFileReference; lastKnownFileType = wrapper.framework; name = Static.framework; path = Carthage/Build/iOS/Static.framework; sourceTree = "<group>"; };
		A1FEEE0220BEE6BF00298DA2 /* HomeMenuController.swift */ = {isa = PBXFileReference; lastKnownFileType = sourcecode.swift; path = HomeMenuController.swift; sourceTree = "<group>"; };
		A1FEEE1F20BF28D900298DA2 /* Then.swift */ = {isa = PBXFileReference; fileEncoding = 4; lastKnownFileType = sourcecode.swift; name = Then.swift; path = ThirdParty/Then.swift; sourceTree = "<group>"; };
		A83E5AB61C1D993D0026D912 /* UIPasteboardExtensions.swift */ = {isa = PBXFileReference; fileEncoding = 4; lastKnownFileType = sourcecode.swift; name = UIPasteboardExtensions.swift; path = Extensions/UIPasteboardExtensions.swift; sourceTree = "<group>"; };
		A83E5B181C1DA8BF0026D912 /* image.gif */ = {isa = PBXFileReference; lastKnownFileType = image.gif; path = image.gif; sourceTree = "<group>"; };
		A83E5B191C1DA8BF0026D912 /* image.png */ = {isa = PBXFileReference; lastKnownFileType = image.png; path = image.png; sourceTree = "<group>"; };
		A83E5B1C1C1DA8D80026D912 /* UIPasteboardExtensionsTests.swift */ = {isa = PBXFileReference; fileEncoding = 4; lastKnownFileType = sourcecode.swift; path = UIPasteboardExtensionsTests.swift; sourceTree = "<group>"; };
		A9072B7F1D07B34100459960 /* NoImageModeHelper.swift */ = {isa = PBXFileReference; fileEncoding = 4; lastKnownFileType = sourcecode.swift; path = NoImageModeHelper.swift; sourceTree = "<group>"; };
		A93067E71D0FE18E00C49C6E /* NightModeHelper.swift */ = {isa = PBXFileReference; fileEncoding = 4; lastKnownFileType = sourcecode.swift; path = NightModeHelper.swift; sourceTree = "<group>"; };
		C400467B1CF4E43E00B08303 /* BackForwardListViewController.swift */ = {isa = PBXFileReference; fileEncoding = 4; lastKnownFileType = sourcecode.swift; path = BackForwardListViewController.swift; sourceTree = "<group>"; };
		C40046F91CF8E0B200B08303 /* BackForwardListAnimator.swift */ = {isa = PBXFileReference; fileEncoding = 4; lastKnownFileType = sourcecode.swift; path = BackForwardListAnimator.swift; sourceTree = "<group>"; };
		C4E3984B1D21F2FD004E89BA /* TabTrayButtonExtensions.swift */ = {isa = PBXFileReference; fileEncoding = 4; lastKnownFileType = sourcecode.swift; name = TabTrayButtonExtensions.swift; path = ../Browser/TabTrayButtonExtensions.swift; sourceTree = "<group>"; };
		C4EFEECE1CEBB6F2009762A4 /* BackForwardTableViewCell.swift */ = {isa = PBXFileReference; fileEncoding = 4; lastKnownFileType = sourcecode.swift; path = BackForwardTableViewCell.swift; sourceTree = "<group>"; };
		C4F3B2991CFCF93A00966259 /* ButtonToast.swift */ = {isa = PBXFileReference; fileEncoding = 4; lastKnownFileType = sourcecode.swift; path = ButtonToast.swift; sourceTree = "<group>"; };
		C817B34C1FC609500086018E /* UIScrollViewSwizzled.swift */ = {isa = PBXFileReference; lastKnownFileType = sourcecode.swift; path = UIScrollViewSwizzled.swift; sourceTree = "<group>"; };
		C8611CA11F71AEB900C3DE7D /* NoImageModeTests.swift */ = {isa = PBXFileReference; fileEncoding = 4; lastKnownFileType = sourcecode.swift; path = NoImageModeTests.swift; sourceTree = "<group>"; };
		C8EB60C31F1FB12500F9B5B3 /* navigationDelegate.html */ = {isa = PBXFileReference; fileEncoding = 4; lastKnownFileType = text.html; path = navigationDelegate.html; sourceTree = "<group>"; };
		C8EB60DB1F1FB9AD00F9B5B3 /* NavigationDelegateTests.swift */ = {isa = PBXFileReference; fileEncoding = 4; lastKnownFileType = sourcecode.swift; path = NavigationDelegateTests.swift; sourceTree = "<group>"; };
		C8F457A71F1FD75A000CB895 /* BrowserViewController+WKNavigationDelegate.swift */ = {isa = PBXFileReference; fileEncoding = 4; lastKnownFileType = sourcecode.swift; path = "BrowserViewController+WKNavigationDelegate.swift"; sourceTree = "<group>"; };
		C8F457A91F1FDD9B000CB895 /* BrowserViewController+KeyCommands.swift */ = {isa = PBXFileReference; fileEncoding = 4; lastKnownFileType = sourcecode.swift; path = "BrowserViewController+KeyCommands.swift"; sourceTree = "<group>"; };
		CE7F115E1F3CCEF900ABFC0B /* RemoteDevices.swift */ = {isa = PBXFileReference; fileEncoding = 4; lastKnownFileType = sourcecode.swift; path = RemoteDevices.swift; sourceTree = "<group>"; };
		D000661320472890009BA6F6 /* __firefox__.js */ = {isa = PBXFileReference; fileEncoding = 4; lastKnownFileType = sourcecode.javascript; path = __firefox__.js; sourceTree = "<group>"; };
		D0006623204728A8009BA6F6 /* TrackingProtectionStats.js */ = {isa = PBXFileReference; fileEncoding = 4; lastKnownFileType = sourcecode.javascript; path = TrackingProtectionStats.js; sourceTree = "<group>"; };
		D0131B4C1F3CF7D8000CDE86 /* SQLiteFavicons.swift */ = {isa = PBXFileReference; fileEncoding = 4; lastKnownFileType = sourcecode.swift; path = SQLiteFavicons.swift; sourceTree = "<group>"; };
		D018F93D1F44A7190098F8CA /* Schema.swift */ = {isa = PBXFileReference; lastKnownFileType = sourcecode.swift; path = Schema.swift; sourceTree = "<group>"; };
		D02816C11ECA5E2A00240CAA /* HistoryStateHelper.swift */ = {isa = PBXFileReference; fileEncoding = 4; lastKnownFileType = sourcecode.swift; path = HistoryStateHelper.swift; sourceTree = "<group>"; };
		D02818601EF056C800240CAA /* SentryIntegration.swift */ = {isa = PBXFileReference; fileEncoding = 4; lastKnownFileType = sourcecode.swift; path = SentryIntegration.swift; sourceTree = "<group>"; };
		D029A04820A62DB0001DB72F /* TemporaryDocument.swift */ = {isa = PBXFileReference; lastKnownFileType = sourcecode.swift; path = TemporaryDocument.swift; sourceTree = "<group>"; };
		D03F8EB12004014E003C2224 /* FaviconHandler.swift */ = {isa = PBXFileReference; lastKnownFileType = sourcecode.swift; path = FaviconHandler.swift; sourceTree = "<group>"; };
		D03F8F20200EABB0003C2224 /* __firefox__.js */ = {isa = PBXFileReference; lastKnownFileType = sourcecode.javascript; path = __firefox__.js; sourceTree = "<group>"; };
		D03F8F22200EAC1E003C2224 /* AllFramesAtDocumentStart.js */ = {isa = PBXFileReference; fileEncoding = 4; lastKnownFileType = sourcecode.javascript; path = AllFramesAtDocumentStart.js; sourceTree = "<group>"; };
		D03F8F24200EACD8003C2224 /* ContextMenu.js */ = {isa = PBXFileReference; fileEncoding = 4; lastKnownFileType = sourcecode.javascript; path = ContextMenu.js; sourceTree = "<group>"; };
		D04D1B852097859B0074B35F /* DownloadToast.swift */ = {isa = PBXFileReference; lastKnownFileType = sourcecode.swift; path = DownloadToast.swift; sourceTree = "<group>"; };
		D04D1B91209790B60074B35F /* Toast.swift */ = {isa = PBXFileReference; lastKnownFileType = sourcecode.swift; path = Toast.swift; sourceTree = "<group>"; };
		D0625C97208E87F10081F3B2 /* DownloadQueue.swift */ = {isa = PBXFileReference; lastKnownFileType = sourcecode.swift; path = DownloadQueue.swift; sourceTree = "<group>"; };
		D0625CA7208FC47A0081F3B2 /* BrowserViewController+DownloadQueueDelegate.swift */ = {isa = PBXFileReference; lastKnownFileType = sourcecode.swift; path = "BrowserViewController+DownloadQueueDelegate.swift"; sourceTree = "<group>"; };
		D07696F720697F9C00FACFD8 /* ReadingListSchema.swift */ = {isa = PBXFileReference; lastKnownFileType = sourcecode.swift; path = ReadingListSchema.swift; sourceTree = "<group>"; };
		D076971E206AC60900FACFD8 /* ReadingList.swift */ = {isa = PBXFileReference; lastKnownFileType = sourcecode.swift; path = ReadingList.swift; sourceTree = "<group>"; };
		D0769742206C19E800FACFD8 /* SQLiteReadingList.swift */ = {isa = PBXFileReference; lastKnownFileType = sourcecode.swift; path = SQLiteReadingList.swift; sourceTree = "<group>"; };
		D0B29EDF1F460BDF00C7CEFC /* LoginsSchema.swift */ = {isa = PBXFileReference; lastKnownFileType = sourcecode.swift; path = LoginsSchema.swift; sourceTree = "<group>"; };
		D0B693D4206C5BB9008A8B11 /* TestSQLiteReadingList.swift */ = {isa = PBXFileReference; lastKnownFileType = sourcecode.swift; path = TestSQLiteReadingList.swift; sourceTree = "<group>"; };
		D0C95DF1200EAD3000E4E51C /* FindInPage.js */ = {isa = PBXFileReference; fileEncoding = 4; lastKnownFileType = sourcecode.javascript; path = FindInPage.js; sourceTree = "<group>"; };
		D0C95DF5200EADD500E4E51C /* LoginsHelper.js */ = {isa = PBXFileReference; fileEncoding = 4; lastKnownFileType = sourcecode.javascript; path = LoginsHelper.js; sourceTree = "<group>"; };
		D0C95DF7200EAE3000E4E51C /* NightModeHelper.js */ = {isa = PBXFileReference; fileEncoding = 4; lastKnownFileType = sourcecode.javascript; path = NightModeHelper.js; sourceTree = "<group>"; };
		D0C95DF9200EAE5E00E4E51C /* NoImageModeHelper.js */ = {isa = PBXFileReference; fileEncoding = 4; lastKnownFileType = sourcecode.javascript; path = NoImageModeHelper.js; sourceTree = "<group>"; };
		D0C95E03200FCA8800E4E51C /* ReaderMode.js */ = {isa = PBXFileReference; fileEncoding = 4; lastKnownFileType = sourcecode.javascript; path = ReaderMode.js; sourceTree = "<group>"; };
		D0C95E05200FCB5600E4E51C /* HistoryStateHelper.js */ = {isa = PBXFileReference; fileEncoding = 4; lastKnownFileType = sourcecode.javascript; path = HistoryStateHelper.js; sourceTree = "<group>"; };
		D0C95E0D200FD3B200E4E51C /* PrintHelper.swift */ = {isa = PBXFileReference; lastKnownFileType = sourcecode.swift; path = PrintHelper.swift; sourceTree = "<group>"; };
		D0C95E33200FDB3200E4E51C /* MetadataHelper.js */ = {isa = PBXFileReference; fileEncoding = 4; lastKnownFileType = sourcecode.javascript; path = MetadataHelper.js; sourceTree = "<group>"; };
		D0C95E35200FDC5400E4E51C /* MetadataParserHelper.swift */ = {isa = PBXFileReference; fileEncoding = 4; lastKnownFileType = sourcecode.swift; path = MetadataParserHelper.swift; sourceTree = "<group>"; };
		D0C95EF5201A55A800E4E51C /* BrowserViewController+UIDropInteractionDelegate.swift */ = {isa = PBXFileReference; lastKnownFileType = sourcecode.swift; path = "BrowserViewController+UIDropInteractionDelegate.swift"; sourceTree = "<group>"; };
		D0E55C4E1FB4FD23006DC274 /* FormPostHelper.swift */ = {isa = PBXFileReference; lastKnownFileType = sourcecode.swift; path = FormPostHelper.swift; sourceTree = "<group>"; };
		D0E89A2820910917001CE5C7 /* DownloadsPanel.swift */ = {isa = PBXFileReference; lastKnownFileType = sourcecode.swift; path = DownloadsPanel.swift; sourceTree = "<group>"; };
		D0FCF7F41FE45842004A7995 /* UserScriptManager.swift */ = {isa = PBXFileReference; lastKnownFileType = sourcecode.swift; path = UserScriptManager.swift; sourceTree = "<group>"; };
		D0FCF7F61FE45E5D004A7995 /* PrintHandler.js */ = {isa = PBXFileReference; lastKnownFileType = sourcecode.javascript; path = PrintHandler.js; sourceTree = "<group>"; };
		D0FCF8031FE4772C004A7995 /* AllFramesAtDocumentEnd.js */ = {isa = PBXFileReference; fileEncoding = 4; lastKnownFileType = sourcecode.javascript; path = AllFramesAtDocumentEnd.js; sourceTree = "<group>"; };
		D0FCF8041FE4772D004A7995 /* MainFrameAtDocumentEnd.js */ = {isa = PBXFileReference; fileEncoding = 4; lastKnownFileType = sourcecode.javascript; path = MainFrameAtDocumentEnd.js; sourceTree = "<group>"; };
		D0FCF8051FE4772D004A7995 /* MainFrameAtDocumentStart.js */ = {isa = PBXFileReference; fileEncoding = 4; lastKnownFileType = sourcecode.javascript; path = MainFrameAtDocumentStart.js; sourceTree = "<group>"; };
		D0FCF8091FE47B49004A7995 /* CustomSearchHandler.js */ = {isa = PBXFileReference; fileEncoding = 4; lastKnownFileType = sourcecode.javascript; path = CustomSearchHandler.js; sourceTree = "<group>"; };
		D301AAED1A3A55B70078DD1D /* TabTrayController.swift */ = {isa = PBXFileReference; fileEncoding = 4; lastKnownFileType = sourcecode.swift; path = TabTrayController.swift; sourceTree = "<group>"; };
		D30684F01C84F12A002D8D82 /* SearchPlugins */ = {isa = PBXFileReference; lastKnownFileType = folder; name = SearchPlugins; path = Search/SearchPlugins; sourceTree = "<group>"; };
		D308E4E31A5306F500842685 /* SearchEngines.swift */ = {isa = PBXFileReference; fileEncoding = 4; lastKnownFileType = sourcecode.swift; path = SearchEngines.swift; sourceTree = "<group>"; };
		D308EE551CBF0BF5006843F2 /* CertError.css */ = {isa = PBXFileReference; fileEncoding = 4; lastKnownFileType = text.css; path = CertError.css; sourceTree = "<group>"; };
		D30EBB5A1C75503800105AE9 /* KIF.xcodeproj */ = {isa = PBXFileReference; lastKnownFileType = "wrapper.pb-project"; name = KIF.xcodeproj; path = Carthage/Checkouts/KIF/KIF.xcodeproj; sourceTree = "<group>"; };
		D313BE971B2F5096009EF241 /* DomainAutocompleteTests.swift */ = {isa = PBXFileReference; fileEncoding = 4; lastKnownFileType = sourcecode.swift; path = DomainAutocompleteTests.swift; sourceTree = "<group>"; };
		D314E7F51A37B98700426A76 /* TabToolbar.swift */ = {isa = PBXFileReference; fileEncoding = 4; lastKnownFileType = sourcecode.swift; path = TabToolbar.swift; sourceTree = "<group>"; };
		D31A0FC61A65D6D000DC8C7E /* SearchSuggestClient.swift */ = {isa = PBXFileReference; fileEncoding = 4; lastKnownFileType = sourcecode.swift; path = SearchSuggestClient.swift; sourceTree = "<group>"; };
		D31CF65B1CC1959A001D0BD0 /* PrivilegedRequest.swift */ = {isa = PBXFileReference; fileEncoding = 4; lastKnownFileType = sourcecode.swift; path = PrivilegedRequest.swift; sourceTree = "<group>"; };
		D31EC05E1CC57ED80096F4AB /* localhostLoad.html */ = {isa = PBXFileReference; fileEncoding = 4; lastKnownFileType = text.html; path = localhostLoad.html; sourceTree = "<group>"; };
		D31F95E81AC226CB005C9F3B /* ScreenshotHelper.swift */ = {isa = PBXFileReference; fileEncoding = 4; lastKnownFileType = sourcecode.swift; path = ScreenshotHelper.swift; sourceTree = "<group>"; };
		D32CACEC1AE04DA1000658EB /* TestSwiftData.swift */ = {isa = PBXFileReference; fileEncoding = 4; lastKnownFileType = sourcecode.swift; path = TestSwiftData.swift; sourceTree = "<group>"; };
		D331DFC91CB6E9EE009B5DA2 /* OldStrings.swift */ = {isa = PBXFileReference; fileEncoding = 4; lastKnownFileType = sourcecode.swift; path = OldStrings.swift; sourceTree = "<group>"; };
		D343DCFD1C446BDB00D7EEE8 /* findPage.html */ = {isa = PBXFileReference; fileEncoding = 4; lastKnownFileType = text.html; path = findPage.html; sourceTree = "<group>"; };
		D34510871ACF415700EC27F0 /* SearchLoader.swift */ = {isa = PBXFileReference; fileEncoding = 4; lastKnownFileType = sourcecode.swift; path = SearchLoader.swift; sourceTree = "<group>"; };
		D34DC84D1A16C40C00D49B7B /* Profile.swift */ = {isa = PBXFileReference; fileEncoding = 4; lastKnownFileType = sourcecode.swift; lineEnding = 0; path = Profile.swift; sourceTree = "<group>"; xcLanguageSpecificationIdentifier = xcode.lang.swift; };
		D34E33021BA793C2006135F0 /* loginForm.html */ = {isa = PBXFileReference; fileEncoding = 4; lastKnownFileType = text.html; path = loginForm.html; sourceTree = "<group>"; };
		D35210E01CB2F16600FC5DCB /* Strings.swift */ = {isa = PBXFileReference; fileEncoding = 4; lastKnownFileType = sourcecode.swift; name = Strings.swift; path = ../Client/Frontend/Strings.swift; sourceTree = "<group>"; };
		D36998881AD70A0A00650C6C /* IOKit.framework */ = {isa = PBXFileReference; lastKnownFileType = wrapper.framework; name = IOKit.framework; path = Platforms/iPhoneOS.platform/Developer/SDKs/iPhoneOS.sdk/System/Library/Frameworks/IOKit.framework; sourceTree = DEVELOPER_DIR; };
		D37524861C6E8B5A00A5F6C2 /* topdomains.txt */ = {isa = PBXFileReference; fileEncoding = 4; lastKnownFileType = text; path = topdomains.txt; sourceTree = "<group>"; };
		D375A91F1AE71675001B30D5 /* ViewMemoryLeakTests.swift */ = {isa = PBXFileReference; fileEncoding = 4; lastKnownFileType = sourcecode.swift; path = ViewMemoryLeakTests.swift; sourceTree = "<group>"; };
		D37DE2821CA2047500A5EC69 /* CertStore.swift */ = {isa = PBXFileReference; fileEncoding = 4; lastKnownFileType = sourcecode.swift; path = CertStore.swift; sourceTree = "<group>"; };
		D37DE2C61CA356D800A5EC69 /* CertTests.swift */ = {isa = PBXFileReference; fileEncoding = 4; lastKnownFileType = sourcecode.swift; path = CertTests.swift; sourceTree = "<group>"; };
		D37DE2C81CA356F900A5EC69 /* testcert1.pem */ = {isa = PBXFileReference; lastKnownFileType = file; path = testcert1.pem; sourceTree = "<group>"; };
		D37DE2C91CA356F900A5EC69 /* testcert2.pem */ = {isa = PBXFileReference; lastKnownFileType = file; path = testcert2.pem; sourceTree = "<group>"; };
		D38A1BEC1A9FA2CA00F6A386 /* SiteTableViewController.swift */ = {isa = PBXFileReference; fileEncoding = 4; lastKnownFileType = sourcecode.swift; path = SiteTableViewController.swift; sourceTree = "<group>"; };
		D38A1EDF1CB458EC0080C842 /* CertError.html */ = {isa = PBXFileReference; fileEncoding = 4; lastKnownFileType = text.html; path = CertError.html; sourceTree = "<group>"; };
		D38F02D01C05127100175932 /* Authenticator.swift */ = {isa = PBXFileReference; fileEncoding = 4; lastKnownFileType = sourcecode.swift; path = Authenticator.swift; sourceTree = "<group>"; };
		D38F036F1C06387900175932 /* AuthenticationTests.swift */ = {isa = PBXFileReference; fileEncoding = 4; lastKnownFileType = sourcecode.swift; path = AuthenticationTests.swift; sourceTree = "<group>"; };
		D3968F241A38FE8500CEFD3B /* TabManager.swift */ = {isa = PBXFileReference; fileEncoding = 4; lastKnownFileType = sourcecode.swift; path = TabManager.swift; sourceTree = "<group>"; };
		D3972BF11C22412B00035B87 /* ShareExtensionHelper.swift */ = {isa = PBXFileReference; fileEncoding = 4; lastKnownFileType = sourcecode.swift; path = ShareExtensionHelper.swift; sourceTree = "<group>"; };
		D3972BF21C22412B00035B87 /* TitleActivityItemProvider.swift */ = {isa = PBXFileReference; fileEncoding = 4; lastKnownFileType = sourcecode.swift; path = TitleActivityItemProvider.swift; sourceTree = "<group>"; };
		D39FA15F1A83E0EC00EE869C /* UITests.xctest */ = {isa = PBXFileReference; explicitFileType = wrapper.cfbundle; includeInIndex = 0; path = UITests.xctest; sourceTree = BUILT_PRODUCTS_DIR; };
		D39FA1621A83E0EC00EE869C /* Info.plist */ = {isa = PBXFileReference; lastKnownFileType = text.plist.xml; path = Info.plist; sourceTree = "<group>"; };
		D39FA16B1A83E17800EE869C /* CoreGraphics.framework */ = {isa = PBXFileReference; lastKnownFileType = wrapper.framework; name = CoreGraphics.framework; path = System/Library/Frameworks/CoreGraphics.framework; sourceTree = SDKROOT; };
		D39FA16F1A83E62600EE869C /* UITests-Bridging-Header.h */ = {isa = PBXFileReference; lastKnownFileType = sourcecode.c.h; path = "UITests-Bridging-Header.h"; sourceTree = "<group>"; };
		D39FA1801A83E84900EE869C /* Global.swift */ = {isa = PBXFileReference; fileEncoding = 4; lastKnownFileType = sourcecode.swift; path = Global.swift; sourceTree = "<group>"; };
		D3A994951A3686BD008AD1AC /* BrowserViewController.swift */ = {isa = PBXFileReference; fileEncoding = 4; lastKnownFileType = sourcecode.swift; path = BrowserViewController.swift; sourceTree = "<group>"; };
		D3A994961A3686BD008AD1AC /* Tab.swift */ = {isa = PBXFileReference; fileEncoding = 4; lastKnownFileType = sourcecode.swift; path = Tab.swift; sourceTree = "<group>"; };
		D3B6923C1B9F9444004B87A4 /* FindInPageBar.swift */ = {isa = PBXFileReference; fileEncoding = 4; lastKnownFileType = sourcecode.swift; path = FindInPageBar.swift; sourceTree = "<group>"; };
		D3B6923E1B9F9A58004B87A4 /* FindInPageHelper.swift */ = {isa = PBXFileReference; fileEncoding = 4; lastKnownFileType = sourcecode.swift; path = FindInPageHelper.swift; sourceTree = "<group>"; };
		D3BA41671BD82F2200DA5457 /* XCTestCaseExtensions.swift */ = {isa = PBXFileReference; fileEncoding = 4; lastKnownFileType = sourcecode.swift; path = XCTestCaseExtensions.swift; sourceTree = "<group>"; };
		D3BA7E0D1B0E934F00153782 /* ContextMenuHelper.swift */ = {isa = PBXFileReference; fileEncoding = 4; lastKnownFileType = sourcecode.swift; path = ContextMenuHelper.swift; sourceTree = "<group>"; };
		D3BE7B251B054D4400641031 /* main.swift */ = {isa = PBXFileReference; fileEncoding = 4; lastKnownFileType = sourcecode.swift; path = main.swift; sourceTree = "<group>"; };
		D3BE7B451B054F8600641031 /* TestAppDelegate.swift */ = {isa = PBXFileReference; fileEncoding = 4; lastKnownFileType = sourcecode.swift; path = TestAppDelegate.swift; sourceTree = "<group>"; };
		D3BF8CBA1B7425570007AFE6 /* DiskImageStore.swift */ = {isa = PBXFileReference; fileEncoding = 4; lastKnownFileType = sourcecode.swift; path = DiskImageStore.swift; sourceTree = "<group>"; };
		D3BF8CBC1B7472FA0007AFE6 /* DiskImageStoreTests.swift */ = {isa = PBXFileReference; fileEncoding = 4; lastKnownFileType = sourcecode.swift; path = DiskImageStoreTests.swift; sourceTree = "<group>"; };
		D3C3696D1CC6B78800348A61 /* LocalRequestHelper.swift */ = {isa = PBXFileReference; fileEncoding = 4; lastKnownFileType = sourcecode.swift; path = LocalRequestHelper.swift; sourceTree = "<group>"; };
		D3C3EB641B6FF44000388E9A /* SessionRestoreTests.swift */ = {isa = PBXFileReference; fileEncoding = 4; lastKnownFileType = sourcecode.swift; path = SessionRestoreTests.swift; sourceTree = "<group>"; };
		D3C744CC1A687D6C004CE85D /* URIFixup.swift */ = {isa = PBXFileReference; fileEncoding = 4; lastKnownFileType = sourcecode.swift; path = URIFixup.swift; sourceTree = "<group>"; };
		D3CFD3631CC5605B0064AB4A /* SecurityTests.swift */ = {isa = PBXFileReference; fileEncoding = 4; lastKnownFileType = sourcecode.swift; path = SecurityTests.swift; sourceTree = "<group>"; };
		D3D488581ABB54CD00A93597 /* FileAccessorTests.swift */ = {isa = PBXFileReference; fileEncoding = 4; lastKnownFileType = sourcecode.swift; path = FileAccessorTests.swift; sourceTree = "<group>"; };
		D3E171C11A841EAD00AB44CD /* KIFHelper.js */ = {isa = PBXFileReference; fileEncoding = 4; lastKnownFileType = sourcecode.javascript; path = KIFHelper.js; sourceTree = "<group>"; };
		D3E8EEE71B97A87A001900FB /* ClearPrivateDataTableViewController.swift */ = {isa = PBXFileReference; fileEncoding = 4; lastKnownFileType = sourcecode.swift; path = ClearPrivateDataTableViewController.swift; sourceTree = "<group>"; };
		D3FA777A1A43B2990010CD32 /* SearchTests.swift */ = {isa = PBXFileReference; fileEncoding = 4; lastKnownFileType = sourcecode.swift; path = SearchTests.swift; sourceTree = "<group>"; };
		D3FA77831A43B2CE0010CD32 /* OpenSearch.swift */ = {isa = PBXFileReference; fileEncoding = 4; lastKnownFileType = sourcecode.swift; path = OpenSearch.swift; sourceTree = "<group>"; };
		D3FEC38C1AC4B42F00494F45 /* AutocompleteTextField.swift */ = {isa = PBXFileReference; fileEncoding = 4; lastKnownFileType = sourcecode.swift; path = AutocompleteTextField.swift; sourceTree = "<group>"; };
		D81127D71F84023B0050841D /* PhotonActionSheetTest.swift */ = {isa = PBXFileReference; lastKnownFileType = sourcecode.swift; path = PhotonActionSheetTest.swift; sourceTree = "<group>"; };
		D82ED2631FEB3C420059570B /* DefaultSearchPrefsTests.swift */ = {isa = PBXFileReference; lastKnownFileType = sourcecode.swift; path = DefaultSearchPrefsTests.swift; sourceTree = "<group>"; };
		D83821FF1FC7961D00303C12 /* DispatchQueueExtensions.swift */ = {isa = PBXFileReference; lastKnownFileType = sourcecode.swift; path = DispatchQueueExtensions.swift; sourceTree = "<group>"; };
		D863C8E31F68BFC20058D95F /* GradientProgressBar.swift */ = {isa = PBXFileReference; fileEncoding = 4; lastKnownFileType = sourcecode.swift; path = GradientProgressBar.swift; sourceTree = "<group>"; };
		D88FDA9E1F4E2B9200FD9709 /* PhotonActionSheetProtocol.swift */ = {isa = PBXFileReference; lastKnownFileType = sourcecode.swift; path = PhotonActionSheetProtocol.swift; sourceTree = "<group>"; };
		D88FDAAE1F4E2BA000FD9709 /* PhotonActionSheetAnimator.swift */ = {isa = PBXFileReference; lastKnownFileType = sourcecode.swift; path = PhotonActionSheetAnimator.swift; sourceTree = "<group>"; };
		D8C75DE9207584C300BB8AD0 /* UIImageViewAligned.h */ = {isa = PBXFileReference; fileEncoding = 4; lastKnownFileType = sourcecode.c.h; name = UIImageViewAligned.h; path = ThirdParty/UIImageViewAligned/UIImageViewAligned.h; sourceTree = SOURCE_ROOT; };
		D8C75DF2207584C300BB8AD0 /* UIImageViewAligned.m */ = {isa = PBXFileReference; fileEncoding = 4; lastKnownFileType = sourcecode.c.objc; name = UIImageViewAligned.m; path = ThirdParty/UIImageViewAligned/UIImageViewAligned.m; sourceTree = SOURCE_ROOT; };
		D8D33A7C1FBD080300A20A28 /* SnapKitExtensions.swift */ = {isa = PBXFileReference; fileEncoding = 4; lastKnownFileType = sourcecode.swift; name = SnapKitExtensions.swift; path = Extensions/SnapKitExtensions.swift; sourceTree = "<group>"; };
		D8EFFA0B1FF5B1FA001D3A09 /* NavigationRouter.swift */ = {isa = PBXFileReference; lastKnownFileType = sourcecode.swift; path = NavigationRouter.swift; sourceTree = "<group>"; };
		D8EFFA251FF702A8001D3A09 /* NavigationRouterTests.swift */ = {isa = PBXFileReference; lastKnownFileType = sourcecode.swift; path = NavigationRouterTests.swift; sourceTree = "<group>"; };
		DD31E0FA1B382B520077078A /* TabPrintPageRenderer.swift */ = {isa = PBXFileReference; fileEncoding = 4; lastKnownFileType = sourcecode.swift; path = TabPrintPageRenderer.swift; sourceTree = "<group>"; };
		DDA24A341FD84D620098F159 /* DefaultSearchPrefs.swift */ = {isa = PBXFileReference; fileEncoding = 4; lastKnownFileType = sourcecode.swift; path = DefaultSearchPrefs.swift; sourceTree = "<group>"; };
		E40A18F71EDC73D5006B7F28 /* Fennec.entitlements */ = {isa = PBXFileReference; fileEncoding = 4; lastKnownFileType = text.plist.entitlements; path = Fennec.entitlements; sourceTree = "<group>"; };
		E40A18F81EDC73D5006B7F28 /* FennecEnterprise.entitlements */ = {isa = PBXFileReference; fileEncoding = 4; lastKnownFileType = text.plist.entitlements; path = FennecEnterprise.entitlements; sourceTree = "<group>"; };
		E40A18F91EDC73D5006B7F28 /* Firefox.entitlements */ = {isa = PBXFileReference; fileEncoding = 4; lastKnownFileType = text.plist.entitlements; path = Firefox.entitlements; sourceTree = "<group>"; };
		E40A18FA1EDC73D5006B7F28 /* FirefoxBeta.entitlements */ = {isa = PBXFileReference; fileEncoding = 4; lastKnownFileType = text.plist.entitlements; path = FirefoxBeta.entitlements; sourceTree = "<group>"; };
		E40AFC531DD0E93300DA5651 /* L10nPermissionStringsSnapshotTests.swift */ = {isa = PBXFileReference; fileEncoding = 4; lastKnownFileType = sourcecode.swift; path = L10nPermissionStringsSnapshotTests.swift; sourceTree = "<group>"; };
		E40AFC641DD0F25500DA5651 /* L10nBaseSnapshotTests.swift */ = {isa = PBXFileReference; fileEncoding = 4; lastKnownFileType = sourcecode.swift; path = L10nBaseSnapshotTests.swift; sourceTree = "<group>"; };
		E40AFC6B1DD128DA00DA5651 /* L10nIntroSnapshotTests.swift */ = {isa = PBXFileReference; fileEncoding = 4; lastKnownFileType = sourcecode.swift; path = L10nIntroSnapshotTests.swift; sourceTree = "<group>"; };
		E40FAB0B1A7ABB77009CB80D /* WebServer.swift */ = {isa = PBXFileReference; fileEncoding = 4; lastKnownFileType = sourcecode.swift; path = WebServer.swift; sourceTree = "<group>"; };
		E4424B3B1AC71FB400F44C38 /* FiraSans-Book.ttf */ = {isa = PBXFileReference; lastKnownFileType = file; path = "FiraSans-Book.ttf"; sourceTree = "<group>"; };
		E46175F21EBB73A10021AE8A /* Sentry.framework */ = {isa = PBXFileReference; lastKnownFileType = wrapper.framework; name = Sentry.framework; path = Carthage/Build/iOS/Sentry.framework; sourceTree = "<group>"; };
		E47616C61AB74CA600E7DD25 /* ReaderModeBarView.swift */ = {isa = PBXFileReference; fileEncoding = 4; lastKnownFileType = sourcecode.swift; path = ReaderModeBarView.swift; sourceTree = "<group>"; };
		E4A960051ABB9C450069AD6F /* ReaderModeUtils.swift */ = {isa = PBXFileReference; fileEncoding = 4; lastKnownFileType = sourcecode.swift; path = ReaderModeUtils.swift; sourceTree = "<group>"; };
		E4A961171AC041C40069AD6F /* ReadabilityService.swift */ = {isa = PBXFileReference; fileEncoding = 4; lastKnownFileType = sourcecode.swift; path = ReadabilityService.swift; sourceTree = "<group>"; };
		E4A961371AC06FA50069AD6F /* ReaderViewLoading.html */ = {isa = PBXFileReference; fileEncoding = 4; lastKnownFileType = text.html; path = ReaderViewLoading.html; sourceTree = "<group>"; };
		E4B334871BBF23F3004E2BFF /* iAd.framework */ = {isa = PBXFileReference; lastKnownFileType = wrapper.framework; name = iAd.framework; path = System/Library/Frameworks/iAd.framework; sourceTree = SDKROOT; };
		E4B334891BBF23F9004E2BFF /* AdSupport.framework */ = {isa = PBXFileReference; lastKnownFileType = wrapper.framework; name = AdSupport.framework; path = System/Library/Frameworks/AdSupport.framework; sourceTree = SDKROOT; };
		E4B3348B1BC01D8F004E2BFF /* AdjustIntegration.swift */ = {isa = PBXFileReference; fileEncoding = 4; lastKnownFileType = sourcecode.swift; path = AdjustIntegration.swift; sourceTree = "<group>"; };
		E4B423BD1AB9FE6A007E66C8 /* ReaderModeCache.swift */ = {isa = PBXFileReference; fileEncoding = 4; lastKnownFileType = sourcecode.swift; path = ReaderModeCache.swift; sourceTree = "<group>"; };
		E4B423DC1ABA0318007E66C8 /* ReaderModeHandlers.swift */ = {isa = PBXFileReference; fileEncoding = 4; lastKnownFileType = sourcecode.swift; path = ReaderModeHandlers.swift; sourceTree = "<group>"; };
		E4B7B73A1A793CF20022C5E0 /* CharisSILB.ttf */ = {isa = PBXFileReference; lastKnownFileType = file; path = CharisSILB.ttf; sourceTree = "<group>"; };
		E4B7B73B1A793CF20022C5E0 /* CharisSILBI.ttf */ = {isa = PBXFileReference; lastKnownFileType = file; path = CharisSILBI.ttf; sourceTree = "<group>"; };
		E4B7B73C1A793CF20022C5E0 /* CharisSILI.ttf */ = {isa = PBXFileReference; lastKnownFileType = file; path = CharisSILI.ttf; sourceTree = "<group>"; };
		E4B7B73D1A793CF20022C5E0 /* CharisSILR.ttf */ = {isa = PBXFileReference; lastKnownFileType = file; path = CharisSILR.ttf; sourceTree = "<group>"; };
		E4B7B7411A793CF20022C5E0 /* FiraSans-Bold.ttf */ = {isa = PBXFileReference; lastKnownFileType = file; path = "FiraSans-Bold.ttf"; sourceTree = "<group>"; };
		E4B7B7421A793CF20022C5E0 /* FiraSans-BoldItalic.ttf */ = {isa = PBXFileReference; lastKnownFileType = file; path = "FiraSans-BoldItalic.ttf"; sourceTree = "<group>"; };
		E4B7B7511A793CF20022C5E0 /* FiraSans-Italic.ttf */ = {isa = PBXFileReference; lastKnownFileType = file; path = "FiraSans-Italic.ttf"; sourceTree = "<group>"; };
		E4B7B7521A793CF20022C5E0 /* FiraSans-Light.ttf */ = {isa = PBXFileReference; lastKnownFileType = file; path = "FiraSans-Light.ttf"; sourceTree = "<group>"; };
		E4B7B7561A793CF20022C5E0 /* FiraSans-Regular.ttf */ = {isa = PBXFileReference; lastKnownFileType = file; path = "FiraSans-Regular.ttf"; sourceTree = "<group>"; };
		E4B7B7571A793CF20022C5E0 /* FiraSans-SemiBold.ttf */ = {isa = PBXFileReference; lastKnownFileType = file; path = "FiraSans-SemiBold.ttf"; sourceTree = "<group>"; };
		E4B7B75F1A793CF20022C5E0 /* FiraSans-UltraLight.ttf */ = {isa = PBXFileReference; lastKnownFileType = file; path = "FiraSans-UltraLight.ttf"; sourceTree = "<group>"; };
		E4C358541AF144BA00299F7E /* FSReadingList.m */ = {isa = PBXFileReference; fileEncoding = 4; lastKnownFileType = sourcecode.c.objc; path = FSReadingList.m; sourceTree = "<group>"; };
		E4C358561AF1467A00299F7E /* FSReadingList.h */ = {isa = PBXFileReference; lastKnownFileType = sourcecode.c.h; path = FSReadingList.h; sourceTree = "<group>"; };
		E4CD9E901A6897FB00318571 /* ReaderMode.swift */ = {isa = PBXFileReference; fileEncoding = 4; lastKnownFileType = sourcecode.swift; path = ReaderMode.swift; sourceTree = "<group>"; };
		E4CD9F1C1A6D9C2800318571 /* WebServerTests.swift */ = {isa = PBXFileReference; fileEncoding = 4; lastKnownFileType = sourcecode.swift; path = WebServerTests.swift; sourceTree = "<group>"; };
		E4CD9F2C1A6DC91200318571 /* TabLocationView.swift */ = {isa = PBXFileReference; fileEncoding = 4; lastKnownFileType = sourcecode.swift; path = TabLocationView.swift; sourceTree = "<group>"; };
		E4CD9F531A71506400318571 /* Reader.html */ = {isa = PBXFileReference; fileEncoding = 4; lastKnownFileType = text.html; path = Reader.html; sourceTree = "<group>"; };
		E4CD9F5A1A71506C00318571 /* Reader.css */ = {isa = PBXFileReference; fileEncoding = 4; lastKnownFileType = text.css; path = Reader.css; sourceTree = "<group>"; };
		E4CD9F6C1A77DD2800318571 /* ReaderModeStyleViewController.swift */ = {isa = PBXFileReference; fileEncoding = 4; lastKnownFileType = sourcecode.swift; path = ReaderModeStyleViewController.swift; sourceTree = "<group>"; };
		E4D6BEB81A0930EC00F538BD /* LaunchScreen.xib */ = {isa = PBXFileReference; fileEncoding = 4; lastKnownFileType = file.xib; path = LaunchScreen.xib; sourceTree = "<group>"; };
		E4E0BB151AFBC9E4008D6260 /* Shared-Bridging-Header.h */ = {isa = PBXFileReference; lastKnownFileType = sourcecode.c.h; name = "Shared-Bridging-Header.h"; path = "../Shared-Bridging-Header.h"; sourceTree = "<group>"; };
		E4E0BB171AFBC9E4008D6260 /* Info.plist */ = {isa = PBXFileReference; lastKnownFileType = text.plist.xml; path = Info.plist; sourceTree = "<group>"; };
		E4E25CCA1CA99E7400D0F088 /* HexExtensionsTests.swift */ = {isa = PBXFileReference; fileEncoding = 4; lastKnownFileType = sourcecode.swift; path = HexExtensionsTests.swift; sourceTree = "<group>"; };
		E4E7EB6C1C4AED5E0094275D /* SupportUtilsTests.swift */ = {isa = PBXFileReference; fileEncoding = 4; lastKnownFileType = sourcecode.swift; path = SupportUtilsTests.swift; sourceTree = "<group>"; };
		E4ECCDAD1AB131770005E717 /* FiraSans-Medium.ttf */ = {isa = PBXFileReference; lastKnownFileType = file; path = "FiraSans-Medium.ttf"; sourceTree = "<group>"; };
		E60961861B62B8A700DD640F /* Fennec.xcconfig */ = {isa = PBXFileReference; lastKnownFileType = text.xcconfig; name = Fennec.xcconfig; path = Configuration/Fennec.xcconfig; sourceTree = "<group>"; };
		E60961891B62B8C800DD640F /* Firefox.xcconfig */ = {isa = PBXFileReference; lastKnownFileType = text.xcconfig; name = Firefox.xcconfig; path = Configuration/Firefox.xcconfig; sourceTree = "<group>"; };
		E60D03291D5118DB002FE3F6 /* SyncStatusResolverTests.swift */ = {isa = PBXFileReference; fileEncoding = 4; lastKnownFileType = sourcecode.swift; path = SyncStatusResolverTests.swift; sourceTree = "<group>"; };
		E6108FF81C84E91C005D25E8 /* BasePasscodeViewController.swift */ = {isa = PBXFileReference; fileEncoding = 4; indentWidth = 4; lastKnownFileType = sourcecode.swift; path = BasePasscodeViewController.swift; sourceTree = "<group>"; tabWidth = 4; };
		E61453BD1B750A1700C3F9D7 /* RollingFileLoggerTests.swift */ = {isa = PBXFileReference; fileEncoding = 4; lastKnownFileType = sourcecode.swift; path = RollingFileLoggerTests.swift; sourceTree = "<group>"; };
		E61D11671EAF8F43008A305B /* PanelDataObserversTests.swift */ = {isa = PBXFileReference; fileEncoding = 4; lastKnownFileType = sourcecode.swift; path = PanelDataObserversTests.swift; sourceTree = "<group>"; };
		E6231C001B90A44F005ABB0D /* libz.tbd */ = {isa = PBXFileReference; lastKnownFileType = "sourcecode.text-based-dylib-definition"; name = libz.tbd; path = usr/lib/libz.tbd; sourceTree = SDKROOT; };
		E6231C021B90A466005ABB0D /* libstdc++.6.0.9.tbd */ = {isa = PBXFileReference; lastKnownFileType = "sourcecode.text-based-dylib-definition"; name = "libstdc++.6.0.9.tbd"; path = "usr/lib/libstdc++.6.0.9.tbd"; sourceTree = SDKROOT; };
		E6231C041B90A472005ABB0D /* libxml2.2.tbd */ = {isa = PBXFileReference; lastKnownFileType = "sourcecode.text-based-dylib-definition"; name = libxml2.2.tbd; path = usr/lib/libxml2.2.tbd; sourceTree = SDKROOT; };
		E62AC15F1E956AFC00843532 /* FennecEnterpriseApplication.entitlements */ = {isa = PBXFileReference; lastKnownFileType = text.plist.entitlements; path = FennecEnterpriseApplication.entitlements; sourceTree = "<group>"; };
		E6327A631BF6438E008D12E0 /* DebugSettingsBundleOptions.swift */ = {isa = PBXFileReference; fileEncoding = 4; lastKnownFileType = sourcecode.swift; path = DebugSettingsBundleOptions.swift; sourceTree = "<group>"; };
		E633E2D91C21EAF8001FFF6C /* LoginDetailViewController.swift */ = {isa = PBXFileReference; fileEncoding = 4; lastKnownFileType = sourcecode.swift; name = LoginDetailViewController.swift; path = ../Settings/LoginDetailViewController.swift; sourceTree = "<group>"; };
		E633E3791C2204BE001FFF6C /* LoginManagerTests.swift */ = {isa = PBXFileReference; fileEncoding = 4; lastKnownFileType = sourcecode.swift; path = LoginManagerTests.swift; sourceTree = "<group>"; };
		E63ED7D71BFCD9990097D08E /* LoginTableViewCell.swift */ = {isa = PBXFileReference; fileEncoding = 4; lastKnownFileType = sourcecode.swift; path = LoginTableViewCell.swift; sourceTree = "<group>"; };
		E63ED8E01BFD25580097D08E /* LoginListViewController.swift */ = {isa = PBXFileReference; fileEncoding = 4; lastKnownFileType = sourcecode.swift; path = LoginListViewController.swift; sourceTree = "<group>"; };
		E63F71871DB7FBE200A995C9 /* TestSQLiteMetadata.swift */ = {isa = PBXFileReference; fileEncoding = 4; lastKnownFileType = sourcecode.swift; path = TestSQLiteMetadata.swift; sourceTree = "<group>"; };
		E640E85D1C73A45A00C5F072 /* PasscodeEntryViewController.swift */ = {isa = PBXFileReference; fileEncoding = 4; lastKnownFileType = sourcecode.swift; path = PasscodeEntryViewController.swift; sourceTree = "<group>"; };
		E640E8691C73A47C00C5F072 /* PasscodeViews.swift */ = {isa = PBXFileReference; fileEncoding = 4; lastKnownFileType = sourcecode.swift; path = PasscodeViews.swift; sourceTree = "<group>"; };
		E64ED8F91BC55AE300DAF864 /* UIAlertControllerExtensions.swift */ = {isa = PBXFileReference; fileEncoding = 4; lastKnownFileType = sourcecode.swift; name = UIAlertControllerExtensions.swift; path = Extensions/UIAlertControllerExtensions.swift; sourceTree = "<group>"; };
		E650754D1E37F6AE006961AC /* GeometryExtensions.swift */ = {isa = PBXFileReference; fileEncoding = 4; lastKnownFileType = sourcecode.swift; name = GeometryExtensions.swift; path = Extensions/GeometryExtensions.swift; sourceTree = "<group>"; };
		E650754F1E37F6D1006961AC /* NSURLExtensionsMailTo.swift */ = {isa = PBXFileReference; fileEncoding = 4; lastKnownFileType = sourcecode.swift; name = NSURLExtensionsMailTo.swift; path = Extensions/NSURLExtensionsMailTo.swift; sourceTree = "<group>"; };
		E65075501E37F6D1006961AC /* UIViewExtensions.swift */ = {isa = PBXFileReference; fileEncoding = 4; lastKnownFileType = sourcecode.swift; name = UIViewExtensions.swift; path = Extensions/UIViewExtensions.swift; sourceTree = "<group>"; };
		E65075531E37F6FC006961AC /* DynamicFontHelper.swift */ = {isa = PBXFileReference; fileEncoding = 4; lastKnownFileType = sourcecode.swift; name = DynamicFontHelper.swift; path = Helpers/DynamicFontHelper.swift; sourceTree = "<group>"; };
		E65075561E37F714006961AC /* FaviconFetcher.swift */ = {isa = PBXFileReference; fileEncoding = 4; lastKnownFileType = sourcecode.swift; path = FaviconFetcher.swift; sourceTree = "<group>"; };
		E650755A1E37F747006961AC /* Swizzling.h */ = {isa = PBXFileReference; fileEncoding = 4; lastKnownFileType = sourcecode.c.h; path = Swizzling.h; sourceTree = "<group>"; };
		E650755B1E37F747006961AC /* Swizzling.m */ = {isa = PBXFileReference; fileEncoding = 4; lastKnownFileType = sourcecode.c.objc; path = Swizzling.m; sourceTree = "<group>"; };
		E650755D1E37F756006961AC /* Try.h */ = {isa = PBXFileReference; fileEncoding = 4; lastKnownFileType = sourcecode.c.h; path = Try.h; sourceTree = "<group>"; };
		E650755E1E37F756006961AC /* Try.m */ = {isa = PBXFileReference; fileEncoding = 4; lastKnownFileType = sourcecode.c.objc; path = Try.m; sourceTree = "<group>"; };
		E65075601E37F77D006961AC /* MenuHelper.swift */ = {isa = PBXFileReference; fileEncoding = 4; lastKnownFileType = sourcecode.swift; name = MenuHelper.swift; path = Helpers/MenuHelper.swift; sourceTree = "<group>"; };
		E65075621E37F7AB006961AC /* Accessibility.swift */ = {isa = PBXFileReference; fileEncoding = 4; lastKnownFileType = sourcecode.swift; path = Accessibility.swift; sourceTree = "<group>"; };
		E65075631E37F7AB006961AC /* AppConstants.swift */ = {isa = PBXFileReference; fileEncoding = 4; lastKnownFileType = sourcecode.swift; path = AppConstants.swift; sourceTree = "<group>"; };
		E65075641E37F7AB006961AC /* AppInfo.swift */ = {isa = PBXFileReference; fileEncoding = 4; lastKnownFileType = sourcecode.swift; path = AppInfo.swift; sourceTree = "<group>"; };
		E65075651E37F7AB006961AC /* GeneralUtils.swift */ = {isa = PBXFileReference; fileEncoding = 4; lastKnownFileType = sourcecode.swift; path = GeneralUtils.swift; sourceTree = "<group>"; };
		E65075661E37F7AB006961AC /* AsyncReducer.swift */ = {isa = PBXFileReference; fileEncoding = 4; lastKnownFileType = sourcecode.swift; path = AsyncReducer.swift; sourceTree = "<group>"; };
		E65075671E37F7AB006961AC /* AuthenticationKeychainInfo.swift */ = {isa = PBXFileReference; fileEncoding = 4; indentWidth = 4; lastKnownFileType = sourcecode.swift; path = AuthenticationKeychainInfo.swift; sourceTree = "<group>"; tabWidth = 4; };
		E65075681E37F7AB006961AC /* Bytes.swift */ = {isa = PBXFileReference; fileEncoding = 4; lastKnownFileType = sourcecode.swift; path = Bytes.swift; sourceTree = "<group>"; };
		E65075691E37F7AB006961AC /* Cancellable.swift */ = {isa = PBXFileReference; fileEncoding = 4; lastKnownFileType = sourcecode.swift; path = Cancellable.swift; sourceTree = "<group>"; };
		E650756A1E37F7AB006961AC /* CrashSimulator.h */ = {isa = PBXFileReference; fileEncoding = 4; lastKnownFileType = sourcecode.c.h; path = CrashSimulator.h; sourceTree = "<group>"; };
		E650756B1E37F7AB006961AC /* CrashSimulator.m */ = {isa = PBXFileReference; fileEncoding = 4; lastKnownFileType = sourcecode.c.objc; path = CrashSimulator.m; sourceTree = "<group>"; };
		E650756C1E37F7AB006961AC /* DeferredUtils.swift */ = {isa = PBXFileReference; fileEncoding = 4; lastKnownFileType = sourcecode.swift; path = DeferredUtils.swift; sourceTree = "<group>"; };
		E650756D1E37F7AB006961AC /* DeviceInfo.swift */ = {isa = PBXFileReference; fileEncoding = 4; lastKnownFileType = sourcecode.swift; path = DeviceInfo.swift; sourceTree = "<group>"; };
		E650756E1E37F7AB006961AC /* effective_tld_names.dat */ = {isa = PBXFileReference; fileEncoding = 4; lastKnownFileType = text; path = effective_tld_names.dat; sourceTree = "<group>"; };
		E65075711E37F7AB006961AC /* ArrayExtensions.swift */ = {isa = PBXFileReference; fileEncoding = 4; lastKnownFileType = sourcecode.swift; path = ArrayExtensions.swift; sourceTree = "<group>"; };
		E65075721E37F7AB006961AC /* HashExtensions.swift */ = {isa = PBXFileReference; fileEncoding = 4; lastKnownFileType = sourcecode.swift; path = HashExtensions.swift; sourceTree = "<group>"; };
		E65075731E37F7AB006961AC /* HexExtensions.swift */ = {isa = PBXFileReference; fileEncoding = 4; lastKnownFileType = sourcecode.swift; path = HexExtensions.swift; sourceTree = "<group>"; };
		E65075741E37F7AB006961AC /* KeychainWrapperExtensions.swift */ = {isa = PBXFileReference; fileEncoding = 4; lastKnownFileType = sourcecode.swift; path = KeychainWrapperExtensions.swift; sourceTree = "<group>"; };
		E65075751E37F7AB006961AC /* NSCharacterSetExtensions.swift */ = {isa = PBXFileReference; fileEncoding = 4; lastKnownFileType = sourcecode.swift; path = NSCharacterSetExtensions.swift; sourceTree = "<group>"; };
		E65075761E37F7AB006961AC /* NSFileManagerExtensions.swift */ = {isa = PBXFileReference; fileEncoding = 4; lastKnownFileType = sourcecode.swift; path = NSFileManagerExtensions.swift; sourceTree = "<group>"; };
		E65075781E37F7AB006961AC /* ScannerExtensions.swift */ = {isa = PBXFileReference; fileEncoding = 4; lastKnownFileType = sourcecode.swift; path = ScannerExtensions.swift; sourceTree = "<group>"; };
		E650757A1E37F7AB006961AC /* URLExtensions.swift */ = {isa = PBXFileReference; fileEncoding = 4; lastKnownFileType = sourcecode.swift; path = URLExtensions.swift; sourceTree = "<group>"; };
		E650757B1E37F7AB006961AC /* URLProtectionSpaceExtensions.swift */ = {isa = PBXFileReference; fileEncoding = 4; lastKnownFileType = sourcecode.swift; path = URLProtectionSpaceExtensions.swift; sourceTree = "<group>"; };
		E650757C1E37F7AB006961AC /* SetExtensions.swift */ = {isa = PBXFileReference; fileEncoding = 4; lastKnownFileType = sourcecode.swift; path = SetExtensions.swift; sourceTree = "<group>"; };
		E650757D1E37F7AB006961AC /* StringExtensions.swift */ = {isa = PBXFileReference; fileEncoding = 4; lastKnownFileType = sourcecode.swift; path = StringExtensions.swift; sourceTree = "<group>"; };
		E650757E1E37F7AB006961AC /* UIColorExtensions.swift */ = {isa = PBXFileReference; fileEncoding = 4; lastKnownFileType = sourcecode.swift; path = UIColorExtensions.swift; sourceTree = "<group>"; };
		E650757F1E37F7AB006961AC /* UIImageExtensions.swift */ = {isa = PBXFileReference; fileEncoding = 4; lastKnownFileType = sourcecode.swift; path = UIImageExtensions.swift; sourceTree = "<group>"; };
		E65075811E37F7AB006961AC /* FSUtils.h */ = {isa = PBXFileReference; fileEncoding = 4; lastKnownFileType = sourcecode.c.h; path = FSUtils.h; sourceTree = "<group>"; };
		E65075821E37F7AB006961AC /* FSUtils.m */ = {isa = PBXFileReference; fileEncoding = 4; lastKnownFileType = sourcecode.c.objc; path = FSUtils.m; sourceTree = "<group>"; };
		E65075831E37F7AB006961AC /* Functions.swift */ = {isa = PBXFileReference; fileEncoding = 4; lastKnownFileType = sourcecode.swift; path = Functions.swift; sourceTree = "<group>"; };
		E65075841E37F7AB006961AC /* KeyboardHelper.swift */ = {isa = PBXFileReference; fileEncoding = 4; lastKnownFileType = sourcecode.swift; path = KeyboardHelper.swift; sourceTree = "<group>"; };
		E65075851E37F7AB006961AC /* KeychainCache.swift */ = {isa = PBXFileReference; fileEncoding = 4; lastKnownFileType = sourcecode.swift; path = KeychainCache.swift; sourceTree = "<group>"; };
		E65075861E37F7AB006961AC /* LaunchArguments.swift */ = {isa = PBXFileReference; fileEncoding = 4; lastKnownFileType = sourcecode.swift; path = LaunchArguments.swift; sourceTree = "<group>"; };
		E65075871E37F7AB006961AC /* Loader.swift */ = {isa = PBXFileReference; fileEncoding = 4; lastKnownFileType = sourcecode.swift; path = Loader.swift; sourceTree = "<group>"; };
		E65075881E37F7AB006961AC /* Logger.swift */ = {isa = PBXFileReference; fileEncoding = 4; lastKnownFileType = sourcecode.swift; path = Logger.swift; sourceTree = "<group>"; };
		E65075891E37F7AB006961AC /* NotificationConstants.swift */ = {isa = PBXFileReference; fileEncoding = 4; lastKnownFileType = sourcecode.swift; path = NotificationConstants.swift; sourceTree = "<group>"; };
		E650758B1E37F7AB006961AC /* Prefs.swift */ = {isa = PBXFileReference; fileEncoding = 4; lastKnownFileType = sourcecode.swift; path = Prefs.swift; sourceTree = "<group>"; };
		E650758C1E37F7AB006961AC /* RollingFileLogger.swift */ = {isa = PBXFileReference; fileEncoding = 4; lastKnownFileType = sourcecode.swift; path = RollingFileLogger.swift; sourceTree = "<group>"; };
		E650758D1E37F7AB006961AC /* SupportUtils.swift */ = {isa = PBXFileReference; fileEncoding = 4; lastKnownFileType = sourcecode.swift; path = SupportUtils.swift; sourceTree = "<group>"; };
		E650758E1E37F7AB006961AC /* SystemUtils.swift */ = {isa = PBXFileReference; fileEncoding = 4; lastKnownFileType = sourcecode.swift; path = SystemUtils.swift; sourceTree = "<group>"; };
		E650758F1E37F7AB006961AC /* TimeConstants.swift */ = {isa = PBXFileReference; fileEncoding = 4; lastKnownFileType = sourcecode.swift; path = TimeConstants.swift; sourceTree = "<group>"; };
		E65075901E37F7AB006961AC /* UserAgent.swift */ = {isa = PBXFileReference; fileEncoding = 4; lastKnownFileType = sourcecode.swift; path = UserAgent.swift; sourceTree = "<group>"; };
		E65075911E37F7AB006961AC /* WeakList.swift */ = {isa = PBXFileReference; fileEncoding = 4; lastKnownFileType = sourcecode.swift; path = WeakList.swift; sourceTree = "<group>"; };
		E65075C11E37F956006961AC /* ExtensionUtils.swift */ = {isa = PBXFileReference; fileEncoding = 4; lastKnownFileType = sourcecode.swift; path = ExtensionUtils.swift; sourceTree = "<group>"; };
		E653422C1C5944F90039DD9E /* BrowserPrompts.swift */ = {isa = PBXFileReference; fileEncoding = 4; lastKnownFileType = sourcecode.swift; path = BrowserPrompts.swift; sourceTree = "<group>"; };
		E65607601C08B4E200534B02 /* SearchInputView.swift */ = {isa = PBXFileReference; fileEncoding = 4; lastKnownFileType = sourcecode.swift; path = SearchInputView.swift; sourceTree = "<group>"; };
		E659A60A1EB7C1D300D7A6AD /* BuddyBuildSDK.framework */ = {isa = PBXFileReference; lastKnownFileType = wrapper.framework; path = BuddyBuildSDK.framework; sourceTree = "<group>"; };
		E65D89171C8647420006EA35 /* AppAuthenticator.swift */ = {isa = PBXFileReference; fileEncoding = 4; lastKnownFileType = sourcecode.swift; path = AppAuthenticator.swift; sourceTree = "<group>"; };
		E660BDD81BB06521009AC090 /* TabsButton.swift */ = {isa = PBXFileReference; fileEncoding = 4; lastKnownFileType = sourcecode.swift; path = TabsButton.swift; sourceTree = "<group>"; };
		E660BE051BB0666D009AC090 /* InnerStrokedView.swift */ = {isa = PBXFileReference; fileEncoding = 4; lastKnownFileType = sourcecode.swift; path = InnerStrokedView.swift; sourceTree = "<group>"; };
		E6639F171BF11E17002D0853 /* Settings.bundle */ = {isa = PBXFileReference; lastKnownFileType = "wrapper.plug-in"; path = Settings.bundle; sourceTree = "<group>"; };
		E663D5771BB341C4001EF30E /* ToggleButton.swift */ = {isa = PBXFileReference; fileEncoding = 4; lastKnownFileType = sourcecode.swift; path = ToggleButton.swift; sourceTree = "<group>"; };
		E66C5B461BDA81050051AA93 /* UIImage+ImageEffects.h */ = {isa = PBXFileReference; fileEncoding = 4; lastKnownFileType = sourcecode.c.h; path = "UIImage+ImageEffects.h"; sourceTree = "<group>"; };
		E66C5B471BDA81050051AA93 /* UIImage+ImageEffects.m */ = {isa = PBXFileReference; fileEncoding = 4; lastKnownFileType = sourcecode.c.objc; path = "UIImage+ImageEffects.m"; sourceTree = "<group>"; };
		E67422C41CFF2D39009E8373 /* youtube.ico */ = {isa = PBXFileReference; lastKnownFileType = image.ico; path = youtube.ico; sourceTree = "<group>"; };
		E677F0441D9423FB00ECF1FB /* SQLiteMetadata.swift */ = {isa = PBXFileReference; fileEncoding = 4; lastKnownFileType = sourcecode.swift; path = SQLiteMetadata.swift; sourceTree = "<group>"; };
		E677F0531D94247300ECF1FB /* Metadata.swift */ = {isa = PBXFileReference; fileEncoding = 4; lastKnownFileType = sourcecode.swift; path = Metadata.swift; sourceTree = "<group>"; };
		E683F0A51E92E0820035D990 /* MockableHistory.swift */ = {isa = PBXFileReference; fileEncoding = 4; lastKnownFileType = sourcecode.swift; path = MockableHistory.swift; sourceTree = "<group>"; };
		E683F0C11E93D4E90035D990 /* DictionaryExtensions.swift */ = {isa = PBXFileReference; fileEncoding = 4; lastKnownFileType = sourcecode.swift; path = DictionaryExtensions.swift; sourceTree = "<group>"; };
		E689C72F1E0C7617008BAADB /* NSAttributedStringExtensions.swift */ = {isa = PBXFileReference; fileEncoding = 4; lastKnownFileType = sourcecode.swift; name = NSAttributedStringExtensions.swift; path = Extensions/NSAttributedStringExtensions.swift; sourceTree = "<group>"; };
		E68AEDAF1B18F81A00133D99 /* SwipeAnimator.swift */ = {isa = PBXFileReference; fileEncoding = 4; lastKnownFileType = sourcecode.swift; path = SwipeAnimator.swift; sourceTree = "<group>"; };
		E68E7ACA1CAC1D4500FDCA76 /* PagingPasscodeViewController.swift */ = {isa = PBXFileReference; fileEncoding = 4; lastKnownFileType = sourcecode.swift; path = PagingPasscodeViewController.swift; sourceTree = "<group>"; };
		E68E7AD91CAC207400FDCA76 /* ChangePasscodeViewController.swift */ = {isa = PBXFileReference; fileEncoding = 4; lastKnownFileType = sourcecode.swift; path = ChangePasscodeViewController.swift; sourceTree = "<group>"; };
		E68E7ADB1CAC208200FDCA76 /* SetupPasscodeViewController.swift */ = {isa = PBXFileReference; fileEncoding = 4; lastKnownFileType = sourcecode.swift; path = SetupPasscodeViewController.swift; sourceTree = "<group>"; };
		E68E7ADD1CAC208A00FDCA76 /* RemovePasscodeViewController.swift */ = {isa = PBXFileReference; fileEncoding = 4; lastKnownFileType = sourcecode.swift; path = RemovePasscodeViewController.swift; sourceTree = "<group>"; };
		E68F36971EA694000048CF44 /* PanelDataObservers.swift */ = {isa = PBXFileReference; fileEncoding = 4; lastKnownFileType = sourcecode.swift; name = PanelDataObservers.swift; path = ../Client/Frontend/Home/PanelDataObservers.swift; sourceTree = "<group>"; };
		E6927EBF1C7B6FB800D03F75 /* ErrorToast.swift */ = {isa = PBXFileReference; fileEncoding = 4; lastKnownFileType = sourcecode.swift; path = ErrorToast.swift; sourceTree = "<group>"; };
		E693F0D81E9D64BD0086DC17 /* OptionalExtensions.swift */ = {isa = PBXFileReference; fileEncoding = 4; lastKnownFileType = sourcecode.swift; path = OptionalExtensions.swift; sourceTree = "<group>"; };
		E696FE501C47F86E00EC007C /* AuthenticatorTests.swift */ = {isa = PBXFileReference; fileEncoding = 4; lastKnownFileType = sourcecode.swift; path = AuthenticatorTests.swift; sourceTree = "<group>"; };
		E698FFD91B4AADF40001F623 /* TabScrollController.swift */ = {isa = PBXFileReference; fileEncoding = 4; lastKnownFileType = sourcecode.swift; path = TabScrollController.swift; sourceTree = "<group>"; };
		E69922121B94E3EF007C480D /* Licenses.html */ = {isa = PBXFileReference; fileEncoding = 4; lastKnownFileType = text.html; path = Licenses.html; sourceTree = "<group>"; };
		E69E06C81C76198000D0F926 /* AuthenticationManagerConstants.swift */ = {isa = PBXFileReference; fileEncoding = 4; lastKnownFileType = sourcecode.swift; path = AuthenticationManagerConstants.swift; sourceTree = "<group>"; };
		E6A92ADA1C52A8DA00743291 /* LoginInputTests.swift */ = {isa = PBXFileReference; fileEncoding = 4; lastKnownFileType = sourcecode.swift; path = LoginInputTests.swift; sourceTree = "<group>"; };
		E6B4C3D71C68F55C001F97E8 /* JSPrompt.html */ = {isa = PBXFileReference; fileEncoding = 4; lastKnownFileType = text.html; path = JSPrompt.html; sourceTree = "<group>"; };
		E6B4C4021C68F58B001F97E8 /* BrowserTests.swift */ = {isa = PBXFileReference; fileEncoding = 4; lastKnownFileType = sourcecode.swift; path = BrowserTests.swift; sourceTree = "<group>"; };
		E6BE53CC1D9177B10074909A /* TestSQLiteHistoryRecommendations.swift */ = {isa = PBXFileReference; fileEncoding = 4; lastKnownFileType = sourcecode.swift; path = TestSQLiteHistoryRecommendations.swift; sourceTree = "<group>"; };
		E6C191D41E38F7B7000A213B /* Cartfile */ = {isa = PBXFileReference; lastKnownFileType = text; path = Cartfile; sourceTree = "<group>"; };
		E6C191D51E38F7B7000A213B /* Cartfile.resolved */ = {isa = PBXFileReference; lastKnownFileType = text; path = Cartfile.resolved; sourceTree = "<group>"; };
		E6CF28E61CB43B7900151AB3 /* SensitiveViewController.swift */ = {isa = PBXFileReference; fileEncoding = 4; indentWidth = 4; lastKnownFileType = sourcecode.swift; path = SensitiveViewController.swift; sourceTree = "<group>"; tabWidth = 4; };
		E6D8D5E61B569D70009E5A58 /* BrowserTrayAnimators.swift */ = {isa = PBXFileReference; fileEncoding = 4; lastKnownFileType = sourcecode.swift; path = BrowserTrayAnimators.swift; sourceTree = "<group>"; };
		E6DCC1ED1DCBB6AA00CEC4B7 /* Fennec.enterprise.xcconfig */ = {isa = PBXFileReference; lastKnownFileType = text.xcconfig; name = Fennec.enterprise.xcconfig; path = Configuration/Fennec.enterprise.xcconfig; sourceTree = "<group>"; };
		E6EAC5951B29CB3A00E1DE1E /* scrollablePage.html */ = {isa = PBXFileReference; fileEncoding = 4; lastKnownFileType = text.html; path = scrollablePage.html; sourceTree = "<group>"; };
		E6F368281D7F594F008CDD67 /* SQLiteHistoryRecommendations.swift */ = {isa = PBXFileReference; fileEncoding = 4; lastKnownFileType = sourcecode.swift; path = SQLiteHistoryRecommendations.swift; sourceTree = "<group>"; };
		E6F738741EB7A8D300B50143 /* FennecApplication.entitlements */ = {isa = PBXFileReference; lastKnownFileType = text.plist.entitlements; path = FennecApplication.entitlements; sourceTree = "<group>"; };
		E6F738751EB7A97100B50143 /* FirefoxBetaApplication.entitlements */ = {isa = PBXFileReference; lastKnownFileType = text.plist.entitlements; path = FirefoxBetaApplication.entitlements; sourceTree = "<group>"; };
		E6F738761EB7A97500B50143 /* FirefoxApplication.entitlements */ = {isa = PBXFileReference; lastKnownFileType = text.plist.entitlements; path = FirefoxApplication.entitlements; sourceTree = "<group>"; };
		E6F9650C1B2F1CF20034B023 /* SharedTests.xctest */ = {isa = PBXFileReference; explicitFileType = wrapper.cfbundle; includeInIndex = 0; path = SharedTests.xctest; sourceTree = BUILT_PRODUCTS_DIR; };
		E6F9650F1B2F1CF20034B023 /* Info.plist */ = {isa = PBXFileReference; lastKnownFileType = text.plist.xml; path = Info.plist; sourceTree = "<group>"; };
		E6F9653B1B2F1D5D0034B023 /* NSURLExtensionsTests.swift */ = {isa = PBXFileReference; fileEncoding = 4; lastKnownFileType = sourcecode.swift; path = NSURLExtensionsTests.swift; sourceTree = "<group>"; };
		E6FCC43C1C40565200DF6113 /* FirefoxBeta.xcconfig */ = {isa = PBXFileReference; lastKnownFileType = text.xcconfig; name = FirefoxBeta.xcconfig; path = Configuration/FirefoxBeta.xcconfig; sourceTree = "<group>"; };
		E6FF6AC91D873CFF0070C294 /* PageMetadata.swift */ = {isa = PBXFileReference; fileEncoding = 4; lastKnownFileType = sourcecode.swift; path = PageMetadata.swift; sourceTree = "<group>"; };
		EB07ADBA207FB3E00048D794 /* ClientPickerViewController.swift */ = {isa = PBXFileReference; fileEncoding = 4; lastKnownFileType = sourcecode.swift; name = ClientPickerViewController.swift; path = Extensions/ShareTo/ClientPickerViewController.swift; sourceTree = SOURCE_ROOT; };
		EB07ADBD207FB3E80048D794 /* InstructionsViewController.swift */ = {isa = PBXFileReference; fileEncoding = 4; lastKnownFileType = sourcecode.swift; name = InstructionsViewController.swift; path = Extensions/ShareTo/InstructionsViewController.swift; sourceTree = SOURCE_ROOT; };
		EB11A1012044A90D0018F749 /* ContentBlockerHelper+Whitelist.swift */ = {isa = PBXFileReference; fileEncoding = 4; lastKnownFileType = sourcecode.swift; path = "ContentBlockerHelper+Whitelist.swift"; sourceTree = "<group>"; };
		EB11A1022044A90D0018F749 /* TrackingProtectionPageStats.swift */ = {isa = PBXFileReference; fileEncoding = 4; lastKnownFileType = sourcecode.swift; path = TrackingProtectionPageStats.swift; sourceTree = "<group>"; };
		EB11A1032044A90E0018F749 /* ContentBlockerHelper+TabContentScript.swift */ = {isa = PBXFileReference; fileEncoding = 4; lastKnownFileType = sourcecode.swift; path = "ContentBlockerHelper+TabContentScript.swift"; sourceTree = "<group>"; };
		EB2A63251F3B49A7004EF8B0 /* ContentBlockerHelper.swift */ = {isa = PBXFileReference; fileEncoding = 4; lastKnownFileType = sourcecode.swift; path = ContentBlockerHelper.swift; sourceTree = "<group>"; };
		EB3A38912032673D004C6E67 /* DatabaseFixtureTest.swift */ = {isa = PBXFileReference; fileEncoding = 4; lastKnownFileType = sourcecode.swift; path = DatabaseFixtureTest.swift; sourceTree = "<group>"; };
		EB54A8722028CE4000018880 /* disconnect-advertising.json */ = {isa = PBXFileReference; fileEncoding = 4; lastKnownFileType = text.json; path = "disconnect-advertising.json"; sourceTree = "<group>"; };
		EB54A8732028CE4000018880 /* disconnect-analytics.json */ = {isa = PBXFileReference; fileEncoding = 4; lastKnownFileType = text.json; path = "disconnect-analytics.json"; sourceTree = "<group>"; };
		EB54A8742028CE4000018880 /* disconnect-content.json */ = {isa = PBXFileReference; fileEncoding = 4; lastKnownFileType = text.json; path = "disconnect-content.json"; sourceTree = "<group>"; };
		EB54A8752028CE4000018880 /* disconnect-social.json */ = {isa = PBXFileReference; fileEncoding = 4; lastKnownFileType = text.json; path = "disconnect-social.json"; sourceTree = "<group>"; };
		EB7A651020699BD200B52A5F /* WebPagesForTesting.swift */ = {isa = PBXFileReference; lastKnownFileType = sourcecode.swift; path = WebPagesForTesting.swift; sourceTree = "<group>"; };
		EB7FFFBF20A9D38C003E1E34 /* AlertController.swift */ = {isa = PBXFileReference; fileEncoding = 4; lastKnownFileType = sourcecode.swift; path = AlertController.swift; sourceTree = "<group>"; };
		F35B8D2A1D6380EA008E3D61 /* SessionRestore.html */ = {isa = PBXFileReference; fileEncoding = 4; lastKnownFileType = text.html; path = SessionRestore.html; sourceTree = "<group>"; };
		F35B8D2C1D6383E9008E3D61 /* SessionRestoreHelper.swift */ = {isa = PBXFileReference; fileEncoding = 4; lastKnownFileType = sourcecode.swift; path = SessionRestoreHelper.swift; sourceTree = "<group>"; };
		F35B8D2E1D638408008E3D61 /* SessionRestoreHandler.swift */ = {isa = PBXFileReference; fileEncoding = 4; lastKnownFileType = sourcecode.swift; path = SessionRestoreHandler.swift; sourceTree = "<group>"; };
		F84B21BE1A090F8100AAB793 /* Client.app */ = {isa = PBXFileReference; explicitFileType = wrapper.application; includeInIndex = 0; path = Client.app; sourceTree = BUILT_PRODUCTS_DIR; };
		F84B21D31A090F8100AAB793 /* ClientTests.xctest */ = {isa = PBXFileReference; explicitFileType = wrapper.cfbundle; includeInIndex = 0; path = ClientTests.xctest; sourceTree = BUILT_PRODUCTS_DIR; };
		F84B21D81A090F8100AAB793 /* Info.plist */ = {isa = PBXFileReference; lastKnownFileType = text.plist.xml; path = Info.plist; sourceTree = "<group>"; };
		F84B21D91A090F8100AAB793 /* ClientTests.swift */ = {isa = PBXFileReference; lastKnownFileType = sourcecode.swift; path = ClientTests.swift; sourceTree = "<group>"; };
		F84B21E51A0910F600AAB793 /* AppDelegate.swift */ = {isa = PBXFileReference; fileEncoding = 4; lastKnownFileType = sourcecode.swift; lineEnding = 0; path = AppDelegate.swift; sourceTree = "<group>"; xcLanguageSpecificationIdentifier = xcode.lang.swift; };
		F84B21EF1A0910F600AAB793 /* Images.xcassets */ = {isa = PBXFileReference; lastKnownFileType = folder.assetcatalog; path = Images.xcassets; sourceTree = "<group>"; };
		F84B22261A09127C00AAB793 /* Home.xcassets */ = {isa = PBXFileReference; lastKnownFileType = folder.assetcatalog; path = Home.xcassets; sourceTree = "<group>"; };
		F84B22431A09165600AAB793 /* Info.plist */ = {isa = PBXFileReference; fileEncoding = 4; lastKnownFileType = text.plist.xml; path = Info.plist; sourceTree = "<group>"; };
		FA6B2AC11D41F02D00429414 /* Punycode.swift */ = {isa = PBXFileReference; fileEncoding = 4; lastKnownFileType = sourcecode.swift; path = Punycode.swift; sourceTree = "<group>"; };
		FA9293D31D6580E100AC8D33 /* QRCodeViewController.swift */ = {isa = PBXFileReference; fileEncoding = 4; lastKnownFileType = sourcecode.swift; path = QRCodeViewController.swift; sourceTree = "<group>"; };
		FA9294001D6584A200AC8D33 /* QRCode.xcassets */ = {isa = PBXFileReference; lastKnownFileType = folder.assetcatalog; path = QRCode.xcassets; sourceTree = "<group>"; };
/* End PBXFileReference section */

/* Begin PBXFrameworksBuildPhase section */
		288A2D821AB8B3260023ABC3 /* Frameworks */ = {
			isa = PBXFrameworksBuildPhase;
			buildActionMask = 2147483647;
			files = (
				7BA4A9641C4CFE840091D032 /* Deferred.framework in Frameworks */,
				D09A0D301FAB8AF3009A0273 /* Sentry.framework in Frameworks */,
				7BA4A94C1C4CF03B0091D032 /* SwiftKeychainWrapper.framework in Frameworks */,
				7B604FBC1C495E1E006EEEC3 /* XCGLogger.framework in Frameworks */,
			);
			runOnlyForDeploymentPostprocessing = 0;
		};
		28CE83DE1A1D1E7C00576538 /* Frameworks */ = {
			isa = PBXFrameworksBuildPhase;
			buildActionMask = 2147483647;
			files = (
				A1AD4BD120BF3F4D007A6EA1 /* Eureka.framework in Frameworks */,
				E6231C051B90A472005ABB0D /* libxml2.2.tbd in Frameworks */,
				E6231C011B90A44F005ABB0D /* libz.tbd in Frameworks */,
				288A2D9D1AB8B3260023ABC3 /* Shared.framework in Frameworks */,
				5DE7689920B3456E00FF5533 /* BraveShared.framework in Frameworks */,
				2FCAE2311ABB51F800877008 /* Storage.framework in Frameworks */,
				7B6050011C49653B006EEEC3 /* AdjustSdk.framework in Frameworks */,
				E4B3348A1BBF23F9004E2BFF /* AdSupport.framework in Frameworks */,
				7B604F861C494983006EEEC3 /* Alamofire.framework in Frameworks */,
				A1D841FD20BC405E00BDAFF7 /* pop.framework in Frameworks */,
				3BA9A0231D2C208C00BD418C /* Fuzi.framework in Frameworks */,
				A1F66A8020DD87CA00303328 /* Static.framework in Frameworks */,
				5D1DC52820AC9AFB00905E5A /* Data.framework in Frameworks */,
				7BA4A9471C4CED900091D032 /* GCDWebServers.framework in Frameworks */,
				E4B334881BBF23F3004E2BFF /* iAd.framework in Frameworks */,
				0B8E0FF41A932BD500161DC3 /* ImageIO.framework in Frameworks */,
				7BA4A94A1C4CEFC70091D032 /* OnePasswordExtension.framework in Frameworks */,
				A1AD4BD720BF4772007A6EA1 /* FastImageCache.framework in Frameworks */,
				7B8A47F61D01D3B400C07734 /* PassKit.framework in Frameworks */,
				7B604F9B1C4950F2006EEEC3 /* SDWebImage.framework in Frameworks */,
				7B604FA21C495268006EEEC3 /* SnapKit.framework in Frameworks */,
				3B4988CE1E42B01800A12FDA /* SwiftyJSON.framework in Frameworks */,
				7B604FBB1C495D8A006EEEC3 /* XCGLogger.framework in Frameworks */,
			);
			runOnlyForDeploymentPostprocessing = 0;
		};
		2FCAE2161ABB51F800877008 /* Frameworks */ = {
			isa = PBXFrameworksBuildPhase;
			buildActionMask = 2147483647;
			files = (
				0B742CCF1B32493E00EE9264 /* libsqlcipher.a in Frameworks */,
				D09A0CD81FAA23F6009A0273 /* Shared.framework in Frameworks */,
				7B604FBD1C495E31006EEEC3 /* XCGLogger.framework in Frameworks */,
			);
			runOnlyForDeploymentPostprocessing = 0;
		};
		2FCAE2211ABB51F800877008 /* Frameworks */ = {
			isa = PBXFrameworksBuildPhase;
			buildActionMask = 2147483647;
			files = (
				2FCAE2251ABB51F800877008 /* Storage.framework in Frameworks */,
			);
			runOnlyForDeploymentPostprocessing = 0;
		};
		390527471C874D35007E0BB7 /* Frameworks */ = {
			isa = PBXFrameworksBuildPhase;
			buildActionMask = 2147483647;
			files = (
				39409A3F1C90E68300DAE683 /* Shared.framework in Frameworks */,
				3905274C1C874D35007E0BB7 /* NotificationCenter.framework in Frameworks */,
				39D9E6851C89E9690071FADA /* SnapKit.framework in Frameworks */,
			);
			runOnlyForDeploymentPostprocessing = 0;
		};
		3B43E3CD1D95C48D00BBA9DB /* Frameworks */ = {
			isa = PBXFrameworksBuildPhase;
			buildActionMask = 2147483647;
			files = (
			);
			runOnlyForDeploymentPostprocessing = 0;
		};
		3BFE4B041D342FB800DDF53F /* Frameworks */ = {
			isa = PBXFrameworksBuildPhase;
			buildActionMask = 2147483647;
			files = (
				392E18031FEC4D7B00EBA79C /* MappaMundi.framework in Frameworks */,
				E6EC6EED1E53548A0067985D /* EarlGrey.framework in Frameworks */,
			);
			runOnlyForDeploymentPostprocessing = 0;
		};
		5D1DC50F20AC9AF900905E5A /* Frameworks */ = {
			isa = PBXFrameworksBuildPhase;
			buildActionMask = 2147483647;
			files = (
				5DE768B120B4713000FF5533 /* Storage.framework in Frameworks */,
				5DE768AC20B43F9000FF5533 /* BraveShared.framework in Frameworks */,
			);
			runOnlyForDeploymentPostprocessing = 0;
		};
		5D1DC51820AC9AFA00905E5A /* Frameworks */ = {
			isa = PBXFrameworksBuildPhase;
			buildActionMask = 2147483647;
			files = (
				5D1DC51C20AC9AFB00905E5A /* Data.framework in Frameworks */,
			);
			runOnlyForDeploymentPostprocessing = 0;
		};
		5DE7688020B3456C00FF5533 /* Frameworks */ = {
			isa = PBXFrameworksBuildPhase;
			buildActionMask = 2147483647;
			files = (
				5DE768A520B3458400FF5533 /* Shared.framework in Frameworks */,
			);
			runOnlyForDeploymentPostprocessing = 0;
		};
		5DE7688920B3456E00FF5533 /* Frameworks */ = {
			isa = PBXFrameworksBuildPhase;
			buildActionMask = 2147483647;
			files = (
				5DE7688D20B3456E00FF5533 /* BraveShared.framework in Frameworks */,
			);
			runOnlyForDeploymentPostprocessing = 0;
		};
		7BEB64461C7345600092C02E /* Frameworks */ = {
			isa = PBXFrameworksBuildPhase;
			buildActionMask = 2147483647;
			files = (
				392E18041FEC4D9E00EBA79C /* MappaMundi.framework in Frameworks */,
			);
			runOnlyForDeploymentPostprocessing = 0;
		};
		7BEB64531C7345990092C02E /* Frameworks */ = {
			isa = PBXFrameworksBuildPhase;
			buildActionMask = 2147483647;
			files = (
			);
			runOnlyForDeploymentPostprocessing = 0;
		};
		D39FA15C1A83E0EC00EE869C /* Frameworks */ = {
			isa = PBXFrameworksBuildPhase;
			buildActionMask = 2147483647;
			files = (
				7BA4A9661C4D008C0091D032 /* Deferred.framework in Frameworks */,
				E6231C071B90A712005ABB0D /* libz.tbd in Frameworks */,
				7B604F991C494F74006EEEC3 /* KIF.framework in Frameworks */,
				D36998891AD70A0A00650C6C /* IOKit.framework in Frameworks */,
				D39FA16C1A83E17800EE869C /* CoreGraphics.framework in Frameworks */,
			);
			runOnlyForDeploymentPostprocessing = 0;
		};
		E6F965091B2F1CF20034B023 /* Frameworks */ = {
			isa = PBXFrameworksBuildPhase;
			buildActionMask = 2147483647;
			files = (
				E6F965121B2F1CF20034B023 /* Shared.framework in Frameworks */,
				7BA4A9651C4D007B0091D032 /* Deferred.framework in Frameworks */,
			);
			runOnlyForDeploymentPostprocessing = 0;
		};
		F84B21D01A090F8100AAB793 /* Frameworks */ = {
			isa = PBXFrameworksBuildPhase;
			buildActionMask = 2147483647;
			files = (
				E6231C081B90A71E005ABB0D /* libz.tbd in Frameworks */,
			);
			runOnlyForDeploymentPostprocessing = 0;
		};
/* End PBXFrameworksBuildPhase section */

/* Begin PBXGroup section */
		0A4B011620D02DAC004D4011 /* TabsBar */ = {
			isa = PBXGroup;
			children = (
				0A4B011F20D02EC4004D4011 /* TabsBarViewController.swift */,
				0A4B012120D02F26004D4011 /* TabBarCell.swift */,
			);
			path = TabsBar;
			sourceTree = "<group>";
		};
		0AADC4BB20D2A4F700FDE368 /* HomePanel */ = {
			isa = PBXGroup;
			children = (
				0AADC4CD20D2A6A200FDE368 /* favorites */,
				0AADC4D620D2B03900FDE368 /* BraveShieldStatsView.swift */,
				0AADC4C720D2A55A00FDE368 /* TopSitesViewController.swift */,
			);
			path = HomePanel;
			sourceTree = "<group>";
		};
		0AADC4CD20D2A6A200FDE368 /* favorites */ = {
			isa = PBXGroup;
			children = (
				0AADC4CE20D2A6A200FDE368 /* FavoritesHelper.swift */,
				0AADC4CF20D2A6A200FDE368 /* FavoritesTileDecorator.swift */,
				0AADC4D020D2A6A200FDE368 /* FavoritesDataSource.swift */,
				0AADC4D120D2A6A200FDE368 /* PreloadedFavorites.swift */,
				0AADC4C920D2A66E00FDE368 /* FavoriteCell.swift */,
			);
			path = favorites;
			sourceTree = "<group>";
		};
		0B1C05D41A798B1F004C78B0 /* UIImageViewAligned */ = {
			isa = PBXGroup;
			children = (
				D8C75DE9207584C300BB8AD0 /* UIImageViewAligned.h */,
				D8C75DF2207584C300BB8AD0 /* UIImageViewAligned.m */,
			);
			name = UIImageViewAligned;
			path = ThirdParty/UIImageViewAligned;
			sourceTree = "<group>";
		};
		0B742CC71B32491400EE9264 /* Products */ = {
			isa = PBXGroup;
			children = (
				0B742CCC1B32491400EE9264 /* libsqlcipher.a */,
			);
			name = Products;
			sourceTree = "<group>";
		};
		28532D301C483DEB000072D9 /* Bookmarks */ = {
			isa = PBXGroup;
			children = (
				2FCAE23F1ABB531100877008 /* Bookmarks.swift */,
				2829D3791C2F0A7F00DCF931 /* BookmarksModel.swift */,
				283586FC1C73F18E00A55435 /* CachingItemSource.swift */,
				28532D311C483E3D000072D9 /* CompletionOps.swift */,
				2852B8431C51996B00591EAC /* Trees.swift */,
			);
			name = Bookmarks;
			sourceTree = "<group>";
		};
		288A2D7E1AB8B2AD0023ABC3 /* Result */ = {
			isa = PBXGroup;
			children = (
				288A2DB31AB8B38D0023ABC3 /* Error.swift */,
				288A2DB41AB8B38D0023ABC3 /* Result.swift */,
			);
			name = Result;
			sourceTree = "<group>";
		};
		2891F2B91F991185001B105E /* fixtures */ = {
			isa = PBXGroup;
			children = (
				2891F2BA1F991185001B105E /* v33.db */,
			);
			path = fixtures;
			sourceTree = "<group>";
		};
		28CE83EF1A1D246900576538 /* Third-Party Source */ = {
			isa = PBXGroup;
			children = (
				A1FEEE1F20BF28D900298DA2 /* Then.swift */,
				E66C5B451BDA81050051AA93 /* Apple */,
				E659A6091EB7C1D300D7A6AD /* BuddyBuild */,
				D30EBB5A1C75503800105AE9 /* KIF.xcodeproj */,
				288A2D7E1AB8B2AD0023ABC3 /* Result */,
				0B742CC61B32491400EE9264 /* sqlcipher.xcodeproj */,
				0B1C05D41A798B1F004C78B0 /* UIImageViewAligned */,
				3B6889C41D66950E002AC85E /* UIImageColors.swift */,
				3B0943801D6CC4FC004F24E1 /* FilledPageControl.swift */,
				7479B4ED1C5306A200DF000B /* Reachability.swift */,
			);
			name = "Third-Party Source";
			sourceTree = "<group>";
		};
		28EADE5C1AFC3A6D007FB2FB /* Extensions */ = {
			isa = PBXGroup;
			children = (
				A1CDF22A20BDD6B8005C6E58 /* POPExtensions.swift */,
				E650754D1E37F6AE006961AC /* GeometryExtensions.swift */,
				D83821FF1FC7961D00303C12 /* DispatchQueueExtensions.swift */,
				D8D33A7C1FBD080300A20A28 /* SnapKitExtensions.swift */,
				E689C72F1E0C7617008BAADB /* NSAttributedStringExtensions.swift */,
				28EADE381AFC3898007FB2FB /* UIImageViewExtensions.swift */,
				E64ED8F91BC55AE300DAF864 /* UIAlertControllerExtensions.swift */,
				A83E5AB61C1D993D0026D912 /* UIPasteboardExtensions.swift */,
				E650754F1E37F6D1006961AC /* NSURLExtensionsMailTo.swift */,
				E65075501E37F6D1006961AC /* UIViewExtensions.swift */,
				C817B34C1FC609500086018E /* UIScrollViewSwizzled.swift */,
				A1AD4BE020C082EF007A6EA1 /* UIGestureRecognizerExtensions.swift */,
				A1AD4BE220C0861D007A6EA1 /* UIBarButtonItemExtensions.swift */,
			);
			indentWidth = 4;
			name = Extensions;
			sourceTree = "<group>";
			tabWidth = 4;
		};
		2F44FC551A9E83E200FD20CC /* Settings */ = {
			isa = PBXGroup;
			children = (
				0B62EFD11AD63CD100ACB9CD /* Clearables.swift */,
				D3E8EEE71B97A87A001900FB /* ClearPrivateDataTableViewController.swift */,
				2F44FCCA1A9E972E00FD20CC /* SearchEnginePicker.swift */,
				2F44FCC61A9E8CF500FD20CC /* SearchSettingsTableViewController.swift */,
				74E36D771B71323500D69DA1 /* SettingsContentViewController.swift */,
				2F44FC711A9E840300FD20CC /* SettingsNavigationController.swift */,
				2F44FCC41A9E85E900FD20CC /* SettingsTableSectionHeaderFooterView.swift */,
				A1F66A7220DD71C400303328 /* SettingsViewController.swift */,
				A1CA29C320E1746A00CB9126 /* OptionSelectionViewController.swift */,
				A16DC67E20E585D90069C8E1 /* PasscodeSettingsViewController.swift */,
			);
			path = Settings;
			sourceTree = "<group>";
		};
		2FCAE21B1ABB51F800877008 /* Storage */ = {
			isa = PBXGroup;
			children = (
				74B195431CF503FC007F36EF /* RecentlyClosedTabs.swift */,
				2FCAE33D1ABB5F1800877008 /* Storage-Bridging-Header.h */,
				D37DE2821CA2047500A5EC69 /* CertStore.swift */,
				28C4AB711AD42D4300D9ACE3 /* Clients.swift */,
				2FCAE2411ABB531100877008 /* Cursor.swift */,
				28302E3F1AF0747800521E2E /* DatabaseError.swift */,
				394CF6CE1BAA493C00906917 /* DefaultSuggestedSites.swift */,
				D3BF8CBA1B7425570007AFE6 /* DiskImageStore.swift */,
				E65075C11E37F956006961AC /* ExtensionUtils.swift */,
				2FCAE2421ABB531100877008 /* Favicons.swift */,
				2FCAE2431ABB531100877008 /* FileAccessor.swift */,
				2FCAE2441ABB531100877008 /* History.swift */,
				0BDA56B11B26B1E4008C9B96 /* Logins.swift */,
				E677F0531D94247300ECF1FB /* Metadata.swift */,
				0B3E7DB91B27AB4C00E2E84D /* MockLogins.swift */,
				285D3B671B4380B70035FD22 /* Queue.swift */,
				E6FF6AC91D873CFF0070C294 /* PageMetadata.swift */,
				D076971E206AC60900FACFD8 /* ReadingList.swift */,
				2FCAE2471ABB531100877008 /* RemoteTabs.swift */,
				2829D39F1C2F0AD400DCF931 /* Sharing.swift */,
				2FCAE2481ABB531100877008 /* Site.swift */,
				0B54BD181B698B7C004C822C /* SuggestedSites.swift */,
				28B62ACD1BC745E7004A585A /* Syncable.swift */,
				7BF5A1E91B41640500EA9DD8 /* SyncQueue.swift */,
				2FCAE25C1ABB531100877008 /* Visit.swift */,
				28532D301C483DEB000072D9 /* Bookmarks */,
				2FCAE2491ABB531100877008 /* SQL */,
				2FCAE21C1ABB51F800877008 /* Supporting Files */,
				2FCAE25A1ABB531100877008 /* ThirdParty */,
			);
			path = Storage;
			sourceTree = "<group>";
		};
		2FCAE21C1ABB51F800877008 /* Supporting Files */ = {
			isa = PBXGroup;
			children = (
			);
			name = "Supporting Files";
			sourceTree = "<group>";
		};
		2FCAE22A1ABB51F800877008 /* StorageTests */ = {
			isa = PBXGroup;
			children = (
				D37DE2C81CA356F900A5EC69 /* testcert1.pem */,
				D37DE2C91CA356F900A5EC69 /* testcert2.pem */,
				D37DE2C61CA356D800A5EC69 /* CertTests.swift */,
				D3BF8CBC1B7472FA0007AFE6 /* DiskImageStoreTests.swift */,
				2FCAE2791ABB533A00877008 /* MockFiles.swift */,
				289A4C121C4EB90600A460E3 /* StorageTestUtils.swift */,
				7BF5A1ED1B429B3100EA9DD8 /* SyncCommandsTests.swift */,
				281B02991C037C1F005202C3 /* TestBrowserDB.swift */,
				0BDA56AE1B26B1D5008C9B96 /* TestLogins.swift */,
				28D158AC1AFD90E500F9C065 /* TestSQLiteBookmarks.swift */,
				2FCAE27D1ABB533A00877008 /* TestSQLiteHistory.swift */,
				E6BE53CC1D9177B10074909A /* TestSQLiteHistoryRecommendations.swift */,
				E63F71871DB7FBE200A995C9 /* TestSQLiteMetadata.swift */,
				D0B693D4206C5BB9008A8B11 /* TestSQLiteReadingList.swift */,
				2FCAE27A1ABB533A00877008 /* TestSQLiteRemoteClientsAndTabs.swift */,
				D32CACEC1AE04DA1000658EB /* TestSwiftData.swift */,
				2FCAE22B1ABB51F800877008 /* Supporting Files */,
			);
			path = StorageTests;
			sourceTree = "<group>";
		};
		2FCAE22B1ABB51F800877008 /* Supporting Files */ = {
			isa = PBXGroup;
			children = (
				2891F2B91F991185001B105E /* fixtures */,
				2FCAE22C1ABB51F800877008 /* Info.plist */,
			);
			name = "Supporting Files";
			sourceTree = "<group>";
		};
		2FCAE2491ABB531100877008 /* SQL */ = {
			isa = PBXGroup;
			children = (
				2FCAE24B1ABB531100877008 /* BrowserDB.swift */,
				282915E51AF1A7920006EEB5 /* BrowserSchema.swift */,
				D0B29EDF1F460BDF00C7CEFC /* LoginsSchema.swift */,
				D07696F720697F9C00FACFD8 /* ReadingListSchema.swift */,
				D018F93D1F44A7190098F8CA /* Schema.swift */,
				28126F761C2F9833006466CC /* SQLiteBookmarksBase.swift */,
				28126F471C2F948E006466CC /* SQLiteBookmarksHelpers.swift */,
				28126F6D1C2F94F9006466CC /* SQLiteBookmarksModel.swift */,
				28126F731C2F96F1006466CC /* SQLiteBookmarksResetting.swift */,
				285F2DC01AF80B4600211843 /* SQLiteBookmarksSyncing.swift */,
				D0131B4C1F3CF7D8000CDE86 /* SQLiteFavicons.swift */,
				2FCAE2551ABB531100877008 /* SQLiteHistory.swift */,
				318FB6EA1DB5600D0004E40F /* SQLiteHistoryFactories.swift */,
				E6F368281D7F594F008CDD67 /* SQLiteHistoryRecommendations.swift */,
				0BDA56B31B26B203008C9B96 /* SQLiteLogins.swift */,
				E677F0441D9423FB00ECF1FB /* SQLiteMetadata.swift */,
				285D3B8F1B4386520035FD22 /* SQLiteQueue.swift */,
				D0769742206C19E800FACFD8 /* SQLiteReadingList.swift */,
				2FCAE2581ABB531100877008 /* SQLiteRemoteClientsAndTabs.swift */,
			);
			path = SQL;
			sourceTree = "<group>";
		};
		2FCAE25A1ABB531100877008 /* ThirdParty */ = {
			isa = PBXGroup;
			children = (
				2FCAE25B1ABB531100877008 /* SwiftData.swift */,
			);
			path = ThirdParty;
			sourceTree = "<group>";
		};
		3905274D1C874D35007E0BB7 /* Today */ = {
			isa = PBXGroup;
			children = (
				391AEFD11C8F11ED00691F84 /* Images.xcassets */,
				390527531C874D35007E0BB7 /* Info.plist */,
				3905274E1C874D35007E0BB7 /* TodayViewController.swift */,
			);
			path = Today;
			sourceTree = "<group>";
		};
		392ED7D51D0AEEEE009D9B62 /* Accessors */ = {
			isa = PBXGroup;
			children = (
				392ED7E31D0AEF56009D9B62 /* NewTabAccessors.swift */,
				392ED7E51D0AEFEF009D9B62 /* HomePageAccessors.swift */,
			);
			name = Accessors;
			sourceTree = "<group>";
		};
		39A359BD1BFCCE7B006B9E87 /* Helpers */ = {
			isa = PBXGroup;
			children = (
				A1CDF22C20BDDB65005C6E58 /* BasicAnimationController.swift */,
				E65075531E37F6FC006961AC /* DynamicFontHelper.swift */,
				E65075601E37F77D006961AC /* MenuHelper.swift */,
				39455F761FC83F430088A22C /* TabEventHandler.swift */,
				39F819C51FD70F5D009E31E4 /* TabEventHandlers.swift */,
				39A359E31BFCCE94006B9E87 /* UserActivityHandler.swift */,
			);
			name = Helpers;
			sourceTree = "<group>";
		};
		39B0646D1E7ADA4B000BE173 /* PushTests */ = {
			isa = PBXGroup;
			children = (
				39C22C2C1E897B9A000C0E56 /* LivePushClientTests.swift */,
				39B0647C1E7ADAC2000BE173 /* PushCryptoTests.swift */,
			);
			name = PushTests;
			sourceTree = "<group>";
		};
		39F99FC71E3A6DB700F353B4 /* Push */ = {
			isa = PBXGroup;
			children = (
				39F99FD91E3A6DE300F353B4 /* PushClient.swift */,
				39F99FDA1E3A6DE300F353B4 /* PushConfiguration.swift */,
				395C8F201E796AD600A68E8C /* PushCrypto.swift */,
				39F99FDB1E3A6DE300F353B4 /* PushRegistration.swift */,
			);
			path = Push;
			sourceTree = "<group>";
		};
		3B43E3D11D95C48D00BBA9DB /* StoragePerfTests */ = {
			isa = PBXGroup;
			children = (
				3B43E3D21D95C48D00BBA9DB /* StoragePerfTests.swift */,
				3B43E3D41D95C48D00BBA9DB /* Info.plist */,
			);
			path = StoragePerfTests;
			sourceTree = "<group>";
		};
		3BF4B8DA1D38493300493393 /* Utils */ = {
			isa = PBXGroup;
			children = (
				39EB46981E26DDB4006346E8 /* FxScreenGraph.swift */,
				3BF4B8E81D38497A00493393 /* BaseTestCase.swift */,
			);
			name = Utils;
			sourceTree = "<group>";
		};
		3BFE4B081D342FB900DDF53F /* XCUITests */ = {
			isa = PBXGroup;
			children = (
				EB3A38912032673D004C6E67 /* DatabaseFixtureTest.swift */,
				0BC9C9C31F26F54D000E8AB5 /* SiteLoadTest.swift */,
				3D71C89D1F5703A1008D8646 /* CopiedLinksTests.swift */,
				3DEFED071F55EBE300F8620C /* TrackingProtectionTests.swift */,
				3D9CA9A71EF84D04002434DD /* NoImageTests.swift */,
				3D9CAA1B1EFCD655002434DD /* ClipBoardTests.swift */,
				3D9CA9831EF456A8002434DD /* NightModeTests.swift */,
				0B305E1A1E3A98A900BE0767 /* BookmarkingTests.swift */,
				2C3406C71E719F00000FD889 /* SettingsTest.swift */,
				0B3D670D1E09B90B00C1EFC7 /* AuthenticationTest.swift */,
				0B729D361E047D6A008E6859 /* HomePageSettingsTest.swift */,
				3BF4B8DA1D38493300493393 /* Utils */,
				3BFE4B4F1D34673D00DDF53F /* ThirdPartySearchTest.swift */,
				3B546EBF1D95ECAE00BDBE36 /* ActivityStreamTest.swift */,
				3BFE4B0B1D342FB900DDF53F /* Info.plist */,
				55A747161DC46FC400CE1B57 /* HomePageUITest.swift */,
				2C2A5EF31E68469500F02659 /* PrivateBrowsingTest.swift */,
				2CA16FDD1E5F089100332277 /* SearchTest.swift */,
				2C97EC701E72C80E0092EC18 /* TopTabsTest.swift */,
				2CF449A41E7BFE2C00FD7595 /* NavigationTest.swift */,
				2C8C07761E7800EA00DC1237 /* FindInPageTest.swift */,
				2C31A7A81E8BFB2200DAC646 /* ReaderViewUITest.swift */,
				2C31A8461E8D447F00DAC646 /* HomePageSettingsUITest.swift */,
				2CB56E3E1E926BFB00AF7586 /* ToolbarTest.swift */,
				2CC1B3EF1E9B861400814EEC /* DomainAutocompleteTest.swift */,
				2CEA6F781E93E3A600D4100E /* SearchSettingsUITest.swift */,
				0B9D40781E8D5AC80059E664 /* XCUITests-Bridging-Header.h */,
				D81127D71F84023B0050841D /* PhotonActionSheetTest.swift */,
				2C2A91281FA2410D002E36BD /* HistoryTests.swift */,
				39012F271F8ED262002E3D31 /* ScreenGraphTest.swift */,
				2CB1A6591FDEA8B60084E96D /* NewTabSettings.swift */,
				2CF9D9A920067FA10083DF2A /* BrowsingPDFTests.swift */,
				39C261CB2018DE20009D97BD /* FxScreenGraphTests.swift */,
				2C28F96B201B2D4C00ABA8A5 /* MailAppSettingsTests.swift */,
				2CEDADA120207EC400223A89 /* SyncFAUITests.swift */,
				2C4A07DB20246EAD0083E320 /* DragAndDropTests.swift */,
				2C4B6BF220349EB800A009C2 /* FirstRunTourTests.swift */,
				EB7A651020699BD200B52A5F /* WebPagesForTesting.swift */,
			);
			path = XCUITests;
			sourceTree = "<group>";
		};
		5D1DC51420AC9AFA00905E5A /* Data */ = {
			isa = PBXGroup;
			children = (
				5D1DC54020AE004600905E5A /* models */,
				5D1DC56020AE005400905E5A /* sync */,
				5D1DC51520AC9AFA00905E5A /* Data.h */,
				5D1DC51620AC9AFA00905E5A /* Info.plist */,
			);
			indentWidth = 4;
			path = Data;
			sourceTree = "<group>";
			tabWidth = 4;
		};
		5D1DC52120AC9AFB00905E5A /* DataTests */ = {
			isa = PBXGroup;
			children = (
				5D1DC52220AC9AFB00905E5A /* DataTests.swift */,
				5D1DC52420AC9AFB00905E5A /* Info.plist */,
			);
			path = DataTests;
			sourceTree = "<group>";
		};
		5D1DC54020AE004600905E5A /* models */ = {
			isa = PBXGroup;
			children = (
				5D1DC54120AE004600905E5A /* WebsitePresentable.swift */,
				5D1DC54220AE004600905E5A /* TabMO.swift */,
				5D1DC54320AE004600905E5A /* DataController.swift */,
				5D1DC54420AE004600905E5A /* TopSite.swift */,
				5D1DC54620AE004600905E5A /* Bookmark.swift */,
				5D1DC54720AE004600905E5A /* FaviconMO.swift */,
				5D1DC54820AE004600905E5A /* Domain.swift */,
				5D1DC54920AE004600905E5A /* Device.swift */,
				5D1DC54A20AE004600905E5A /* History.swift */,
				5D1DC54B20AE004600905E5A /* Syncable.swift */,
				5D1DC54C20AE004600905E5A /* Model.xcdatamodeld */,
			);
			path = models;
			sourceTree = "<group>";
		};
		5D1DC56020AE005400905E5A /* sync */ = {
			isa = PBXGroup;
			children = (
				5D1DC56120AE005400905E5A /* SyncCrypto.swift */,
				5D1DC56220AE005400905E5A /* SyncShowCodewords.swift */,
				5D1DC56320AE005400905E5A /* Sync.swift */,
				5D1DC56420AE005400905E5A /* SyncBookmark.swift */,
				5D1DC56520AE005400905E5A /* SyncResponse.swift */,
				5D1DC56620AE005400905E5A /* SyncRecord.swift */,
				5D1DC56720AE005400905E5A /* SyncDevice.swift */,
				5D1DC56820AE005400905E5A /* JSInjector.swift */,
				5D1DC56920AE005400905E5A /* SyncSite.swift */,
				5D1DC56A20AE005400905E5A /* ios-sync.js */,
			);
			path = sync;
			sourceTree = "<group>";
		};
		5DE7688520B3456D00FF5533 /* BraveShared */ = {
			isa = PBXGroup;
			children = (
				5DE768AA20B346B700FF5533 /* BraveShieldState.swift */,
				5DE7687C20B342E600FF5533 /* BraveStrings.swift */,
				5DE7687120B3417A00FF5533 /* SharedExtensions.swift */,
				5DE768A820B3461200FF5533 /* BraveUX.swift */,
				5DE768AD20B443E500FF5533 /* JSONSerializationExtensions.swift */,
				5DE768AF20B4601600FF5533 /* UIColorExtensions.swift */,
				A1510DA020E409E9008BF1F4 /* URLCacheExtensions.swift */,
				5DE7688620B3456D00FF5533 /* BraveShared.h */,
				5DE7688720B3456D00FF5533 /* Info.plist */,
			);
			path = BraveShared;
			sourceTree = "<group>";
		};
		5DE7689220B3456E00FF5533 /* BraveSharedTests */ = {
			isa = PBXGroup;
			children = (
				5DE7689320B3456E00FF5533 /* BraveSharedTests.swift */,
				5DE7689520B3456E00FF5533 /* Info.plist */,
			);
			path = BraveSharedTests;
			sourceTree = "<group>";
		};
		7B0B1B9C1C1B69F500DF4AB5 /* Extensions */ = {
			isa = PBXGroup;
			children = (
				EB07ADBD207FB3E80048D794 /* InstructionsViewController.swift */,
				EB07ADBA207FB3E00048D794 /* ClientPickerViewController.swift */,
			);
			name = Extensions;
			sourceTree = "<group>";
		};
		7B3632D21C2983F000D12AF9 /* L10nSnapshotTests */ = {
			isa = PBXGroup;
			children = (
				7BEB644E1C7345600092C02E /* Info.plist */,
				E40AFC641DD0F25500DA5651 /* L10nBaseSnapshotTests.swift */,
				E40AFC6B1DD128DA00DA5651 /* L10nIntroSnapshotTests.swift */,
				E40AFC531DD0E93300DA5651 /* L10nPermissionStringsSnapshotTests.swift */,
				7B3632D31C2983F000D12AF9 /* L10nSnapshotTests.swift */,
			);
			path = L10nSnapshotTests;
			sourceTree = "<group>";
		};
		7B3632E71C29879300D12AF9 /* Snapshot */ = {
			isa = PBXGroup;
			children = (
				7B60B0071BDE3AE10090C984 /* SnapshotHelper.swift */,
				7B95CD181C3AB2EE00638E31 /* MarketingUITests */,
				7B3632D21C2983F000D12AF9 /* L10nSnapshotTests */,
			);
			name = Snapshot;
			sourceTree = "<group>";
		};
		7B604FC11C496005006EEEC3 /* Frameworks */ = {
			isa = PBXGroup;
			children = (
				A1F66A7F20DD87CA00303328 /* Static.framework */,
				A1AD4BD520BF476E007A6EA1 /* FastImageCache.framework */,
				A1AD4BD020BF3F4D007A6EA1 /* Eureka.framework */,
				A1D841F420BC405E00BDAFF7 /* pop.framework */,
				392E18021FEC4D7B00EBA79C /* MappaMundi.framework */,
				E46175F21EBB73A10021AE8A /* Sentry.framework */,
				3B4988CD1E42B01800A12FDA /* SwiftyJSON.framework */,
				E6231C041B90A472005ABB0D /* libxml2.2.tbd */,
				E6231C021B90A466005ABB0D /* libstdc++.6.0.9.tbd */,
				E6231C001B90A44F005ABB0D /* libz.tbd */,
				0B21E8051E26CCB7000C8779 /* EarlGrey.framework */,
				D39FA16B1A83E17800EE869C /* CoreGraphics.framework */,
				0B8E0FF31A932BD500161DC3 /* ImageIO.framework */,
				D36998881AD70A0A00650C6C /* IOKit.framework */,
				3BA9A0221D2C208C00BD418C /* Fuzi.framework */,
				7B8A47F51D01D3B400C07734 /* PassKit.framework */,
				7BA4A9631C4CFE840091D032 /* Deferred.framework */,
				7BA4A94B1C4CF03B0091D032 /* SwiftKeychainWrapper.framework */,
				7BA4A9491C4CEFC70091D032 /* OnePasswordExtension.framework */,
				7BA4A9451C4CED780091D032 /* GCDWebServers.framework */,
				7B6050001C49653B006EEEC3 /* AdjustSdk.framework */,
				7B604FBA1C495D8A006EEEC3 /* XCGLogger.framework */,
				7B604FA11C495268006EEEC3 /* SnapKit.framework */,
				7B604F9A1C4950F2006EEEC3 /* SDWebImage.framework */,
				7B604F981C494F74006EEEC3 /* KIF.framework */,
				7B604F851C494983006EEEC3 /* Alamofire.framework */,
				E4B334891BBF23F9004E2BFF /* AdSupport.framework */,
				E4B334871BBF23F3004E2BFF /* iAd.framework */,
				3905274B1C874D35007E0BB7 /* NotificationCenter.framework */,
			);
			name = Frameworks;
			sourceTree = "<group>";
		};
		7B95CD181C3AB2EE00638E31 /* MarketingUITests */ = {
			isa = PBXGroup;
			children = (
				7B95CD191C3AB2EE00638E31 /* MarketingUITests.swift */,
				7BEB645B1C7345990092C02E /* Info.plist */,
			);
			path = MarketingUITests;
			sourceTree = "<group>";
		};
		7BC7B4571C903A6A0046E9D2 /* Menu */ = {
			isa = PBXGroup;
			children = (
				7B42406D1CA04CAC009B5C28 /* Menu.xcassets */,
				A1FEEE0220BEE6BF00298DA2 /* HomeMenuController.swift */,
				A1AD4BCE20BF3E8C007A6EA1 /* BookmarksViewController.swift */,
				A198E75020C701ED00334C11 /* HistoryViewController.swift */,
			);
			path = Menu;
			sourceTree = "<group>";
		};
		A1D841FE20BC44E400BDAFF7 /* Popover */ = {
			isa = PBXGroup;
			children = (
				A1D841FF20BC44F800BDAFF7 /* PopoverController.swift */,
				A1D8420020BC44F800BDAFF7 /* PopoverContainerView.swift */,
				A1D8420120BC44F800BDAFF7 /* PopoverContentComponent.swift */,
			);
			indentWidth = 4;
			path = Popover;
			sourceTree = "<group>";
			tabWidth = 4;
			usesTabs = 0;
		};
		C8F457A61F1FD75A000CB895 /* BrowserViewController */ = {
			isa = PBXGroup;
			children = (
				D0625CA7208FC47A0081F3B2 /* BrowserViewController+DownloadQueueDelegate.swift */,
				C8F457A91F1FDD9B000CB895 /* BrowserViewController+KeyCommands.swift */,
				D0C95EF5201A55A800E4E51C /* BrowserViewController+UIDropInteractionDelegate.swift */,
				C8F457A71F1FD75A000CB895 /* BrowserViewController+WKNavigationDelegate.swift */,
			);
			path = BrowserViewController;
			sourceTree = "<group>";
		};
		D03F8F11200EAB8C003C2224 /* AtDocumentStart */ = {
			isa = PBXGroup;
			children = (
				D03F8F20200EABB0003C2224 /* __firefox__.js */,
			);
			path = AtDocumentStart;
			sourceTree = "<group>";
		};
		D0FCF7E71FE44CA9004A7995 /* UserScripts */ = {
			isa = PBXGroup;
			children = (
				D0FCF7E81FE44D8F004A7995 /* AllFrames */,
				D0FCF7E91FE44DA2004A7995 /* MainFrame */,
			);
			path = UserScripts;
			sourceTree = "<group>";
		};
		D0FCF7E81FE44D8F004A7995 /* AllFrames */ = {
			isa = PBXGroup;
			children = (
				D0FCF7EB1FE44DB6004A7995 /* AtDocumentEnd */,
				D03F8F11200EAB8C003C2224 /* AtDocumentStart */,
			);
			path = AllFrames;
			sourceTree = "<group>";
		};
		D0FCF7E91FE44DA2004A7995 /* MainFrame */ = {
			isa = PBXGroup;
			children = (
				D0FCF7ED1FE44DC3004A7995 /* AtDocumentEnd */,
				D0FCF7EC1FE44DBD004A7995 /* AtDocumentStart */,
			);
			path = MainFrame;
			sourceTree = "<group>";
		};
		D0FCF7EB1FE44DB6004A7995 /* AtDocumentEnd */ = {
			isa = PBXGroup;
			children = (
				D000661320472890009BA6F6 /* __firefox__.js */,
				D03F8F24200EACD8003C2224 /* ContextMenu.js */,
				39F4C0F92045D87400746155 /* FocusHelper.js */,
				D0C95DF5200EADD500E4E51C /* LoginsHelper.js */,
				D0FCF7F61FE45E5D004A7995 /* PrintHandler.js */,
			);
			path = AtDocumentEnd;
			sourceTree = "<group>";
		};
		D0FCF7EC1FE44DBD004A7995 /* AtDocumentStart */ = {
			isa = PBXGroup;
			children = (
				D0C95E05200FCB5600E4E51C /* HistoryStateHelper.js */,
				D0C95DF7200EAE3000E4E51C /* NightModeHelper.js */,
				D0C95DF9200EAE5E00E4E51C /* NoImageModeHelper.js */,
				D0C95E03200FCA8800E4E51C /* ReaderMode.js */,
				D0006623204728A8009BA6F6 /* TrackingProtectionStats.js */,
			);
			path = AtDocumentStart;
			sourceTree = "<group>";
		};
		D0FCF7ED1FE44DC3004A7995 /* AtDocumentEnd */ = {
			isa = PBXGroup;
			children = (
				D0FCF8091FE47B49004A7995 /* CustomSearchHandler.js */,
				D0C95DF1200EAD3000E4E51C /* FindInPage.js */,
				D0C95E33200FDB3200E4E51C /* MetadataHelper.js */,
			);
			path = AtDocumentEnd;
			sourceTree = "<group>";
		};
		D0FCF7EE1FE44E15004A7995 /* UserContent */ = {
			isa = PBXGroup;
			children = (
				D0FCF7E71FE44CA9004A7995 /* UserScripts */,
			);
			path = UserContent;
			sourceTree = "<group>";
		};
		D30EBB5B1C75503800105AE9 /* Products */ = {
			isa = PBXGroup;
			children = (
				D30EBB641C75503800105AE9 /* libKIF.a */,
				D30EBB661C75503800105AE9 /* Test Host.app */,
				D30EBB681C75503800105AE9 /* KIF Tests - XCTest.xctest */,
				D30EBB6A1C75503800105AE9 /* KIF.framework */,
				E6CB64CC1DA42C2900887098 /* KIFFrameworkConsumer.app */,
				E6CB64CE1DA42C2900887098 /* KIFFrameworkConsumerTests.xctest */,
			);
			name = Products;
			sourceTree = "<group>";
		};
		D34DC84C1A16C40C00D49B7B /* Providers */ = {
			isa = PBXGroup;
			children = (
				E68F36971EA694000048CF44 /* PanelDataObservers.swift */,
				D34DC84D1A16C40C00D49B7B /* Profile.swift */,
				0BD19A661A25309B0084FBA7 /* NSUserDefaultsPrefs.swift */,
			);
			path = Providers;
			sourceTree = "<group>";
		};
		D38A1BEB1A9FA2CA00F6A386 /* Widgets */ = {
			isa = PBXGroup;
			children = (
				D3FEC38C1AC4B42F00494F45 /* AutocompleteTextField.swift */,
				E6927EBF1C7B6FB800D03F75 /* ErrorToast.swift */,
				E660BE051BB0666D009AC090 /* InnerStrokedView.swift */,
				0BF1B7E21AC60DEA00A7B407 /* InsetButton.swift */,
				28FDFF0B1C1F725800840F86 /* SeparatorTableCell.swift */,
				D38A1BEC1A9FA2CA00F6A386 /* SiteTableViewController.swift */,
				0BB5B2861AC0A2B90052877D /* SnackBar.swift */,
				E660BDD81BB06521009AC090 /* TabsButton.swift */,
				E663D5771BB341C4001EF30E /* ToggleButton.swift */,
				7B844E3C1BBDDB9D00E733A2 /* ChevronView.swift */,
				E65607601C08B4E200534B02 /* SearchInputView.swift */,
				E63ED7D71BFCD9990097D08E /* LoginTableViewCell.swift */,
				C4E3984B1D21F2FD004E89BA /* TabTrayButtonExtensions.swift */,
				7B3631E91C244FEE00D12AF9 /* Theme.swift */,
				59A68B1F857A8638598A63A0 /* TwoLineCell.swift */,
				745DAB3E1CDAB09E00D44181 /* HistoryBackButton.swift */,
				742A56381D80B54A00BDB803 /* PhotonActionSheet.swift */,
				D88FDA9E1F4E2B9200FD9709 /* PhotonActionSheetProtocol.swift */,
				D88FDAAE1F4E2BA000FD9709 /* PhotonActionSheetAnimator.swift */,
				D863C8E31F68BFC20058D95F /* GradientProgressBar.swift */,
			);
			path = Widgets;
			sourceTree = "<group>";
		};
		D3972BF01C22412B00035B87 /* Share */ = {
			isa = PBXGroup;
			children = (
				D3972BF11C22412B00035B87 /* ShareExtensionHelper.swift */,
				D3972BF21C22412B00035B87 /* TitleActivityItemProvider.swift */,
			);
			path = Share;
			sourceTree = "<group>";
		};
		D39FA1601A83E0EC00EE869C /* UITests */ = {
			isa = PBXGroup;
			children = (
				C8611CA11F71AEB900C3DE7D /* NoImageModeTests.swift */,
				0B7C1E941F6097AD006A8869 /* TrackingProtectionTests.swift */,
				0BEF44621E31165700187C32 /* EarlGrey.swift */,
				D39FA16F1A83E62600EE869C /* UITests-Bridging-Header.h */,
				D343DCFD1C446BDB00D7EEE8 /* findPage.html */,
				E6B4C3D71C68F55C001F97E8 /* JSPrompt.html */,
				D31EC05E1CC57ED80096F4AB /* localhostLoad.html */,
				D34E33021BA793C2006135F0 /* loginForm.html */,
				C8EB60C31F1FB12500F9B5B3 /* navigationDelegate.html */,
				0BF8F8D91AEFF1C900E90BC2 /* noTitle.html */,
				0B6FBAB11AC1F830007EC669 /* numberedPage.html */,
				0B5A93411B1EB572004F47A2 /* readablePage.html */,
				4F9757391AFA6F37006ECC24 /* readerContent.html */,
				E6EAC5951B29CB3A00E1DE1E /* scrollablePage.html */,
				E67422C41CFF2D39009E8373 /* youtube.ico */,
				D3E171C11A841EAD00AB44CD /* KIFHelper.js */,
				D38F036F1C06387900175932 /* AuthenticationTests.swift */,
				28C8B7841C852535006D8318 /* BookmarksPanelTests.swift */,
				E6B4C4021C68F58B001F97E8 /* BrowserTests.swift */,
				7B24DC9B1B67B3590005766B /* ClearPrivateDataTests.swift */,
				D313BE971B2F5096009EF241 /* DomainAutocompleteTests.swift */,
				D39FA1801A83E84900EE869C /* Global.swift */,
				4F514FD31ACD8F2C0022D7EA /* HistoryTests.swift */,
				E6A92ADA1C52A8DA00743291 /* LoginInputTests.swift */,
				E633E3791C2204BE001FFF6C /* LoginManagerTests.swift */,
				C8EB60DB1F1FB9AD00F9B5B3 /* NavigationDelegateTests.swift */,
				0B5A93211B1EB4C8004F47A2 /* ReadingListTest.swift */,
				D3CFD3631CC5605B0064AB4A /* SecurityTests.swift */,
				D3C3EB641B6FF44000388E9A /* SessionRestoreTests.swift */,
				744B0FFD1B4F172E00100422 /* ToolbarTests.swift */,
				D375A91F1AE71675001B30D5 /* ViewMemoryLeakTests.swift */,
				D39FA1611A83E0EC00EE869C /* Supporting Files */,
			);
			path = UITests;
			sourceTree = "<group>";
		};
		D39FA1611A83E0EC00EE869C /* Supporting Files */ = {
			isa = PBXGroup;
			children = (
				D39FA1621A83E0EC00EE869C /* Info.plist */,
			);
			name = "Supporting Files";
			sourceTree = "<group>";
		};
		D3A994941A368691008AD1AC /* Browser */ = {
			isa = PBXGroup;
			children = (
				0AADC4BB20D2A4F700FDE368 /* HomePanel */,
				0A4B011620D02DAC004D4011 /* TabsBar */,
				0B3E7D931B27A7CE00E2E84D /* AboutHomeHandler.swift */,
				D38F02D01C05127100175932 /* Authenticator.swift */,
				C40046F91CF8E0B200B08303 /* BackForwardListAnimator.swift */,
				C400467B1CF4E43E00B08303 /* BackForwardListViewController.swift */,
				C4EFEECE1CEBB6F2009762A4 /* BackForwardTableViewCell.swift */,
				E653422C1C5944F90039DD9E /* BrowserPrompts.swift */,
				E6D8D5E61B569D70009E5A58 /* BrowserTrayAnimators.swift */,
				C8F457A61F1FD75A000CB895 /* BrowserViewController */,
				D3A994951A3686BD008AD1AC /* BrowserViewController.swift */,
				C4F3B2991CFCF93A00966259 /* ButtonToast.swift */,
				31ADB5D91E58CEC300E87909 /* ClipboardBarDisplayHandler.swift */,
				D3BA7E0D1B0E934F00153782 /* ContextMenuHelper.swift */,
				3BE7275C1CCFE8B60099189F /* CustomSearchHandler.swift */,
				D0625C97208E87F10081F3B2 /* DownloadQueue.swift */,
				D04D1B852097859B0074B35F /* DownloadToast.swift */,
				0BA1E02D1B046F1E007675AF /* ErrorPageHelper.swift */,
				D03F8EB12004014E003C2224 /* FaviconHandler.swift */,
				D3B6923C1B9F9444004B87A4 /* FindInPageBar.swift */,
				D3B6923E1B9F9A58004B87A4 /* FindInPageHelper.swift */,
				39F4C1092045DB2E00746155 /* FocusHelper.swift */,
				D0E55C4E1FB4FD23006DC274 /* FormPostHelper.swift */,
				D02816C11ECA5E2A00240CAA /* HistoryStateHelper.swift */,
				39DD030C1CD53E1900BC09B3 /* HomePageHelper.swift */,
				D3C3696D1CC6B78800348A61 /* LocalRequestHelper.swift */,
				0BB5B30A1AC0AD1F0052877D /* LoginsHelper.swift */,
				7482205B1DBAB56300EEEA72 /* MailProviders.swift */,
				744ED5601DBFEB8D00A2B5BE /* MailtoLinkHandler.swift */,
				D0C95E35200FDC5400E4E51C /* MetadataParserHelper.swift */,
				A93067E71D0FE18E00C49C6E /* NightModeHelper.swift */,
				A9072B7F1D07B34100459960 /* NoImageModeHelper.swift */,
				7BA8D1C61BA037F500C8AE9E /* OpenInHelper.swift */,
				D3FA77831A43B2CE0010CD32 /* OpenSearch.swift */,
				74821FC41DB56A2500EEEA72 /* OpenWithSettingsViewController.swift */,
				D0C95E0D200FD3B200E4E51C /* PrintHelper.swift */,
				D31CF65B1CC1959A001D0BD0 /* PrivilegedRequest.swift */,
				FA6B2AC11D41F02D00429414 /* Punycode.swift */,
				FA9294001D6584A200AC8D33 /* QRCode.xcassets */,
				FA9293D31D6580E100AC8D33 /* QRCodeViewController.swift */,
				E47616C61AB74CA600E7DD25 /* ReaderModeBarView.swift */,
				D31F95E81AC226CB005C9F3B /* ScreenshotHelper.swift */,
				D308E4E31A5306F500842685 /* SearchEngines.swift */,
				DDA24A341FD84D620098F159 /* DefaultSearchPrefs.swift */,
				D34510871ACF415700EC27F0 /* SearchLoader.swift */,
				D31A0FC61A65D6D000DC8C7E /* SearchSuggestClient.swift */,
				59A68CCB63E2A565CB03F832 /* SearchViewController.swift */,
				74C027441B2A348C001B1E88 /* SessionData.swift */,
				F35B8D2E1D638408008E3D61 /* SessionRestoreHandler.swift */,
				F35B8D2C1D6383E9008E3D61 /* SessionRestoreHelper.swift */,
				3BF56D261CDBBE1F00AC4D75 /* SimpleToast.swift */,
				E68AEDAF1B18F81A00133D99 /* SwipeAnimator.swift */,
				D3A994961A3686BD008AD1AC /* Tab.swift */,
				E4CD9F2C1A6DC91200318571 /* TabLocationView.swift */,
				D3968F241A38FE8500CEFD3B /* TabManager.swift */,
				7BA0601A1C0F4DE200DFADB6 /* TabPeekViewController.swift */,
				DD31E0FA1B382B520077078A /* TabPrintPageRenderer.swift */,
				E698FFD91B4AADF40001F623 /* TabScrollController.swift */,
				D314E7F51A37B98700426A76 /* TabToolbar.swift */,
				D301AAED1A3A55B70078DD1D /* TabTrayController.swift */,
				396CDB54203C5B870034A3A3 /* TabTrayController+KeyCommands.swift */,
				D029A04820A62DB0001DB72F /* TemporaryDocument.swift */,
				3BCE6D3B1CEB9E4D0080928C /* ThirdPartySearchAlerts.swift */,
				D04D1B91209790B60074B35F /* Toast.swift */,
				D3C744CC1A687D6C004CE85D /* URIFixup.swift */,
				0BF0DB931A8545800039F300 /* URLBarView.swift */,
				D0FCF7F41FE45842004A7995 /* UserScriptManager.swift */,
				A1510DA920E425EA008BF1F4 /* BraveWebView.swift */,
			);
			indentWidth = 4;
			path = Browser;
			sourceTree = "<group>";
			tabWidth = 4;
		};
		E40A18F61EDC73D5006B7F28 /* Entitlements */ = {
			isa = PBXGroup;
			children = (
				E40A18F71EDC73D5006B7F28 /* Fennec.entitlements */,
				E40A18F81EDC73D5006B7F28 /* FennecEnterprise.entitlements */,
				E40A18F91EDC73D5006B7F28 /* Firefox.entitlements */,
				E40A18FA1EDC73D5006B7F28 /* FirefoxBeta.entitlements */,
			);
			path = Entitlements;
			sourceTree = "<group>";
		};
		E4E0BB141AFBC9E4008D6260 /* Shared */ = {
			isa = PBXGroup;
			children = (
				D35210E01CB2F16600FC5DCB /* Strings.swift */,
				E650756F1E37F7AB006961AC /* Extensions */,
				E4E0BB161AFBC9E4008D6260 /* Supporting Files */,
				E65075621E37F7AB006961AC /* Accessibility.swift */,
				E650757E1E37F7AB006961AC /* UIColorExtensions.swift */,
				EB7FFFBF20A9D38C003E1E34 /* AlertController.swift */,
				E65075631E37F7AB006961AC /* AppConstants.swift */,
				E65075641E37F7AB006961AC /* AppInfo.swift */,
				E65075651E37F7AB006961AC /* GeneralUtils.swift */,
				E65075661E37F7AB006961AC /* AsyncReducer.swift */,
				E65075671E37F7AB006961AC /* AuthenticationKeychainInfo.swift */,
				E65075681E37F7AB006961AC /* Bytes.swift */,
				E65075691E37F7AB006961AC /* Cancellable.swift */,
				E650756A1E37F7AB006961AC /* CrashSimulator.h */,
				E650756B1E37F7AB006961AC /* CrashSimulator.m */,
				E650756C1E37F7AB006961AC /* DeferredUtils.swift */,
				E650756D1E37F7AB006961AC /* DeviceInfo.swift */,
				E650756E1E37F7AB006961AC /* effective_tld_names.dat */,
				3964B0991EA8F06F00F2EEF4 /* FeatureSwitch.swift */,
				E65075811E37F7AB006961AC /* FSUtils.h */,
				E65075821E37F7AB006961AC /* FSUtils.m */,
				E65075831E37F7AB006961AC /* Functions.swift */,
				E65075841E37F7AB006961AC /* KeyboardHelper.swift */,
				E65075851E37F7AB006961AC /* KeychainCache.swift */,
				E65075861E37F7AB006961AC /* LaunchArguments.swift */,
				E65075871E37F7AB006961AC /* Loader.swift */,
				E65075881E37F7AB006961AC /* Logger.swift */,
				E65075891E37F7AB006961AC /* NotificationConstants.swift */,
				E650758B1E37F7AB006961AC /* Prefs.swift */,
				CE7F115E1F3CCEF900ABFC0B /* RemoteDevices.swift */,
				E650758C1E37F7AB006961AC /* RollingFileLogger.swift */,
				D02818601EF056C800240CAA /* SentryIntegration.swift */,
				E650758D1E37F7AB006961AC /* SupportUtils.swift */,
				E650758E1E37F7AB006961AC /* SystemUtils.swift */,
				E650758F1E37F7AB006961AC /* TimeConstants.swift */,
				E65075901E37F7AB006961AC /* UserAgent.swift */,
				E65075911E37F7AB006961AC /* WeakList.swift */,
			);
			path = Shared;
			sourceTree = "<group>";
		};
		E4E0BB161AFBC9E4008D6260 /* Supporting Files */ = {
			isa = PBXGroup;
			children = (
				E4E0BB151AFBC9E4008D6260 /* Shared-Bridging-Header.h */,
				E4E0BB171AFBC9E4008D6260 /* Info.plist */,
			);
			path = "Supporting Files";
			sourceTree = "<group>";
		};
		E60961841B62B7E100DD640F /* Configuration */ = {
			isa = PBXGroup;
			children = (
				E60961861B62B8A700DD640F /* Fennec.xcconfig */,
				E6DCC1ED1DCBB6AA00CEC4B7 /* Fennec.enterprise.xcconfig */,
				E6FCC43C1C40565200DF6113 /* FirefoxBeta.xcconfig */,
				E60961891B62B8C800DD640F /* Firefox.xcconfig */,
			);
			name = Configuration;
			sourceTree = "<group>";
		};
		E63ED8DF1BFD254E0097D08E /* Login Management */ = {
			isa = PBXGroup;
			children = (
				E63ED8E01BFD25580097D08E /* LoginListViewController.swift */,
				E633E2D91C21EAF8001FFF6C /* LoginDetailViewController.swift */,
			);
			path = "Login Management";
			sourceTree = "<group>";
		};
		E65075551E37F714006961AC /* Utils */ = {
			isa = PBXGroup;
			children = (
				A1AD4BD220BF4712007A6EA1 /* ImageCache.swift */,
				E650755A1E37F747006961AC /* Swizzling.h */,
				E650755B1E37F747006961AC /* Swizzling.m */,
				E65075561E37F714006961AC /* FaviconFetcher.swift */,
				E650755D1E37F756006961AC /* Try.h */,
				E650755E1E37F756006961AC /* Try.m */,
			);
			path = Utils;
			sourceTree = "<group>";
		};
		E650756F1E37F7AB006961AC /* Extensions */ = {
			isa = PBXGroup;
			children = (
				E65075711E37F7AB006961AC /* ArrayExtensions.swift */,
				E683F0C11E93D4E90035D990 /* DictionaryExtensions.swift */,
				E65075721E37F7AB006961AC /* HashExtensions.swift */,
				E65075731E37F7AB006961AC /* HexExtensions.swift */,
				E65075741E37F7AB006961AC /* KeychainWrapperExtensions.swift */,
				E65075751E37F7AB006961AC /* NSCharacterSetExtensions.swift */,
				E65075761E37F7AB006961AC /* NSFileManagerExtensions.swift */,
				E65075781E37F7AB006961AC /* ScannerExtensions.swift */,
				E650757A1E37F7AB006961AC /* URLExtensions.swift */,
				E650757B1E37F7AB006961AC /* URLProtectionSpaceExtensions.swift */,
				E650757C1E37F7AB006961AC /* SetExtensions.swift */,
				E650757D1E37F7AB006961AC /* StringExtensions.swift */,
				E650757F1E37F7AB006961AC /* UIImageExtensions.swift */,
				7B10AA9E1E3A15020002DD08 /* DataExtensions.swift */,
				7B10AABA1E3A1F650002DD08 /* URLRequestExtensions.swift */,
				7B9BF91B1E43472E00CB24F4 /* JSONExtensions.swift */,
				7B3D9E641E4CBFDB007A50DA /* NSCoderExtensions.swift */,
				E693F0D81E9D64BD0086DC17 /* OptionalExtensions.swift */,
				A1510DDE20E51EF4008BF1F4 /* UIDeviceExtensions.swift */,
			);
			path = Extensions;
			sourceTree = "<group>";
		};
		E652F6F91BF66A79007FFDD6 /* Delegates */ = {
			isa = PBXGroup;
			children = (
				F84B21E51A0910F600AAB793 /* AppDelegate.swift */,
				D3BE7B451B054F8600641031 /* TestAppDelegate.swift */,
			);
			name = Delegates;
			sourceTree = "<group>";
		};
		E659A6091EB7C1D300D7A6AD /* BuddyBuild */ = {
			isa = PBXGroup;
			children = (
				E659A60A1EB7C1D300D7A6AD /* BuddyBuildSDK.framework */,
			);
			name = BuddyBuild;
			path = ThirdParty/BuddyBuild;
			sourceTree = "<group>";
		};
		E66C5B451BDA81050051AA93 /* Apple */ = {
			isa = PBXGroup;
			children = (
				E66C5B461BDA81050051AA93 /* UIImage+ImageEffects.h */,
				E66C5B471BDA81050051AA93 /* UIImage+ImageEffects.m */,
			);
			name = Apple;
			path = ThirdParty/Apple;
			sourceTree = SOURCE_ROOT;
		};
		E689C6FF1E0C716F008BAADB /* Entitlements */ = {
			isa = PBXGroup;
			children = (
				E6F738761EB7A97500B50143 /* FirefoxApplication.entitlements */,
				E6F738751EB7A97100B50143 /* FirefoxBetaApplication.entitlements */,
				E6F738741EB7A8D300B50143 /* FennecApplication.entitlements */,
				E62AC15F1E956AFC00843532 /* FennecEnterpriseApplication.entitlements */,
			);
			path = Entitlements;
			sourceTree = "<group>";
		};
		E68E7ADF1CAC209000FDCA76 /* PasscodeConfiguration */ = {
			isa = PBXGroup;
			children = (
				E640E8691C73A47C00C5F072 /* PasscodeViews.swift */,
				E6108FF81C84E91C005D25E8 /* BasePasscodeViewController.swift */,
				E68E7ACA1CAC1D4500FDCA76 /* PagingPasscodeViewController.swift */,
				E640E85D1C73A45A00C5F072 /* PasscodeEntryViewController.swift */,
				E68E7AD91CAC207400FDCA76 /* ChangePasscodeViewController.swift */,
				E68E7ADB1CAC208200FDCA76 /* SetupPasscodeViewController.swift */,
				E68E7ADD1CAC208A00FDCA76 /* RemovePasscodeViewController.swift */,
			);
			name = PasscodeConfiguration;
			sourceTree = "<group>";
		};
		E692E3271C46E62D009D1240 /* AuthenticationManager */ = {
			isa = PBXGroup;
			children = (
				E68E7ADF1CAC209000FDCA76 /* PasscodeConfiguration */,
				E69E06C81C76198000D0F926 /* AuthenticationManagerConstants.swift */,
				E65D89171C8647420006EA35 /* AppAuthenticator.swift */,
				E6CF28E61CB43B7900151AB3 /* SensitiveViewController.swift */,
			);
			path = AuthenticationManager;
			sourceTree = "<group>";
		};
		E699220D1B94E3EF007C480D /* About */ = {
			isa = PBXGroup;
			children = (
				E69922121B94E3EF007C480D /* Licenses.html */,
			);
			path = About;
			sourceTree = "<group>";
		};
		E6F9650D1B2F1CF20034B023 /* SharedTests */ = {
			isa = PBXGroup;
			children = (
				E6F9650E1B2F1CF20034B023 /* Supporting Files */,
				3B4AA24A1D8B8C4C00A2E008 /* ArrayExtensionTests.swift */,
				39E65D261CA5B92000C63CE3 /* AsyncReducerTests.swift */,
				28786E541AB0F5FA009EA9EF /* DeferredTests.swift */,
				A176323020CF2A6000126F25 /* DeferredTestUtils.swift */,
				3964B09B1EA8F32C00F2EEF4 /* FeatureSwitchTests.swift */,
				E4E25CCA1CA99E7400D0F088 /* HexExtensionsTests.swift */,
				E6F9653B1B2F1D5D0034B023 /* NSURLExtensionsTests.swift */,
				2FEBABAE1AB3659000DB5728 /* ResultTests.swift */,
				E61453BD1B750A1700C3F9D7 /* RollingFileLoggerTests.swift */,
				E4E7EB6C1C4AED5E0094275D /* SupportUtilsTests.swift */,
				28A6CE891AC082E200C1A2D4 /* UtilsTests.swift */,
				3BB54B301E68EB2B0021DAC4 /* AuthenticationKeychainInfoTests.swift */,
			);
			path = SharedTests;
			sourceTree = "<group>";
		};
		E6F9650E1B2F1CF20034B023 /* Supporting Files */ = {
			isa = PBXGroup;
			children = (
				E6F9650F1B2F1CF20034B023 /* Info.plist */,
			);
			name = "Supporting Files";
			sourceTree = "<group>";
		};
		EB2A63241F3B49A7004EF8B0 /* ContentBlocker */ = {
			isa = PBXGroup;
			children = (
				EB2A63251F3B49A7004EF8B0 /* ContentBlockerHelper.swift */,
				EB11A1032044A90E0018F749 /* ContentBlockerHelper+TabContentScript.swift */,
				EB11A1012044A90D0018F749 /* ContentBlockerHelper+Whitelist.swift */,
				EB11A1022044A90D0018F749 /* TrackingProtectionPageStats.swift */,
				EB54A8712028CE4000018880 /* Lists */,
			);
			path = ContentBlocker;
			sourceTree = "<group>";
		};
		EB54A8712028CE4000018880 /* Lists */ = {
			isa = PBXGroup;
			children = (
				EB54A8722028CE4000018880 /* disconnect-advertising.json */,
				EB54A8732028CE4000018880 /* disconnect-analytics.json */,
				EB54A8742028CE4000018880 /* disconnect-content.json */,
				EB54A8752028CE4000018880 /* disconnect-social.json */,
			);
			path = Lists;
			sourceTree = "<group>";
		};
		F84B21B51A090F8100AAB793 = {
			isa = PBXGroup;
			children = (
				E6C191D41E38F7B7000A213B /* Cartfile */,
				E6C191D51E38F7B7000A213B /* Cartfile.resolved */,
				F84B21C01A090F8100AAB793 /* Client */,
				F84B21D61A090F8100AAB793 /* ClientTests */,
				F8708D1E1A0970990051AB07 /* Extensions */,
				5D1DC51420AC9AFA00905E5A /* Data */,
				5D1DC52120AC9AFB00905E5A /* DataTests */,
				5DE7688520B3456D00FF5533 /* BraveShared */,
				7B604FC11C496005006EEEC3 /* Frameworks */,
				F84B21BF1A090F8100AAB793 /* Products */,
				D34DC84C1A16C40C00D49B7B /* Providers */,
				39F99FC71E3A6DB700F353B4 /* Push */,
				39B0646D1E7ADA4B000BE173 /* PushTests */,
				E4E0BB141AFBC9E4008D6260 /* Shared */,
				E6F9650D1B2F1CF20034B023 /* SharedTests */,
				7B3632E71C29879300D12AF9 /* Snapshot */,
				2FCAE21B1ABB51F800877008 /* Storage */,
				3B43E3D11D95C48D00BBA9DB /* StoragePerfTests */,
				2FCAE22A1ABB51F800877008 /* StorageTests */,
				5DE7689220B3456E00FF5533 /* BraveSharedTests */,
				28CE83EF1A1D246900576538 /* Third-Party Source */,
				D39FA1601A83E0EC00EE869C /* UITests */,
				3BFE4B081D342FB900DDF53F /* XCUITests */,
			);
			indentWidth = 4;
			sourceTree = "<group>";
			tabWidth = 4;
			usesTabs = 0;
		};
		F84B21BF1A090F8100AAB793 /* Products */ = {
			isa = PBXGroup;
			children = (
				F84B21BE1A090F8100AAB793 /* Client.app */,
				F84B21D31A090F8100AAB793 /* ClientTests.xctest */,
				D39FA15F1A83E0EC00EE869C /* UITests.xctest */,
				288A2D861AB8B3260023ABC3 /* Shared.framework */,
				2FCAE21A1ABB51F800877008 /* Storage.framework */,
				2FCAE2241ABB51F800877008 /* StorageTests.xctest */,
				E6F9650C1B2F1CF20034B023 /* SharedTests.xctest */,
				7BEB644D1C7345600092C02E /* L10nSnapshotTests.xctest */,
				7BEB645A1C7345990092C02E /* MarketingUITests.xctest */,
				3905274A1C874D35007E0BB7 /* Today.appex */,
				3BFE4B071D342FB800DDF53F /* XCUITests.xctest */,
				3B43E3D01D95C48D00BBA9DB /* StoragePerfTests.xctest */,
				5D1DC51320AC9AF900905E5A /* Data.framework */,
				5D1DC51B20AC9AFA00905E5A /* DataTests.xctest */,
				5DE7688420B3456C00FF5533 /* BraveShared.framework */,
				5DE7688C20B3456E00FF5533 /* BraveSharedTests.xctest */,
			);
			name = Products;
			sourceTree = "<group>";
		};
		F84B21C01A090F8100AAB793 /* Client */ = {
			isa = PBXGroup;
			children = (
				7B2142FC1E5E055000CDD3FC /* InfoPlist.strings */,
				F84B22431A09165600AAB793 /* Info.plist */,
				F84B21EB1A0910F600AAB793 /* Assets */,
				F84B21E41A0910F600AAB793 /* Application */,
				E60961841B62B7E100DD640F /* Configuration */,
				E689C6FF1E0C716F008BAADB /* Entitlements */,
				28EADE5C1AFC3A6D007FB2FB /* Extensions */,
				F84B21F11A0910F600AAB793 /* Frontend */,
				39A359BD1BFCCE7B006B9E87 /* Helpers */,
				E65075551E37F714006961AC /* Utils */,
				74821FFD1DB6D3AC00EEEA72 /* MailSchemes.plist */,
			);
			path = Client;
			sourceTree = "<group>";
		};
		F84B21D61A090F8100AAB793 /* ClientTests */ = {
			isa = PBXGroup;
			children = (
				3B6F40171DC7849C00656CC6 /* ActivityStreamTests.swift */,
				E696FE501C47F86E00EC007C /* AuthenticatorTests.swift */,
				F84B21D91A090F8100AAB793 /* ClientTests.swift */,
				3B39EDB91E16E18900EF029F /* CustomSearchEnginesTest.swift */,
				D3D488581ABB54CD00A93597 /* FileAccessorTests.swift */,
				281B2BE91ADF4D90002917DC /* MockProfile.swift */,
				E683F0A51E92E0820035D990 /* MockableHistory.swift */,
				E61D11671EAF8F43008A305B /* PanelDataObserversTests.swift */,
				2FDB10921A9FBEC5006CF312 /* PrefsTests.swift */,
				0BA896491A250E6500C1010C /* ProfileTest.swift */,
				03CCC9171AF05E7300DBF30D /* RelativeDatesTests.swift */,
				28D52E081BCDF44100187A1D /* ResetTests.swift */,
				2F697F7D1A9FD22D009E03AE /* SearchEnginesTests.swift */,
				D3FA777A1A43B2990010CD32 /* SearchTests.swift */,
				2F13E79A1AC0C02700D75081 /* StringExtensionsTests.swift */,
				D82ED2631FEB3C420059570B /* DefaultSearchPrefsTests.swift */,
				E60D03291D5118DB002FE3F6 /* SyncStatusResolverTests.swift */,
				7BBFEE731BB405D900A305AA /* TabManagerTests.swift */,
				0BA8964A1A250E6500C1010C /* TestBookmarks.swift */,
				0BF42D4E1A7CD09600889E28 /* TestFavicons.swift */,
				2F44FA1A1A9D426A00FD20CC /* TestHashExtensions.swift */,
				4A59BF410BBD9B3BE71F4C7C /* TestHistory.swift */,
				A83E5B1C1C1DA8D80026D912 /* UIPasteboardExtensionsTests.swift */,
				3BFCBF1F1E04B1C50070C042 /* UIImageViewExtensionsTests.swift */,
				E4CD9F1C1A6D9C2800318571 /* WebServerTests.swift */,
				D3BA41671BD82F2200DA5457 /* XCTestCaseExtensions.swift */,
				F84B21D71A090F8100AAB793 /* Supporting Files */,
				554867221DC3935A00183DAA /* HomePageTests.swift */,
				39236E711FCC600200A38F1B /* TabEventHandlerTests.swift */,
				D8EFFA251FF702A8001D3A09 /* NavigationRouterTests.swift */,
			);
			path = ClientTests;
			sourceTree = "<group>";
		};
		F84B21D71A090F8100AAB793 /* Supporting Files */ = {
			isa = PBXGroup;
			children = (
				A83E5B181C1DA8BF0026D912 /* image.gif */,
				F84B21D81A090F8100AAB793 /* Info.plist */,
				A83E5B191C1DA8BF0026D912 /* image.png */,
			);
			name = "Supporting Files";
			sourceTree = "<group>";
		};
		F84B21E41A0910F600AAB793 /* Application */ = {
			isa = PBXGroup;
			children = (
				E652F6F91BF66A79007FFDD6 /* Delegates */,
				28CE83E81A1D206D00576538 /* Client-Bridging-Header.h */,
				E40FAB0B1A7ABB77009CB80D /* WebServer.swift */,
				E4D6BEB81A0930EC00F538BD /* LaunchScreen.xib */,
				D3BE7B251B054D4400641031 /* main.swift */,
				E4B3348B1BC01D8F004E2BFF /* AdjustIntegration.swift */,
				E6327A631BF6438E008D12E0 /* DebugSettingsBundleOptions.swift */,
				E6639F171BF11E17002D0853 /* Settings.bundle */,
				7BEFC67F1BFF68C30059C952 /* QuickActions.swift */,
				D8EFFA0B1FF5B1FA001D3A09 /* NavigationRouter.swift */,
				A134B88920DA98BB00A581D0 /* Preferences.swift */,
				A13AC72420EC12360040D4BB /* Migration.swift */,
			);
			path = Application;
			sourceTree = "<group>";
		};
		F84B21EB1A0910F600AAB793 /* Assets */ = {
			isa = PBXGroup;
			children = (
				D0FCF8031FE4772C004A7995 /* AllFramesAtDocumentEnd.js */,
				D03F8F22200EAC1E003C2224 /* AllFramesAtDocumentStart.js */,
				D0FCF8041FE4772D004A7995 /* MainFrameAtDocumentEnd.js */,
				D0FCF8051FE4772D004A7995 /* MainFrameAtDocumentStart.js */,
				3BC659581E5BA505006D560F /* top_sites.json */,
				3BC659481E5BA4AE006D560F /* TopSites */,
				D30684F01C84F12A002D8D82 /* SearchPlugins */,
				D308EE551CBF0BF5006843F2 /* CertError.css */,
				0BA1E02F1B051A07007675AF /* NetError.css */,
				D38A1EDF1CB458EC0080C842 /* CertError.html */,
				0BA1E00D1B03FB0B007675AF /* NetError.html */,
				39A35AEC1C0662A3006B9E87 /* SpotlightHelper.js */,
				D37524861C6E8B5A00A5F6C2 /* topdomains.txt */,
				F84B21EF1A0910F600AAB793 /* Images.xcassets */,
				E699220D1B94E3EF007C480D /* About */,
				F84B22391A0914A300AAB793 /* Fonts */,
				F35B8D2A1D6380EA008E3D61 /* SessionRestore.html */,
			);
			path = Assets;
			sourceTree = "<group>";
		};
		F84B21F11A0910F600AAB793 /* Frontend */ = {
			isa = PBXGroup;
			children = (
				0A4B012320D0321A004D4011 /* UX.swift */,
				D331DFC91CB6E9EE009B5DA2 /* OldStrings.swift */,
				2816EFFF1B33E05400522243 /* UIConstants.swift */,
				392ED7D51D0AEEEE009D9B62 /* Accessors */,
				E692E3271C46E62D009D1240 /* AuthenticationManager */,
				D3A994941A368691008AD1AC /* Browser */,
				EB2A63241F3B49A7004EF8B0 /* ContentBlocker */,
				7B0B1B9C1C1B69F500DF4AB5 /* Extensions */,
				F84B22211A09122500AAB793 /* Home */,
				E63ED8DF1BFD254E0097D08E /* Login Management */,
				7BC7B4571C903A6A0046E9D2 /* Menu */,
				F84B21F51A0910F600AAB793 /* Reader */,
				2F44FC551A9E83E200FD20CC /* Settings */,
				D3972BF01C22412B00035B87 /* Share */,
				A1D841FE20BC44E400BDAFF7 /* Popover */,
				D0FCF7EE1FE44E15004A7995 /* UserContent */,
				D38A1BEB1A9FA2CA00F6A386 /* Widgets */,
				2C49854D206173C800893DAE /* photon-colors.swift */,
			);
			path = Frontend;
			sourceTree = "<group>";
		};
		F84B21F51A0910F600AAB793 /* Reader */ = {
			isa = PBXGroup;
			children = (
				E4CD9E901A6897FB00318571 /* ReaderMode.swift */,
				E4A960051ABB9C450069AD6F /* ReaderModeUtils.swift */,
				E4B423BD1AB9FE6A007E66C8 /* ReaderModeCache.swift */,
				E4B423DC1ABA0318007E66C8 /* ReaderModeHandlers.swift */,
				E4CD9F531A71506400318571 /* Reader.html */,
				E4CD9F5A1A71506C00318571 /* Reader.css */,
				E4CD9F6C1A77DD2800318571 /* ReaderModeStyleViewController.swift */,
				E4A961171AC041C40069AD6F /* ReadabilityService.swift */,
				E4A961371AC06FA50069AD6F /* ReaderViewLoading.html */,
				E4C358541AF144BA00299F7E /* FSReadingList.m */,
				E4C358561AF1467A00299F7E /* FSReadingList.h */,
			);
			path = Reader;
			sourceTree = "<group>";
		};
		F84B22211A09122500AAB793 /* Home */ = {
			isa = PBXGroup;
			children = (
				F84B22261A09127C00AAB793 /* Home.xcassets */,
				74821F8D1DAD8F1300EEEA72 /* ActivityStreamHighlightCell.swift */,
				3BB50E1F1D627539004B33DF /* ActivityStreamPanel.swift */,
				3BB50E101D6274CD004B33DF /* ActivityStreamTopSitesCell.swift */,
				D0E89A2820910917001CE5C7 /* DownloadsPanel.swift */,
				59A685F4EAD19EDEC854BCA4 /* ReaderPanel.swift */,
				745DAB2F1CDAAFAA00D44181 /* RecentlyClosedTabsPanel.swift */,
				2FDE87FD1ABB3817005317B1 /* RemoteTabsPanel.swift */,
				0A4CB76820D8178E00A9CF4A /* HomePanelDelegates.swift */,
			);
			path = Home;
			sourceTree = "<group>";
		};
		F84B22391A0914A300AAB793 /* Fonts */ = {
			isa = PBXGroup;
			children = (
				E4B7B73A1A793CF20022C5E0 /* CharisSILB.ttf */,
				E4B7B73B1A793CF20022C5E0 /* CharisSILBI.ttf */,
				E4B7B73C1A793CF20022C5E0 /* CharisSILI.ttf */,
				E4B7B73D1A793CF20022C5E0 /* CharisSILR.ttf */,
				E4B7B7411A793CF20022C5E0 /* FiraSans-Bold.ttf */,
				E4B7B7421A793CF20022C5E0 /* FiraSans-BoldItalic.ttf */,
				E4424B3B1AC71FB400F44C38 /* FiraSans-Book.ttf */,
				E4B7B7511A793CF20022C5E0 /* FiraSans-Italic.ttf */,
				E4B7B7521A793CF20022C5E0 /* FiraSans-Light.ttf */,
				E4ECCDAD1AB131770005E717 /* FiraSans-Medium.ttf */,
				E4B7B7561A793CF20022C5E0 /* FiraSans-Regular.ttf */,
				E4B7B7571A793CF20022C5E0 /* FiraSans-SemiBold.ttf */,
				E4B7B75F1A793CF20022C5E0 /* FiraSans-UltraLight.ttf */,
			);
			path = Fonts;
			sourceTree = "<group>";
		};
		F8708D1E1A0970990051AB07 /* Extensions */ = {
			isa = PBXGroup;
			children = (
				E40A18F61EDC73D5006B7F28 /* Entitlements */,
				3905274D1C874D35007E0BB7 /* Today */,
			);
			path = Extensions;
			sourceTree = "<group>";
		};
/* End PBXGroup section */

/* Begin PBXHeadersBuildPhase section */
		288A2D831AB8B3260023ABC3 /* Headers */ = {
			isa = PBXHeadersBuildPhase;
			buildActionMask = 2147483647;
			files = (
				E650759A1E37F7AB006961AC /* CrashSimulator.h in Headers */,
				E65075B01E37F7AB006961AC /* FSUtils.h in Headers */,
			);
			runOnlyForDeploymentPostprocessing = 0;
		};
		2FCAE2171ABB51F800877008 /* Headers */ = {
			isa = PBXHeadersBuildPhase;
			buildActionMask = 2147483647;
			files = (
				2FCAE33E1ABB5F1800877008 /* Storage-Bridging-Header.h in Headers */,
			);
			runOnlyForDeploymentPostprocessing = 0;
		};
		5D1DC51020AC9AF900905E5A /* Headers */ = {
			isa = PBXHeadersBuildPhase;
			buildActionMask = 2147483647;
			files = (
				5D1DC52520AC9AFB00905E5A /* Data.h in Headers */,
			);
			runOnlyForDeploymentPostprocessing = 0;
		};
		5DE7688120B3456C00FF5533 /* Headers */ = {
			isa = PBXHeadersBuildPhase;
			buildActionMask = 2147483647;
			files = (
				5DE7689620B3456E00FF5533 /* BraveShared.h in Headers */,
			);
			runOnlyForDeploymentPostprocessing = 0;
		};
/* End PBXHeadersBuildPhase section */

/* Begin PBXNativeTarget section */
		288A2D851AB8B3260023ABC3 /* Shared */ = {
			isa = PBXNativeTarget;
			buildConfigurationList = 288A2D9F1AB8B3260023ABC3 /* Build configuration list for PBXNativeTarget "Shared" */;
			buildPhases = (
				288A2D811AB8B3260023ABC3 /* Sources */,
				288A2D821AB8B3260023ABC3 /* Frameworks */,
				288A2D831AB8B3260023ABC3 /* Headers */,
				288A2D841AB8B3260023ABC3 /* Resources */,
			);
			buildRules = (
			);
			dependencies = (
			);
			name = Shared;
			productName = Shared;
			productReference = 288A2D861AB8B3260023ABC3 /* Shared.framework */;
			productType = "com.apple.product-type.framework";
		};
		2FCAE2191ABB51F800877008 /* Storage */ = {
			isa = PBXNativeTarget;
			buildConfigurationList = 2FCAE2331ABB51F900877008 /* Build configuration list for PBXNativeTarget "Storage" */;
			buildPhases = (
				2FCAE2151ABB51F800877008 /* Sources */,
				2FCAE2161ABB51F800877008 /* Frameworks */,
				2FCAE2171ABB51F800877008 /* Headers */,
				2FCAE2181ABB51F800877008 /* Resources */,
			);
			buildRules = (
			);
			dependencies = (
				0B742CCE1B32493800EE9264 /* PBXTargetDependency */,
				2FCAE23C1ABB520700877008 /* PBXTargetDependency */,
			);
			name = Storage;
			productName = Storage;
			productReference = 2FCAE21A1ABB51F800877008 /* Storage.framework */;
			productType = "com.apple.product-type.framework";
		};
		2FCAE2231ABB51F800877008 /* StorageTests */ = {
			isa = PBXNativeTarget;
			buildConfigurationList = 2FCAE2371ABB51F900877008 /* Build configuration list for PBXNativeTarget "StorageTests" */;
			buildPhases = (
				2FCAE2201ABB51F800877008 /* Sources */,
				2FCAE2211ABB51F800877008 /* Frameworks */,
				2FCAE2221ABB51F800877008 /* Resources */,
			);
			buildRules = (
			);
			dependencies = (
				2FCAE2271ABB51F800877008 /* PBXTargetDependency */,
				2FCAE2291ABB51F800877008 /* PBXTargetDependency */,
			);
			name = StorageTests;
			productName = StorageTests;
			productReference = 2FCAE2241ABB51F800877008 /* StorageTests.xctest */;
			productType = "com.apple.product-type.bundle.unit-test";
		};
		390527491C874D35007E0BB7 /* Today */ = {
			isa = PBXNativeTarget;
			buildConfigurationList = 39409A521C90E68300DAE683 /* Build configuration list for PBXNativeTarget "Today" */;
			buildPhases = (
				390527461C874D35007E0BB7 /* Sources */,
				390527471C874D35007E0BB7 /* Frameworks */,
				390527481C874D35007E0BB7 /* Resources */,
			);
			buildRules = (
			);
			dependencies = (
				D09A0CED1FAA2C4C009A0273 /* PBXTargetDependency */,
			);
			name = Today;
			productName = Today;
			productReference = 3905274A1C874D35007E0BB7 /* Today.appex */;
			productType = "com.apple.product-type.app-extension";
		};
		3B43E3CF1D95C48D00BBA9DB /* StoragePerfTests */ = {
			isa = PBXNativeTarget;
			buildConfigurationList = 3B43E3E91D95C48E00BBA9DB /* Build configuration list for PBXNativeTarget "StoragePerfTests" */;
			buildPhases = (
				3B43E3CC1D95C48D00BBA9DB /* Sources */,
				3B43E3CD1D95C48D00BBA9DB /* Frameworks */,
				3B43E3CE1D95C48D00BBA9DB /* Resources */,
			);
			buildRules = (
			);
			dependencies = (
				3B43E3D61D95C48D00BBA9DB /* PBXTargetDependency */,
			);
			name = StoragePerfTests;
			productName = StoragePerfTests;
			productReference = 3B43E3D01D95C48D00BBA9DB /* StoragePerfTests.xctest */;
			productType = "com.apple.product-type.bundle.unit-test";
		};
		3BFE4B061D342FB800DDF53F /* XCUITests */ = {
			isa = PBXNativeTarget;
			buildConfigurationList = 3BFE4B201D342FB900DDF53F /* Build configuration list for PBXNativeTarget "XCUITests" */;
			buildPhases = (
				E6EC6EFC1E5354E20067985D /* Copy Carthage Frameworks */,
				3BFE4B031D342FB800DDF53F /* Sources */,
				3BFE4B041D342FB800DDF53F /* Frameworks */,
				3BFE4B051D342FB800DDF53F /* Resources */,
			);
			buildRules = (
			);
			dependencies = (
				3BFE4B0D1D342FB900DDF53F /* PBXTargetDependency */,
			);
			name = XCUITests;
			productName = XCUITests;
			productReference = 3BFE4B071D342FB800DDF53F /* XCUITests.xctest */;
			productType = "com.apple.product-type.bundle.ui-testing";
		};
		5D1DC51220AC9AF900905E5A /* Data */ = {
			isa = PBXNativeTarget;
			buildConfigurationList = 5D1DC53A20AC9AFB00905E5A /* Build configuration list for PBXNativeTarget "Data" */;
			buildPhases = (
				5D1DC50E20AC9AF900905E5A /* Sources */,
				5D1DC50F20AC9AF900905E5A /* Frameworks */,
				5D1DC51020AC9AF900905E5A /* Headers */,
				5D1DC51120AC9AF900905E5A /* Resources */,
			);
			buildRules = (
			);
			dependencies = (
				5D977A2420DA9D2200D6ADF3 /* PBXTargetDependency */,
			);
			name = Data;
			productName = Data;
			productReference = 5D1DC51320AC9AF900905E5A /* Data.framework */;
			productType = "com.apple.product-type.framework";
		};
		5D1DC51A20AC9AFA00905E5A /* DataTests */ = {
			isa = PBXNativeTarget;
			buildConfigurationList = 5D1DC53B20AC9AFB00905E5A /* Build configuration list for PBXNativeTarget "DataTests" */;
			buildPhases = (
				5D1DC51720AC9AFA00905E5A /* Sources */,
				5D1DC51820AC9AFA00905E5A /* Frameworks */,
				5D1DC51920AC9AFA00905E5A /* Resources */,
			);
			buildRules = (
			);
			dependencies = (
				5D1DC51E20AC9AFB00905E5A /* PBXTargetDependency */,
				5D1DC52020AC9AFB00905E5A /* PBXTargetDependency */,
			);
			name = DataTests;
			productName = DataTests;
			productReference = 5D1DC51B20AC9AFA00905E5A /* DataTests.xctest */;
			productType = "com.apple.product-type.bundle.unit-test";
		};
		5DE7688320B3456C00FF5533 /* BraveShared */ = {
			isa = PBXNativeTarget;
			buildConfigurationList = 5DE7689B20B3456E00FF5533 /* Build configuration list for PBXNativeTarget "BraveShared" */;
			buildPhases = (
				5DE7687F20B3456C00FF5533 /* Sources */,
				5DE7688020B3456C00FF5533 /* Frameworks */,
				5DE7688120B3456C00FF5533 /* Headers */,
				5DE7688220B3456C00FF5533 /* Resources */,
			);
			buildRules = (
			);
			dependencies = (
				5D977A2620DAA0E300D6ADF3 /* PBXTargetDependency */,
				5D977A1B20DA9D1200D6ADF3 /* PBXTargetDependency */,
			);
			name = BraveShared;
			productName = BraveShared;
			productReference = 5DE7688420B3456C00FF5533 /* BraveShared.framework */;
			productType = "com.apple.product-type.framework";
		};
		5DE7688B20B3456E00FF5533 /* BraveSharedTests */ = {
			isa = PBXNativeTarget;
			buildConfigurationList = 5DE768A020B3456E00FF5533 /* Build configuration list for PBXNativeTarget "BraveSharedTests" */;
			buildPhases = (
				5DE7688820B3456E00FF5533 /* Sources */,
				5DE7688920B3456E00FF5533 /* Frameworks */,
				5DE7688A20B3456E00FF5533 /* Resources */,
			);
			buildRules = (
			);
			dependencies = (
				5DE7688F20B3456E00FF5533 /* PBXTargetDependency */,
				5DE7689120B3456E00FF5533 /* PBXTargetDependency */,
			);
			name = BraveSharedTests;
			productName = BraveSharedTests;
			productReference = 5DE7688C20B3456E00FF5533 /* BraveSharedTests.xctest */;
			productType = "com.apple.product-type.bundle.unit-test";
		};
		7BEB64401C7345600092C02E /* L10nSnapshotTests */ = {
			isa = PBXNativeTarget;
			buildConfigurationList = E60138631C89EAE700DF9756 /* Build configuration list for PBXNativeTarget "L10nSnapshotTests" */;
			buildPhases = (
				7BEB64431C7345600092C02E /* Sources */,
				7BEB64461C7345600092C02E /* Frameworks */,
				7BEB64471C7345600092C02E /* Resources */,
				E4A69F612048AFEA00D9017B /* Copy Carthage Frameworks */,
			);
			buildRules = (
			);
			dependencies = (
				7BEB64411C7345600092C02E /* PBXTargetDependency */,
			);
			name = L10nSnapshotTests;
			productName = L10nSnapshotTests;
			productReference = 7BEB644D1C7345600092C02E /* L10nSnapshotTests.xctest */;
			productType = "com.apple.product-type.bundle.ui-testing";
		};
		7BEB644F1C7345990092C02E /* MarketingUITests */ = {
			isa = PBXNativeTarget;
			buildConfigurationList = E60138641C89EAE700DF9756 /* Build configuration list for PBXNativeTarget "MarketingUITests" */;
			buildPhases = (
				7BEB64501C7345990092C02E /* Sources */,
				7BEB64531C7345990092C02E /* Frameworks */,
				7BEB64541C7345990092C02E /* Resources */,
			);
			buildRules = (
			);
			dependencies = (
				7BEB645D1C7346100092C02E /* PBXTargetDependency */,
			);
			name = MarketingUITests;
			productName = MarketingUITests;
			productReference = 7BEB645A1C7345990092C02E /* MarketingUITests.xctest */;
			productType = "com.apple.product-type.bundle.ui-testing";
		};
		D39FA15E1A83E0EC00EE869C /* UITests */ = {
			isa = PBXNativeTarget;
			buildConfigurationList = D39FA1671A83E0EC00EE869C /* Build configuration list for PBXNativeTarget "UITests" */;
			buildPhases = (
				D39FA15B1A83E0EC00EE869C /* Sources */,
				D39FA15C1A83E0EC00EE869C /* Frameworks */,
				D39FA15D1A83E0EC00EE869C /* Resources */,
				E6ECF2371C974E0600B0DC93 /* CopyFiles */,
				0B21E8011E26C5D3000C8779 /* CopyFiles */,
			);
			buildRules = (
			);
			dependencies = (
				D39FA1661A83E0EC00EE869C /* PBXTargetDependency */,
			);
			name = UITests;
			productName = UITests;
			productReference = D39FA15F1A83E0EC00EE869C /* UITests.xctest */;
			productType = "com.apple.product-type.bundle.unit-test";
		};
		E6F9650B1B2F1CF20034B023 /* SharedTests */ = {
			isa = PBXNativeTarget;
			buildConfigurationList = E6F965381B2F1CF20034B023 /* Build configuration list for PBXNativeTarget "SharedTests" */;
			buildPhases = (
				E6F965081B2F1CF20034B023 /* Sources */,
				E6F965091B2F1CF20034B023 /* Frameworks */,
				E6F9650A1B2F1CF20034B023 /* Resources */,
			);
			buildRules = (
			);
			dependencies = (
				E6F965141B2F1CF20034B023 /* PBXTargetDependency */,
				E6F9653A1B2F1D330034B023 /* PBXTargetDependency */,
			);
			name = SharedTests;
			productName = SharedTests;
			productReference = E6F9650C1B2F1CF20034B023 /* SharedTests.xctest */;
			productType = "com.apple.product-type.bundle.unit-test";
		};
		F84B21BD1A090F8100AAB793 /* Client */ = {
			isa = PBXNativeTarget;
			buildConfigurationList = F84B21DD1A090F8100AAB793 /* Build configuration list for PBXNativeTarget "Client" */;
			buildPhases = (
				7B604F8F1C494AAA006EEEC3 /* Copy Carthage Dependencies */,
				F84B21BA1A090F8100AAB793 /* Sources */,
				F84B21BC1A090F8100AAB793 /* Resources */,
				28CE83DE1A1D1E7C00576538 /* Frameworks */,
				F84B22531A0920C600AAB793 /* Embed App Extensions */,
				E6639F191BF11E3A002D0853 /* Conditionally Add Settings Bundle */,
				E6B09CD31C74EEDB00C63FA1 /* Copy Frameworks */,
			);
			buildRules = (
			);
			dependencies = (
				288A2D9C1AB8B3260023ABC3 /* PBXTargetDependency */,
				2FCAE2301ABB51F800877008 /* PBXTargetDependency */,
				390527551C874D35007E0BB7 /* PBXTargetDependency */,
				5D1DC52720AC9AFB00905E5A /* PBXTargetDependency */,
				5DE7689820B3456E00FF5533 /* PBXTargetDependency */,
			);
			name = Client;
			productName = Client;
			productReference = F84B21BE1A090F8100AAB793 /* Client.app */;
			productType = "com.apple.product-type.application";
		};
		F84B21D21A090F8100AAB793 /* ClientTests */ = {
			isa = PBXNativeTarget;
			buildConfigurationList = F84B21E01A090F8100AAB793 /* Build configuration list for PBXNativeTarget "ClientTests" */;
			buildPhases = (
				F84B21CF1A090F8100AAB793 /* Sources */,
				F84B21D01A090F8100AAB793 /* Frameworks */,
				F84B21D11A090F8100AAB793 /* Resources */,
				2F3444EC1AB2378200FD9731 /* Copy Files */,
			);
			buildRules = (
			);
			dependencies = (
				7B9BF92F1E435DE400CB24F4 /* PBXTargetDependency */,
				F84B21D51A090F8100AAB793 /* PBXTargetDependency */,
			);
			name = ClientTests;
			productName = ClientTests;
			productReference = F84B21D31A090F8100AAB793 /* ClientTests.xctest */;
			productType = "com.apple.product-type.bundle.unit-test";
		};
/* End PBXNativeTarget section */

/* Begin PBXProject section */
		F84B21B61A090F8100AAB793 /* Project object */ = {
			isa = PBXProject;
			attributes = {
				LastSwiftMigration = 0700;
				LastSwiftUpdateCheck = 0930;
				LastUpgradeCheck = 0800;
				ORGANIZATIONNAME = Mozilla;
				TargetAttributes = {
					288A2D851AB8B3260023ABC3 = {
						CreatedOnToolsVersion = 6.2;
						DevelopmentTeam = PZD3LUMK95;
						LastSwiftMigration = 0820;
					};
					2FCAE2191ABB51F800877008 = {
						CreatedOnToolsVersion = 6.2;
						DevelopmentTeam = PZD3LUMK95;
						LastSwiftMigration = 0820;
					};
					2FCAE2231ABB51F800877008 = {
						CreatedOnToolsVersion = 6.2;
						DevelopmentTeam = PZD3LUMK95;
						LastSwiftMigration = 0820;
						TestTargetID = F84B21BD1A090F8100AAB793;
					};
					390527491C874D35007E0BB7 = {
						CreatedOnToolsVersion = 7.2.1;
						DevelopmentTeam = PZD3LUMK95;
						LastSwiftMigration = 0820;
						ProvisioningStyle = Automatic;
						SystemCapabilities = {
							com.apple.ApplicationGroups.iOS = {
								enabled = 0;
							};
						};
					};
					3B43E3CF1D95C48D00BBA9DB = {
						CreatedOnToolsVersion = 8.0;
						DevelopmentTeam = PZD3LUMK95;
						LastSwiftMigration = 0820;
						ProvisioningStyle = Automatic;
						TestTargetID = F84B21BD1A090F8100AAB793;
					};
					3BFE4B061D342FB800DDF53F = {
						CreatedOnToolsVersion = 7.3.1;
						DevelopmentTeam = PZD3LUMK95;
						LastSwiftMigration = 0820;
						TestTargetID = F84B21BD1A090F8100AAB793;
					};
					5D1DC51220AC9AF900905E5A = {
						DevelopmentTeam = PZD3LUMK95;
					};
					5D1DC51A20AC9AFA00905E5A = {
						DevelopmentTeam = PZD3LUMK95;
						ProvisioningStyle = Automatic;
					};
					5DE7688320B3456C00FF5533 = {
						DevelopmentTeam = PZD3LUMK95;
					};
					5DE7688B20B3456E00FF5533 = {
						DevelopmentTeam = PZD3LUMK95;
						ProvisioningStyle = Automatic;
					};
					7BEB64401C7345600092C02E = {
						DevelopmentTeam = PZD3LUMK95;
						ProvisioningStyle = Automatic;
					};
					7BEB644F1C7345990092C02E = {
						DevelopmentTeam = PZD3LUMK95;
						ProvisioningStyle = Automatic;
						TestTargetID = F84B21BD1A090F8100AAB793;
					};
					D39FA15E1A83E0EC00EE869C = {
						CreatedOnToolsVersion = 6.1.1;
						DevelopmentTeam = PZD3LUMK95;
						LastSwiftMigration = 0820;
						ProvisioningStyle = Automatic;
						TestTargetID = F84B21BD1A090F8100AAB793;
					};
					E6F9650B1B2F1CF20034B023 = {
						CreatedOnToolsVersion = 6.3.2;
						DevelopmentTeam = PZD3LUMK95;
						LastSwiftMigration = 0820;
					};
					F84B21BD1A090F8100AAB793 = {
						CreatedOnToolsVersion = 6.1;
						DevelopmentTeam = PZD3LUMK95;
						LastSwiftMigration = 0820;
						ProvisioningStyle = Automatic;
						SystemCapabilities = {
							com.apple.ApplicationGroups.iOS = {
								enabled = 0;
							};
							com.apple.BackgroundModes = {
								enabled = 1;
							};
							com.apple.Keychain = {
								enabled = 0;
							};
							com.apple.Push = {
								enabled = 1;
							};
							com.apple.SafariKeychain = {
								enabled = 0;
							};
						};
					};
					F84B21D21A090F8100AAB793 = {
						CreatedOnToolsVersion = 6.1;
						DevelopmentTeam = PZD3LUMK95;
						LastSwiftMigration = 0820;
						TestTargetID = F84B21BD1A090F8100AAB793;
					};
				};
			};
			buildConfigurationList = F84B21B91A090F8100AAB793 /* Build configuration list for PBXProject "Client" */;
			compatibilityVersion = "Xcode 3.2";
			developmentRegion = English;
			hasScannedForEncodings = 0;
			knownRegions = (
				en,
				Base,
			);
			mainGroup = F84B21B51A090F8100AAB793;
			productRefGroup = F84B21BF1A090F8100AAB793 /* Products */;
			projectDirPath = "";
			projectReferences = (
				{
					ProductGroup = D30EBB5B1C75503800105AE9 /* Products */;
					ProjectRef = D30EBB5A1C75503800105AE9 /* KIF.xcodeproj */;
				},
				{
					ProductGroup = 0B742CC71B32491400EE9264 /* Products */;
					ProjectRef = 0B742CC61B32491400EE9264 /* sqlcipher.xcodeproj */;
				},
			);
			projectRoot = "";
			targets = (
				F84B21BD1A090F8100AAB793 /* Client */,
				390527491C874D35007E0BB7 /* Today */,
				5DE7688320B3456C00FF5533 /* BraveShared */,
				288A2D851AB8B3260023ABC3 /* Shared */,
				2FCAE2191ABB51F800877008 /* Storage */,
				5D1DC51220AC9AF900905E5A /* Data */,
				F84B21D21A090F8100AAB793 /* ClientTests */,
				D39FA15E1A83E0EC00EE869C /* UITests */,
				2FCAE2231ABB51F800877008 /* StorageTests */,
				E6F9650B1B2F1CF20034B023 /* SharedTests */,
				7BEB64401C7345600092C02E /* L10nSnapshotTests */,
				7BEB644F1C7345990092C02E /* MarketingUITests */,
				3BFE4B061D342FB800DDF53F /* XCUITests */,
				3B43E3CF1D95C48D00BBA9DB /* StoragePerfTests */,
				5D1DC51A20AC9AFA00905E5A /* DataTests */,
				5DE7688B20B3456E00FF5533 /* BraveSharedTests */,
			);
		};
/* End PBXProject section */

/* Begin PBXReferenceProxy section */
		0B742CCC1B32491400EE9264 /* libsqlcipher.a */ = {
			isa = PBXReferenceProxy;
			fileType = archive.ar;
			path = libsqlcipher.a;
			remoteRef = 0B742CCB1B32491400EE9264 /* PBXContainerItemProxy */;
			sourceTree = BUILT_PRODUCTS_DIR;
		};
		D30EBB641C75503800105AE9 /* libKIF.a */ = {
			isa = PBXReferenceProxy;
			fileType = archive.ar;
			path = libKIF.a;
			remoteRef = D30EBB631C75503800105AE9 /* PBXContainerItemProxy */;
			sourceTree = BUILT_PRODUCTS_DIR;
		};
		D30EBB661C75503800105AE9 /* Test Host.app */ = {
			isa = PBXReferenceProxy;
			fileType = wrapper.application;
			path = "Test Host.app";
			remoteRef = D30EBB651C75503800105AE9 /* PBXContainerItemProxy */;
			sourceTree = BUILT_PRODUCTS_DIR;
		};
		D30EBB681C75503800105AE9 /* KIF Tests - XCTest.xctest */ = {
			isa = PBXReferenceProxy;
			fileType = wrapper.cfbundle;
			path = "KIF Tests - XCTest.xctest";
			remoteRef = D30EBB671C75503800105AE9 /* PBXContainerItemProxy */;
			sourceTree = BUILT_PRODUCTS_DIR;
		};
		D30EBB6A1C75503800105AE9 /* KIF.framework */ = {
			isa = PBXReferenceProxy;
			fileType = wrapper.framework;
			path = KIF.framework;
			remoteRef = D30EBB691C75503800105AE9 /* PBXContainerItemProxy */;
			sourceTree = BUILT_PRODUCTS_DIR;
		};
		E6CB64CC1DA42C2900887098 /* KIFFrameworkConsumer.app */ = {
			isa = PBXReferenceProxy;
			fileType = wrapper.application;
			path = KIFFrameworkConsumer.app;
			remoteRef = E6CB64CB1DA42C2900887098 /* PBXContainerItemProxy */;
			sourceTree = BUILT_PRODUCTS_DIR;
		};
		E6CB64CE1DA42C2900887098 /* KIFFrameworkConsumerTests.xctest */ = {
			isa = PBXReferenceProxy;
			fileType = wrapper.cfbundle;
			path = KIFFrameworkConsumerTests.xctest;
			remoteRef = E6CB64CD1DA42C2900887098 /* PBXContainerItemProxy */;
			sourceTree = BUILT_PRODUCTS_DIR;
		};
/* End PBXReferenceProxy section */

/* Begin PBXResourcesBuildPhase section */
		288A2D841AB8B3260023ABC3 /* Resources */ = {
			isa = PBXResourcesBuildPhase;
			buildActionMask = 2147483647;
			files = (
				E650759E1E37F7AB006961AC /* effective_tld_names.dat in Resources */,
			);
			runOnlyForDeploymentPostprocessing = 0;
		};
		2FCAE2181ABB51F800877008 /* Resources */ = {
			isa = PBXResourcesBuildPhase;
			buildActionMask = 2147483647;
			files = (
			);
			runOnlyForDeploymentPostprocessing = 0;
		};
		2FCAE2221ABB51F800877008 /* Resources */ = {
			isa = PBXResourcesBuildPhase;
			buildActionMask = 2147483647;
			files = (
				E4791B9C1CC035FD00C6D77B /* testcert1.pem in Resources */,
				39E65D191CA455A900C63CE3 /* Images.xcassets in Resources */,
				2891F2CB1F991185001B105E /* v33.db in Resources */,
				E4791BAA1CC0360200C6D77B /* testcert2.pem in Resources */,
			);
			runOnlyForDeploymentPostprocessing = 0;
		};
		390527481C874D35007E0BB7 /* Resources */ = {
			isa = PBXResourcesBuildPhase;
			buildActionMask = 2147483647;
			files = (
				39098DC41CAD5ACB00AE87F3 /* Images.xcassets in Resources */,
			);
			runOnlyForDeploymentPostprocessing = 0;
		};
		3B43E3CE1D95C48D00BBA9DB /* Resources */ = {
			isa = PBXResourcesBuildPhase;
			buildActionMask = 2147483647;
			files = (
			);
			runOnlyForDeploymentPostprocessing = 0;
		};
		3BFE4B051D342FB800DDF53F /* Resources */ = {
			isa = PBXResourcesBuildPhase;
			buildActionMask = 2147483647;
			files = (
			);
			runOnlyForDeploymentPostprocessing = 0;
		};
		5D1DC51120AC9AF900905E5A /* Resources */ = {
			isa = PBXResourcesBuildPhase;
			buildActionMask = 2147483647;
			files = (
				5D1DC57420AE005400905E5A /* ios-sync.js in Resources */,
			);
			runOnlyForDeploymentPostprocessing = 0;
		};
		5D1DC51920AC9AFA00905E5A /* Resources */ = {
			isa = PBXResourcesBuildPhase;
			buildActionMask = 2147483647;
			files = (
			);
			runOnlyForDeploymentPostprocessing = 0;
		};
		5DE7688220B3456C00FF5533 /* Resources */ = {
			isa = PBXResourcesBuildPhase;
			buildActionMask = 2147483647;
			files = (
			);
			runOnlyForDeploymentPostprocessing = 0;
		};
		5DE7688A20B3456E00FF5533 /* Resources */ = {
			isa = PBXResourcesBuildPhase;
			buildActionMask = 2147483647;
			files = (
			);
			runOnlyForDeploymentPostprocessing = 0;
		};
		7BEB64471C7345600092C02E /* Resources */ = {
			isa = PBXResourcesBuildPhase;
			buildActionMask = 2147483647;
			files = (
			);
			runOnlyForDeploymentPostprocessing = 0;
		};
		7BEB64541C7345990092C02E /* Resources */ = {
			isa = PBXResourcesBuildPhase;
			buildActionMask = 2147483647;
			files = (
			);
			runOnlyForDeploymentPostprocessing = 0;
		};
		D39FA15D1A83E0EC00EE869C /* Resources */ = {
			isa = PBXResourcesBuildPhase;
			buildActionMask = 2147483647;
			files = (
				E6EAC5961B29CB3A00E1DE1E /* scrollablePage.html in Resources */,
				D34E33031BA793C2006135F0 /* loginForm.html in Resources */,
				0B6FBAB21AC1F830007EC669 /* numberedPage.html in Resources */,
				0B5A93421B1EB572004F47A2 /* readablePage.html in Resources */,
				E6B4C3D81C68F55C001F97E8 /* JSPrompt.html in Resources */,
				D343DCFE1C446BDB00D7EEE8 /* findPage.html in Resources */,
				0BF8F8DA1AEFF1C900E90BC2 /* noTitle.html in Resources */,
				E67422C51CFF2D39009E8373 /* youtube.ico in Resources */,
				D3E171C21A841EAD00AB44CD /* KIFHelper.js in Resources */,
				C8EB60C41F1FB12500F9B5B3 /* navigationDelegate.html in Resources */,
				D31EC05F1CC57ED80096F4AB /* localhostLoad.html in Resources */,
				4F97573B1AFA6F37006ECC24 /* readerContent.html in Resources */,
			);
			runOnlyForDeploymentPostprocessing = 0;
		};
		E6F9650A1B2F1CF20034B023 /* Resources */ = {
			isa = PBXResourcesBuildPhase;
			buildActionMask = 2147483647;
			files = (
			);
			runOnlyForDeploymentPostprocessing = 0;
		};
		F84B21BC1A090F8100AAB793 /* Resources */ = {
			isa = PBXResourcesBuildPhase;
			buildActionMask = 2147483647;
			files = (
				D38A1EE01CB458EC0080C842 /* CertError.html in Resources */,
				0BA1E0301B051A07007675AF /* NetError.css in Resources */,
				3BC659491E5BA4AE006D560F /* TopSites in Resources */,
				EB54A8772028CE4000018880 /* disconnect-analytics.json in Resources */,
				E4B7B77E1A793CF20022C5E0 /* FiraSans-SemiBold.ttf in Resources */,
				F84B220B1A0910F600AAB793 /* Images.xcassets in Resources */,
				F35B8D2B1D6380EA008E3D61 /* SessionRestore.html in Resources */,
				7B42406E1CA04CAC009B5C28 /* Menu.xcassets in Resources */,
				3BC659591E5BA505006D560F /* top_sites.json in Resources */,
				E4B7B7631A793CF20022C5E0 /* CharisSILI.ttf in Resources */,
				EB54A8782028CE4000018880 /* disconnect-content.json in Resources */,
				E4CD9F541A71506400318571 /* Reader.html in Resources */,
				7B2142FE1E5E055000CDD3FC /* InfoPlist.strings in Resources */,
				E69922171B94E3EF007C480D /* Licenses.html in Resources */,
				E4CD9F5B1A71506C00318571 /* Reader.css in Resources */,
				D0FCF8061FE4772D004A7995 /* AllFramesAtDocumentEnd.js in Resources */,
				E4B7B7611A793CF20022C5E0 /* CharisSILB.ttf in Resources */,
				D37524871C6E8B5A00A5F6C2 /* topdomains.txt in Resources */,
				E4B7B7621A793CF20022C5E0 /* CharisSILBI.ttf in Resources */,
				39F4C0FA2045D87400746155 /* FocusHelper.js in Resources */,
				E4B7B7861A793CF20022C5E0 /* FiraSans-UltraLight.ttf in Resources */,
				2F44FB2C1A9D5D8500FD20CC /* Home.xcassets in Resources */,
				EB54A8762028CE4000018880 /* disconnect-advertising.json in Resources */,
				E4B7B77D1A793CF20022C5E0 /* FiraSans-Regular.ttf in Resources */,
				E4B7B7791A793CF20022C5E0 /* FiraSans-Light.ttf in Resources */,
				D0FCF8081FE4772D004A7995 /* MainFrameAtDocumentStart.js in Resources */,
				D30684F11C84F12A002D8D82 /* SearchPlugins in Resources */,
				74821FFE1DB6D3AC00EEEA72 /* MailSchemes.plist in Resources */,
				FA9294011D6584A200AC8D33 /* QRCode.xcassets in Resources */,
				D308EE561CBF0BF5006843F2 /* CertError.css in Resources */,
				E4B7B7641A793CF20022C5E0 /* CharisSILR.ttf in Resources */,
				E4B7B7681A793CF20022C5E0 /* FiraSans-Bold.ttf in Resources */,
				E4B7B7781A793CF20022C5E0 /* FiraSans-Italic.ttf in Resources */,
				0BA1E00E1B03FB0B007675AF /* NetError.html in Resources */,
				E4A961381AC06FA50069AD6F /* ReaderViewLoading.html in Resources */,
				EB54A8792028CE4000018880 /* disconnect-social.json in Resources */,
				E4ECCDAE1AB131770005E717 /* FiraSans-Medium.ttf in Resources */,
				E4424B3C1AC71FB400F44C38 /* FiraSans-Book.ttf in Resources */,
				39A35AED1C0662A3006B9E87 /* SpotlightHelper.js in Resources */,
				D0FCF8071FE4772D004A7995 /* MainFrameAtDocumentEnd.js in Resources */,
				E4D6BEB91A0930EC00F538BD /* LaunchScreen.xib in Resources */,
				2F44FB2D1A9D5D8500FD20CC /* FiraSans-BoldItalic.ttf in Resources */,
				D03F8F23200EAC1F003C2224 /* AllFramesAtDocumentStart.js in Resources */,
			);
			runOnlyForDeploymentPostprocessing = 0;
		};
		F84B21D11A090F8100AAB793 /* Resources */ = {
			isa = PBXResourcesBuildPhase;
			buildActionMask = 2147483647;
			files = (
				A83E5B1A1C1DA8BF0026D912 /* image.gif in Resources */,
				A83E5B1B1C1DA8BF0026D912 /* image.png in Resources */,
			);
			runOnlyForDeploymentPostprocessing = 0;
		};
/* End PBXResourcesBuildPhase section */

/* Begin PBXShellScriptBuildPhase section */
		7B604F8F1C494AAA006EEEC3 /* Copy Carthage Dependencies */ = {
			isa = PBXShellScriptBuildPhase;
			buildActionMask = 2147483647;
			files = (
			);
			inputPaths = (
				"$(SRCROOT)/Carthage/Build/iOS/Alamofire.framework",
				"$(SRCROOT)/Carthage/Build/iOS/SDWebImage.framework",
				"$(SRCROOT)/Carthage/Build/iOS/SnapKit.framework",
				"$(SRCROOT)/Carthage/Build/iOS/XCGLogger.framework",
				"$(SRCROOT)/Carthage/Build/iOS/AdjustSdk.framework",
				"$(SRCROOT)/Carthage/Build/iOS/GCDWebServers.framework",
				"$(SRCROOT)/Carthage/Build/iOS/OnePasswordExtension.framework",
				"$(SRCROOT)/Carthage/Build/iOS/Deferred.framework",
				"$(SRCROOT)/Carthage/Build/iOS/SwiftKeychainWrapper.framework",
				"$(SRCROOT)/Carthage/Build/iOS/Fuzi.framework",
				"$(SRCROOT)/Carthage/Build/iOS/JSONSchema.framework",
				"$(SRCROOT)/Carthage/Build/iOS/SwiftyJSON.framework",
				"$(SRCROOT)/Carthage/Build/iOS/Sentry.framework",
				"$(SRCROOT)/Carthage/Build/iOS/pop.framework",
				"$(SRCROOT)/Carthage/Build/iOS/Eureka.framework",
				"$(SRCROOT)/Carthage/Build/iOS/FastImageCache.framework",
				"$(SRCROOT)/Carthage/Build/iOS/Static.framework",
			);
			name = "Copy Carthage Dependencies";
			outputPaths = (
			);
			runOnlyForDeploymentPostprocessing = 0;
			shellPath = /bin/sh;
			shellScript = "/usr/local/bin/carthage copy-frameworks";
		};
		E4A69F612048AFEA00D9017B /* Copy Carthage Frameworks */ = {
			isa = PBXShellScriptBuildPhase;
			buildActionMask = 2147483647;
			files = (
			);
			inputPaths = (
				"$(SRCROOT)/Carthage/Build/iOS/MappaMundi.framework",
			);
			name = "Copy Carthage Frameworks";
			outputPaths = (
			);
			runOnlyForDeploymentPostprocessing = 0;
			shellPath = /bin/sh;
			shellScript = "/usr/local/bin/carthage copy-frameworks";
		};
		E6639F191BF11E3A002D0853 /* Conditionally Add Settings Bundle */ = {
			isa = PBXShellScriptBuildPhase;
			buildActionMask = 2147483647;
			files = (
			);
			inputPaths = (
			);
			name = "Conditionally Add Settings Bundle";
			outputPaths = (
			);
			runOnlyForDeploymentPostprocessing = 0;
			shellPath = /bin/sh;
			shellScript = "if [ \"${INCLUDE_SETTINGS_BUNDLE}\" = \"YES\" ]\nthen\n    cp -r \"${PROJECT_DIR}/${TARGET_NAME}/Application/Settings.bundle\" \"${BUILT_PRODUCTS_DIR}/${PRODUCT_NAME}.app\"\nfi";
		};
		E6EC6EFC1E5354E20067985D /* Copy Carthage Frameworks */ = {
			isa = PBXShellScriptBuildPhase;
			buildActionMask = 2147483647;
			files = (
			);
			inputPaths = (
				"$(SRCROOT)/Carthage/Build/iOS/EarlGrey.framework",
				"$(SRCROOT)/Carthage/Build/iOS/MappaMundi.framework",
			);
			name = "Copy Carthage Frameworks";
			outputPaths = (
			);
			runOnlyForDeploymentPostprocessing = 0;
			shellPath = /bin/sh;
			shellScript = "/usr/local/bin/carthage copy-frameworks";
		};
/* End PBXShellScriptBuildPhase section */

/* Begin PBXSourcesBuildPhase section */
		288A2D811AB8B3260023ABC3 /* Sources */ = {
			isa = PBXSourcesBuildPhase;
			buildActionMask = 2147483647;
			files = (
				E65075991E37F7AB006961AC /* Cancellable.swift in Sources */,
				E65075BE1E37F7AB006961AC /* TimeConstants.swift in Sources */,
				E65075B21E37F7AB006961AC /* Functions.swift in Sources */,
				E65075B41E37F7AB006961AC /* KeychainCache.swift in Sources */,
				E65075BA1E37F7AB006961AC /* Prefs.swift in Sources */,
				7B10AABB1E3A1F650002DD08 /* URLRequestExtensions.swift in Sources */,
				D02818611EF056C800240CAA /* SentryIntegration.swift in Sources */,
				E693F0D91E9D64BD0086DC17 /* OptionalExtensions.swift in Sources */,
				E65075A01E37F7AB006961AC /* ArrayExtensions.swift in Sources */,
				E65075A31E37F7AB006961AC /* KeychainWrapperExtensions.swift in Sources */,
				E65075921E37F7AB006961AC /* Accessibility.swift in Sources */,
				E65075B51E37F7AB006961AC /* LaunchArguments.swift in Sources */,
				E65075BB1E37F7AB006961AC /* RollingFileLogger.swift in Sources */,
				E650759D1E37F7AB006961AC /* DeviceInfo.swift in Sources */,
				E65075971E37F7AB006961AC /* AuthenticationKeychainInfo.swift in Sources */,
				E65075A51E37F7AB006961AC /* NSFileManagerExtensions.swift in Sources */,
				E65075A11E37F7AB006961AC /* HashExtensions.swift in Sources */,
				3964B09A1EA8F06F00F2EEF4 /* FeatureSwitch.swift in Sources */,
				E65075981E37F7AB006961AC /* Bytes.swift in Sources */,
				E65075B11E37F7AB006961AC /* FSUtils.m in Sources */,
				CE7F11941F3CEEC800ABFC0B /* RemoteDevices.swift in Sources */,
				D3A14C221CB3145E00253BC6 /* Strings.swift in Sources */,
				7B10AA9F1E3A15020002DD08 /* DataExtensions.swift in Sources */,
				7B3D9E651E4CBFDB007A50DA /* NSCoderExtensions.swift in Sources */,
				E65075931E37F7AB006961AC /* AppConstants.swift in Sources */,
				A1510DDF20E51EF4008BF1F4 /* UIDeviceExtensions.swift in Sources */,
				E65075B81E37F7AB006961AC /* NotificationConstants.swift in Sources */,
				E65075AC1E37F7AB006961AC /* StringExtensions.swift in Sources */,
				E65075951E37F7AB006961AC /* GeneralUtils.swift in Sources */,
				E683F0C21E93D4E90035D990 /* DictionaryExtensions.swift in Sources */,
				E650759B1E37F7AB006961AC /* CrashSimulator.m in Sources */,
				288A2DB51AB8B38D0023ABC3 /* Error.swift in Sources */,
				E65075A91E37F7AB006961AC /* URLExtensions.swift in Sources */,
				7479B4EF1C5306A200DF000B /* Reachability.swift in Sources */,
				E65075B31E37F7AB006961AC /* KeyboardHelper.swift in Sources */,
				E65075AA1E37F7AB006961AC /* URLProtectionSpaceExtensions.swift in Sources */,
				EB7FFFC820A9D38D003E1E34 /* AlertController.swift in Sources */,
				E65075BC1E37F7AB006961AC /* SupportUtils.swift in Sources */,
				E65075B61E37F7AB006961AC /* Loader.swift in Sources */,
				E65075BF1E37F7AB006961AC /* UserAgent.swift in Sources */,
				E65075C01E37F7AB006961AC /* WeakList.swift in Sources */,
				E65075AE1E37F7AB006961AC /* UIImageExtensions.swift in Sources */,
				E65075A71E37F7AB006961AC /* ScannerExtensions.swift in Sources */,
				E65075A21E37F7AB006961AC /* HexExtensions.swift in Sources */,
				288A2DB61AB8B38D0023ABC3 /* Result.swift in Sources */,
				E65075AD1E37F7AB006961AC /* UIColorExtensions.swift in Sources */,
				E650759C1E37F7AB006961AC /* DeferredUtils.swift in Sources */,
				E65075941E37F7AB006961AC /* AppInfo.swift in Sources */,
				E65075A41E37F7AB006961AC /* NSCharacterSetExtensions.swift in Sources */,
				E65075B71E37F7AB006961AC /* Logger.swift in Sources */,
				E65075961E37F7AB006961AC /* AsyncReducer.swift in Sources */,
				7B9BF91C1E43472E00CB24F4 /* JSONExtensions.swift in Sources */,
				E65075BD1E37F7AB006961AC /* SystemUtils.swift in Sources */,
				E65075AB1E37F7AB006961AC /* SetExtensions.swift in Sources */,
			);
			runOnlyForDeploymentPostprocessing = 0;
		};
		2FCAE2151ABB51F800877008 /* Sources */ = {
			isa = PBXSourcesBuildPhase;
			buildActionMask = 2147483647;
			files = (
				2FCAE2621ABB531100877008 /* History.swift in Sources */,
				28126F6E1C2F94F9006466CC /* SQLiteBookmarksModel.swift in Sources */,
				7B9BF9301E449D2500CB24F4 /* MockLogins.swift in Sources */,
				0BDA56B21B26B1E4008C9B96 /* Logins.swift in Sources */,
				0BDA56B41B26B203008C9B96 /* SQLiteLogins.swift in Sources */,
				E6F368291D7F594F008CDD67 /* SQLiteHistoryRecommendations.swift in Sources */,
				2829D3A01C2F0AD400DCF931 /* Sharing.swift in Sources */,
				2FCAE2751ABB531100877008 /* SQLiteRemoteClientsAndTabs.swift in Sources */,
				285F2DC11AF80B4600211843 /* SQLiteBookmarksSyncing.swift in Sources */,
				28C4AB721AD42D4300D9ACE3 /* Clients.swift in Sources */,
				D0131B4D1F3CF7D8000CDE86 /* SQLiteFavicons.swift in Sources */,
				28126F741C2F96F1006466CC /* SQLiteBookmarksResetting.swift in Sources */,
				28B62ACE1BC745E7004A585A /* Syncable.swift in Sources */,
				74B195441CF503FC007F36EF /* RecentlyClosedTabs.swift in Sources */,
				D07696F820697F9C00FACFD8 /* ReadingListSchema.swift in Sources */,
				D0769743206C19E900FACFD8 /* SQLiteReadingList.swift in Sources */,
				E65075C21E37F956006961AC /* ExtensionUtils.swift in Sources */,
				7BF5A1EA1B41640500EA9DD8 /* SyncQueue.swift in Sources */,
				2852B8441C51996B00591EAC /* Trees.swift in Sources */,
				E677F0541D94247300ECF1FB /* Metadata.swift in Sources */,
				28E08C991AF44EF9009BA2FA /* SQLiteHistory.swift in Sources */,
				285D3B901B4386520035FD22 /* SQLiteQueue.swift in Sources */,
				28532D321C483E3D000072D9 /* CompletionOps.swift in Sources */,
				2FCAE25D1ABB531100877008 /* Bookmarks.swift in Sources */,
				394CF6CF1BAA493C00906917 /* DefaultSuggestedSites.swift in Sources */,
				2FCAE2781ABB531100877008 /* Visit.swift in Sources */,
				D3BF8CBB1B7425570007AFE6 /* DiskImageStore.swift in Sources */,
				E6FF6ACA1D873CFF0070C294 /* PageMetadata.swift in Sources */,
				2FCAE2611ABB531100877008 /* FileAccessor.swift in Sources */,
				28126F481C2F948E006466CC /* SQLiteBookmarksHelpers.swift in Sources */,
				E677F0451D9423FB00ECF1FB /* SQLiteMetadata.swift in Sources */,
				D37DE2831CA2047500A5EC69 /* CertStore.swift in Sources */,
				D018F93E1F44A71A0098F8CA /* Schema.swift in Sources */,
				2829D37A1C2F0A7F00DCF931 /* BookmarksModel.swift in Sources */,
				2FCAE2661ABB531100877008 /* Site.swift in Sources */,
				0B54BD191B698B7C004C822C /* SuggestedSites.swift in Sources */,
				318FB6EB1DB5600D0004E40F /* SQLiteHistoryFactories.swift in Sources */,
				285D3B681B4380B70035FD22 /* Queue.swift in Sources */,
				D076971F206AC60900FACFD8 /* ReadingList.swift in Sources */,
				28E08C9A1AF44F00009BA2FA /* BrowserSchema.swift in Sources */,
				2FCAE2681ABB531100877008 /* BrowserDB.swift in Sources */,
				283586FD1C73F18E00A55435 /* CachingItemSource.swift in Sources */,
				D0B29EE01F460BDF00C7CEFC /* LoginsSchema.swift in Sources */,
				2FCAE2651ABB531100877008 /* RemoteTabs.swift in Sources */,
				2FCAE2601ABB531100877008 /* Favicons.swift in Sources */,
				28126F771C2F9833006466CC /* SQLiteBookmarksBase.swift in Sources */,
				2FCAE2771ABB531100877008 /* SwiftData.swift in Sources */,
				2FCAE25F1ABB531100877008 /* Cursor.swift in Sources */,
				28302E401AF0747800521E2E /* DatabaseError.swift in Sources */,
			);
			runOnlyForDeploymentPostprocessing = 0;
		};
		2FCAE2201ABB51F800877008 /* Sources */ = {
			isa = PBXSourcesBuildPhase;
			buildActionMask = 2147483647;
			files = (
				28D158AD1AFD90E500F9C065 /* TestSQLiteBookmarks.swift in Sources */,
				C8611C8E1F71904C00C3DE7D /* DiskImageStoreTests.swift in Sources */,
				D0B693D5206C5BB9008A8B11 /* TestSQLiteReadingList.swift in Sources */,
				E63F71881DB7FBE200A995C9 /* TestSQLiteMetadata.swift in Sources */,
				2FCAE2851ABB533A00877008 /* TestSQLiteRemoteClientsAndTabs.swift in Sources */,
				E6BE53CD1D9177B10074909A /* TestSQLiteHistoryRecommendations.swift in Sources */,
				289A4C131C4EB90600A460E3 /* StorageTestUtils.swift in Sources */,
				D37DE2C71CA356D800A5EC69 /* CertTests.swift in Sources */,
				281B029A1C037C1F005202C3 /* TestBrowserDB.swift in Sources */,
				D32CACED1AE04DA1000658EB /* TestSwiftData.swift in Sources */,
				2FCAE2841ABB533A00877008 /* MockFiles.swift in Sources */,
				7BF5A1EE1B429B3100EA9DD8 /* SyncCommandsTests.swift in Sources */,
				287AC8661AF4776D00101515 /* TestSQLiteHistory.swift in Sources */,
				A176323920CF2AF200126F25 /* DeferredTestUtils.swift in Sources */,
				0BDA56B01B26B1D5008C9B96 /* TestLogins.swift in Sources */,
			);
			runOnlyForDeploymentPostprocessing = 0;
		};
		390527461C874D35007E0BB7 /* Sources */ = {
			isa = PBXSourcesBuildPhase;
			buildActionMask = 2147483647;
			files = (
				315D05561E58DD60001F349B /* UIPasteboardExtensions.swift in Sources */,
				3905274F1C874D35007E0BB7 /* TodayViewController.swift in Sources */,
			);
			runOnlyForDeploymentPostprocessing = 0;
		};
		3B43E3CC1D95C48D00BBA9DB /* Sources */ = {
			isa = PBXSourcesBuildPhase;
			buildActionMask = 2147483647;
			files = (
				A176323A20CF2AF600126F25 /* DeferredTestUtils.swift in Sources */,
				3B43E3D31D95C48D00BBA9DB /* StoragePerfTests.swift in Sources */,
			);
			runOnlyForDeploymentPostprocessing = 0;
		};
		3BFE4B031D342FB800DDF53F /* Sources */ = {
			isa = PBXSourcesBuildPhase;
			buildActionMask = 2147483647;
			files = (
				2CA16FDE1E5F089100332277 /* SearchTest.swift in Sources */,
				0BF0DB4A1E57B05E009172B0 /* LaunchArguments.swift in Sources */,
				3B546EC01D95ECAE00BDBE36 /* ActivityStreamTest.swift in Sources */,
				3D9CA9841EF456A8002434DD /* NightModeTests.swift in Sources */,
				39012F281F8ED262002E3D31 /* ScreenGraphTest.swift in Sources */,
				0B305E1B1E3A98A900BE0767 /* BookmarkingTests.swift in Sources */,
				D81127D81F84023B0050841D /* PhotonActionSheetTest.swift in Sources */,
				3BFE4B501D34673D00DDF53F /* ThirdPartySearchTest.swift in Sources */,
				EB3A38A02032673E004C6E67 /* DatabaseFixtureTest.swift in Sources */,
				2CF9D9AA20067FA10083DF2A /* BrowsingPDFTests.swift in Sources */,
				0BC9C9C41F26F54D000E8AB5 /* SiteLoadTest.swift in Sources */,
				2C4B6BF320349EB800A009C2 /* FirstRunTourTests.swift in Sources */,
				2C4A07DC20246EAD0083E320 /* DragAndDropTests.swift in Sources */,
				2C2A5EF41E68469500F02659 /* PrivateBrowsingTest.swift in Sources */,
				3D71C89E1F5703A1008D8646 /* CopiedLinksTests.swift in Sources */,
				2CF449A51E7BFE2C00FD7595 /* NavigationTest.swift in Sources */,
				2C2A91291FA2410D002E36BD /* HistoryTests.swift in Sources */,
				3BF4B8E91D38497A00493393 /* BaseTestCase.swift in Sources */,
				3D9CAA1C1EFCD655002434DD /* ClipBoardTests.swift in Sources */,
				2CB1A65A1FDEA8B60084E96D /* NewTabSettings.swift in Sources */,
				0B3D670E1E09B90B00C1EFC7 /* AuthenticationTest.swift in Sources */,
				2C28F96C201B2D4C00ABA8A5 /* MailAppSettingsTests.swift in Sources */,
				2C97EC711E72C80E0092EC18 /* TopTabsTest.swift in Sources */,
				39EB469A1E26DDB4006346E8 /* FxScreenGraph.swift in Sources */,
				2CC1B3F01E9B861400814EEC /* DomainAutocompleteTest.swift in Sources */,
				0B729D371E047D6A008E6859 /* HomePageSettingsTest.swift in Sources */,
				39C261CC2018DE21009D97BD /* FxScreenGraphTests.swift in Sources */,
				3DEFED081F55EBE300F8620C /* TrackingProtectionTests.swift in Sources */,
				2CEDADA220207EC400223A89 /* SyncFAUITests.swift in Sources */,
				3D9CA9A81EF84D04002434DD /* NoImageTests.swift in Sources */,
				2C31A8471E8D447F00DAC646 /* HomePageSettingsUITest.swift in Sources */,
				2CEA6F791E93E3A600D4100E /* SearchSettingsUITest.swift in Sources */,
				55A747171DC46FC400CE1B57 /* HomePageUITest.swift in Sources */,
				2C31A7A91E8BFB2200DAC646 /* ReaderViewUITest.swift in Sources */,
				2C8C07771E7800EA00DC1237 /* FindInPageTest.swift in Sources */,
				2CB56E3F1E926BFB00AF7586 /* ToolbarTest.swift in Sources */,
				2C3406C81E719F00000FD889 /* SettingsTest.swift in Sources */,
			);
			runOnlyForDeploymentPostprocessing = 0;
		};
		5D1DC50E20AC9AF900905E5A /* Sources */ = {
			isa = PBXSourcesBuildPhase;
			buildActionMask = 2147483647;
			files = (
				5D1DC56E20AE005400905E5A /* SyncBookmark.swift in Sources */,
				5D1DC55A20AE004600905E5A /* FaviconMO.swift in Sources */,
				5D1DC55720AE004600905E5A /* TopSite.swift in Sources */,
				5D1DC55C20AE004600905E5A /* Device.swift in Sources */,
				5D1DC56C20AE005400905E5A /* SyncShowCodewords.swift in Sources */,
				5D1DC55D20AE004600905E5A /* History.swift in Sources */,
				5D1DC57120AE005400905E5A /* SyncDevice.swift in Sources */,
				5D1DC55420AE004600905E5A /* WebsitePresentable.swift in Sources */,
				5D1DC55620AE004600905E5A /* DataController.swift in Sources */,
				5D1DC56F20AE005400905E5A /* SyncResponse.swift in Sources */,
				5D1DC57320AE005400905E5A /* SyncSite.swift in Sources */,
				5D1DC55520AE004600905E5A /* TabMO.swift in Sources */,
				5D1DC55E20AE004600905E5A /* Syncable.swift in Sources */,
				5D1DC56D20AE005400905E5A /* Sync.swift in Sources */,
				5D1DC57220AE005400905E5A /* JSInjector.swift in Sources */,
				5D1DC55920AE004600905E5A /* Bookmark.swift in Sources */,
				5D1DC55B20AE004600905E5A /* Domain.swift in Sources */,
				5D1DC56B20AE005400905E5A /* SyncCrypto.swift in Sources */,
				5D1DC55F20AE004600905E5A /* Model.xcdatamodeld in Sources */,
				5D1DC57020AE005400905E5A /* SyncRecord.swift in Sources */,
			);
			runOnlyForDeploymentPostprocessing = 0;
		};
		5D1DC51720AC9AFA00905E5A /* Sources */ = {
			isa = PBXSourcesBuildPhase;
			buildActionMask = 2147483647;
			files = (
				A176323B20CF2AF800126F25 /* DeferredTestUtils.swift in Sources */,
				5D1DC52320AC9AFB00905E5A /* DataTests.swift in Sources */,
			);
			runOnlyForDeploymentPostprocessing = 0;
		};
		5DE7687F20B3456C00FF5533 /* Sources */ = {
			isa = PBXSourcesBuildPhase;
			buildActionMask = 2147483647;
			files = (
				5DE768A620B345C300FF5533 /* SharedExtensions.swift in Sources */,
				5DE768A720B345C600FF5533 /* BraveStrings.swift in Sources */,
				5DE768A920B3461300FF5533 /* BraveUX.swift in Sources */,
				5DE768B020B4601700FF5533 /* UIColorExtensions.swift in Sources */,
				5DE768AE20B443E500FF5533 /* JSONSerializationExtensions.swift in Sources */,
				5DE768AB20B346B800FF5533 /* BraveShieldState.swift in Sources */,
				A1510DA120E409E9008BF1F4 /* URLCacheExtensions.swift in Sources */,
			);
			runOnlyForDeploymentPostprocessing = 0;
		};
		5DE7688820B3456E00FF5533 /* Sources */ = {
			isa = PBXSourcesBuildPhase;
			buildActionMask = 2147483647;
			files = (
				A176323C20CF2AF900126F25 /* DeferredTestUtils.swift in Sources */,
				5DE7689420B3456E00FF5533 /* BraveSharedTests.swift in Sources */,
			);
			runOnlyForDeploymentPostprocessing = 0;
		};
		7BEB64431C7345600092C02E /* Sources */ = {
			isa = PBXSourcesBuildPhase;
			buildActionMask = 2147483647;
			files = (
				7BEB64441C7345600092C02E /* L10nSnapshotTests.swift in Sources */,
				7BEB64451C7345600092C02E /* SnapshotHelper.swift in Sources */,
				E40AFC541DD0E93300DA5651 /* L10nPermissionStringsSnapshotTests.swift in Sources */,
				E40AFC6C1DD128DA00DA5651 /* L10nIntroSnapshotTests.swift in Sources */,
				E40AFC651DD0F25500DA5651 /* L10nBaseSnapshotTests.swift in Sources */,
				391B4FFF1F9767F50094F841 /* FxScreenGraph.swift in Sources */,
				E402000A1E6493C800B45AFF /* LaunchArguments.swift in Sources */,
			);
			runOnlyForDeploymentPostprocessing = 0;
		};
		7BEB64501C7345990092C02E /* Sources */ = {
			isa = PBXSourcesBuildPhase;
			buildActionMask = 2147483647;
			files = (
				7BEB64511C7345990092C02E /* MarketingUITests.swift in Sources */,
				7BEB64521C7345990092C02E /* SnapshotHelper.swift in Sources */,
			);
			runOnlyForDeploymentPostprocessing = 0;
		};
		D39FA15B1A83E0EC00EE869C /* Sources */ = {
			isa = PBXSourcesBuildPhase;
			buildActionMask = 2147483647;
			files = (
				0B5A93221B1EB4C8004F47A2 /* ReadingListTest.swift in Sources */,
				D38F03701C06387900175932 /* AuthenticationTests.swift in Sources */,
				28C8B7851C852535006D8318 /* BookmarksPanelTests.swift in Sources */,
				C8611CB01F71AEBA00C3DE7D /* NoImageModeTests.swift in Sources */,
				E6B4C4031C68F58B001F97E8 /* BrowserTests.swift in Sources */,
				D39FA1811A83E84900EE869C /* Global.swift in Sources */,
				0B7C1E951F6097AD006A8869 /* TrackingProtectionTests.swift in Sources */,
				4F514FD41ACD8F2C0022D7EA /* HistoryTests.swift in Sources */,
				C8EB60DC1F1FB9AD00F9B5B3 /* NavigationDelegateTests.swift in Sources */,
				E6A92ADB1C52A8DA00743291 /* LoginInputTests.swift in Sources */,
				D375A9201AE71675001B30D5 /* ViewMemoryLeakTests.swift in Sources */,
				D313BE981B2F5096009EF241 /* DomainAutocompleteTests.swift in Sources */,
				D3CFD3641CC5605B0064AB4A /* SecurityTests.swift in Sources */,
				D3C3EB651B6FF44000388E9A /* SessionRestoreTests.swift in Sources */,
				7B24DC9C1B67B3590005766B /* ClearPrivateDataTests.swift in Sources */,
				E633E37A1C2204BE001FFF6C /* LoginManagerTests.swift in Sources */,
				744B0FFE1B4F172E00100422 /* ToolbarTests.swift in Sources */,
				0BEF44631E31165700187C32 /* EarlGrey.swift in Sources */,
			);
			runOnlyForDeploymentPostprocessing = 0;
		};
		E6F965081B2F1CF20034B023 /* Sources */ = {
			isa = PBXSourcesBuildPhase;
			buildActionMask = 2147483647;
			files = (
				28532BEB1C472015000072D9 /* UtilsTests.swift in Sources */,
				28532BEA1C472008000072D9 /* DeferredTests.swift in Sources */,
				E61453BE1B750A1700C3F9D7 /* RollingFileLoggerTests.swift in Sources */,
				3BB54B311E68EB2B0021DAC4 /* AuthenticationKeychainInfoTests.swift in Sources */,
				A176323820CF2A6000126F25 /* DeferredTestUtils.swift in Sources */,
				39E65D271CA5B92000C63CE3 /* AsyncReducerTests.swift in Sources */,
				E4E7EB6D1C4AED5E0094275D /* SupportUtilsTests.swift in Sources */,
				3964B09C1EA8F32C00F2EEF4 /* FeatureSwitchTests.swift in Sources */,
				E4E25CCB1CA99E7400D0F088 /* HexExtensionsTests.swift in Sources */,
				28532BE91C471FFB000072D9 /* ResultTests.swift in Sources */,
				E6F9653C1B2F1D5D0034B023 /* NSURLExtensionsTests.swift in Sources */,
				3B4AA24B1D8B8C4C00A2E008 /* ArrayExtensionTests.swift in Sources */,
			);
			runOnlyForDeploymentPostprocessing = 0;
		};
		F84B21BA1A090F8100AAB793 /* Sources */ = {
			isa = PBXSourcesBuildPhase;
			buildActionMask = 2147483647;
			files = (
				0AADC4D320D2A6A200FDE368 /* FavoritesTileDecorator.swift in Sources */,
				E68E39BE1C46F42000B85F42 /* AppSettingsTableViewController.swift in Sources */,
				E640E86A1C73A47C00C5F072 /* PasscodeViews.swift in Sources */,
				0ABA874320E68CF500D2694F /* SessionData.swift in Sources */,
				D029A04920A62DB0001DB72F /* TemporaryDocument.swift in Sources */,
				D38F02D11C05127100175932 /* Authenticator.swift in Sources */,
				E68E7ADC1CAC208200FDCA76 /* SetupPasscodeViewController.swift in Sources */,
				7B3631EA1C244FEE00D12AF9 /* Theme.swift in Sources */,
				E66C5B481BDA81050051AA93 /* UIImage+ImageEffects.m in Sources */,
				E4CD9F6D1A77DD2800318571 /* ReaderModeStyleViewController.swift in Sources */,
				D0FCF7F51FE45842004A7995 /* UserScriptManager.swift in Sources */,
				E4A960061ABB9C450069AD6F /* ReaderModeUtils.swift in Sources */,
				E68F36981EA694000048CF44 /* PanelDataObservers.swift in Sources */,
				EB07ADBE207FB3E80048D794 /* InstructionsViewController.swift in Sources */,
				31ADB5DA1E58CEC300E87909 /* ClipboardBarDisplayHandler.swift in Sources */,
				0A4B012020D02EC4004D4011 /* TabsBarViewController.swift in Sources */,
				A1D8420420BC44F800BDAFF7 /* PopoverContentComponent.swift in Sources */,
				745DAB3F1CDAB09E00D44181 /* HistoryBackButton.swift in Sources */,
				A1D8420220BC44F800BDAFF7 /* PopoverController.swift in Sources */,
				D3B6923F1B9F9A58004B87A4 /* FindInPageHelper.swift in Sources */,
				D3C3696E1CC6B78800348A61 /* LocalRequestHelper.swift in Sources */,
				E4B423DD1ABA0318007E66C8 /* ReaderModeHandlers.swift in Sources */,
				D308E4E41A5306F500842685 /* SearchEngines.swift in Sources */,
				A13AC72520EC12360040D4BB /* Migration.swift in Sources */,
				3BCE6D3C1CEB9E4D0080928C /* ThirdPartySearchAlerts.swift in Sources */,
				745DAB301CDAAFAA00D44181 /* RecentlyClosedTabsPanel.swift in Sources */,
				0BF0DB941A8545800039F300 /* URLBarView.swift in Sources */,
				C817B34D1FC609500086018E /* UIScrollViewSwizzled.swift in Sources */,
				39F819C61FD70F5D009E31E4 /* TabEventHandlers.swift in Sources */,
				E65607611C08B4E200534B02 /* SearchInputView.swift in Sources */,
				EB2A63341F3B49A7004EF8B0 /* ContentBlockerHelper.swift in Sources */,
				FA6B2AC21D41F02D00429414 /* Punycode.swift in Sources */,
				D301AAEE1A3A55B70078DD1D /* TabTrayController.swift in Sources */,
				0B3E7D951B27A7CE00E2E84D /* AboutHomeHandler.swift in Sources */,
				0AADC4CA20D2A66E00FDE368 /* FavoriteCell.swift in Sources */,
				D331DFCA1CB6E9EE009B5DA2 /* OldStrings.swift in Sources */,
				A198E75120C701ED00334C11 /* HistoryViewController.swift in Sources */,
				D3BE7B461B054F8600641031 /* TestAppDelegate.swift in Sources */,
				A1F66A7320DD71C400303328 /* SettingsViewController.swift in Sources */,
				3BB50E111D6274CD004B33DF /* ActivityStreamTopSitesCell.swift in Sources */,
				0B62EFD21AD63CD100ACB9CD /* Clearables.swift in Sources */,
				7482205C1DBAB56300EEEA72 /* MailProviders.swift in Sources */,
				C40046FA1CF8E0B200B08303 /* BackForwardListAnimator.swift in Sources */,
				DD31E0FB1B382B520077078A /* TabPrintPageRenderer.swift in Sources */,
				E4CD9E911A6897FB00318571 /* ReaderMode.swift in Sources */,
				A1FEEE0320BEE6BF00298DA2 /* HomeMenuController.swift in Sources */,
				E68E7ADE1CAC208A00FDCA76 /* RemovePasscodeViewController.swift in Sources */,
				D314E7F71A37B98700426A76 /* TabToolbar.swift in Sources */,
				EB11A1062044A90E0018F749 /* ContentBlockerHelper+TabContentScript.swift in Sources */,
				3B0943811D6CC4FC004F24E1 /* FilledPageControl.swift in Sources */,
				FA9293D41D6580E100AC8D33 /* QRCodeViewController.swift in Sources */,
				E6108FF91C84E91C005D25E8 /* BasePasscodeViewController.swift in Sources */,
				39F4C10A2045DB2E00746155 /* FocusHelper.swift in Sources */,
				E4CD9F2D1A6DC91200318571 /* TabLocationView.swift in Sources */,
				0BB5B2881AC0A2B90052877D /* SnackBar.swift in Sources */,
				7BEFC6801BFF68C30059C952 /* QuickActions.swift in Sources */,
				D0C95E36200FDC5500E4E51C /* MetadataParserHelper.swift in Sources */,
				A1CDF22D20BDDB66005C6E58 /* BasicAnimationController.swift in Sources */,
				0BF1B7E31AC60DEA00A7B407 /* InsetButton.swift in Sources */,
				D0C95EF6201A55A800E4E51C /* BrowserViewController+UIDropInteractionDelegate.swift in Sources */,
				D31CF65C1CC1959A001D0BD0 /* PrivilegedRequest.swift in Sources */,
				D8D33A7D1FBD080300A20A28 /* SnapKitExtensions.swift in Sources */,
				E650755C1E37F747006961AC /* Swizzling.m in Sources */,
				74821FC51DB56A2500EEEA72 /* OpenWithSettingsViewController.swift in Sources */,
				D3B6923D1B9F9444004B87A4 /* FindInPageBar.swift in Sources */,
				2F44FC721A9E840300FD20CC /* SettingsNavigationController.swift in Sources */,
				74821F8E1DAD8F1400EEEA72 /* ActivityStreamHighlightCell.swift in Sources */,
				0AADC4D220D2A6A200FDE368 /* FavoritesHelper.swift in Sources */,
				E69E06BA1C76173D00D0F926 /* RequirePasscodeIntervalViewController.swift in Sources */,
				D0E89A2920910917001CE5C7 /* DownloadsPanel.swift in Sources */,
				D3BA7E0E1B0E934F00153782 /* ContextMenuHelper.swift in Sources */,
				E660BE061BB0666D009AC090 /* InnerStrokedView.swift in Sources */,
				0BB5B30B1AC0AD1F0052877D /* LoginsHelper.swift in Sources */,
				E69E06C91C76198000D0F926 /* AuthenticationManagerConstants.swift in Sources */,
				392ED7E61D0AEFEF009D9B62 /* HomePageAccessors.swift in Sources */,
				0A4CB76920D8178E00A9CF4A /* HomePanelDelegates.swift in Sources */,
				7BA8D1C71BA037F500C8AE9E /* OpenInHelper.swift in Sources */,
				A1AD4BCF20BF3E8C007A6EA1 /* BookmarksViewController.swift in Sources */,
				E4B423BE1AB9FE6A007E66C8 /* ReaderModeCache.swift in Sources */,
				396CDB55203C5B870034A3A3 /* TabTrayController+KeyCommands.swift in Sources */,
				74E36D781B71323500D69DA1 /* SettingsContentViewController.swift in Sources */,
				742A56391D80B54A00BDB803 /* PhotonActionSheet.swift in Sources */,
				C4EFEECF1CEBB6F2009762A4 /* BackForwardTableViewCell.swift in Sources */,
				2C49854E206173C800893DAE /* photon-colors.swift in Sources */,
				E689C7301E0C7617008BAADB /* NSAttributedStringExtensions.swift in Sources */,
				D0C95E0E200FD3B200E4E51C /* PrintHelper.swift in Sources */,
				E64ED8FA1BC55AE300DAF864 /* UIAlertControllerExtensions.swift in Sources */,
				A16DC67F20E585D90069C8E1 /* PasscodeSettingsViewController.swift in Sources */,
				A1D8420320BC44F800BDAFF7 /* PopoverContainerView.swift in Sources */,
				A1AD4BE120C082EF007A6EA1 /* UIGestureRecognizerExtensions.swift in Sources */,
				282DA4731A68C1E700A406E2 /* OpenSearch.swift in Sources */,
				F35B8D2F1D638408008E3D61 /* SessionRestoreHandler.swift in Sources */,
				E63ED8E11BFD25580097D08E /* LoginListViewController.swift in Sources */,
				D0625CA8208FC47A0081F3B2 /* BrowserViewController+DownloadQueueDelegate.swift in Sources */,
				2F44FCC71A9E8CF500FD20CC /* SearchSettingsTableViewController.swift in Sources */,
				39A359E41BFCCE94006B9E87 /* UserActivityHandler.swift in Sources */,
				D88FDAAF1F4E2BA000FD9709 /* PhotonActionSheetAnimator.swift in Sources */,
				E698FFDA1B4AADF40001F623 /* TabScrollController.swift in Sources */,
				D34510881ACF415700EC27F0 /* SearchLoader.swift in Sources */,
				E65075521E37F6D1006961AC /* UIViewExtensions.swift in Sources */,
				C8F457A81F1FD75A000CB895 /* BrowserViewController+WKNavigationDelegate.swift in Sources */,
				E6927EC01C7B6FB800D03F75 /* ErrorToast.swift in Sources */,
				F84B22041A0910F600AAB793 /* AppDelegate.swift in Sources */,
				D8C75DF3207584C400BB8AD0 /* UIImageViewAligned.m in Sources */,
				E653422D1C5944F90039DD9E /* BrowserPrompts.swift in Sources */,
				2FDE87FE1ABB3817005317B1 /* RemoteTabsPanel.swift in Sources */,
				39DD030D1CD53E1900BC09B3 /* HomePageHelper.swift in Sources */,
				C4F3B29A1CFCF93A00966259 /* ButtonToast.swift in Sources */,
				D31A0FC71A65D6D000DC8C7E /* SearchSuggestClient.swift in Sources */,
				A83E5AB71C1D993D0026D912 /* UIPasteboardExtensions.swift in Sources */,
				D8EFFA0C1FF5B1FA001D3A09 /* NavigationRouter.swift in Sources */,
				D0E55C4F1FB4FD23006DC274 /* FormPostHelper.swift in Sources */,
				E650754E1E37F6AE006961AC /* GeometryExtensions.swift in Sources */,
				D3972BF41C22412B00035B87 /* TitleActivityItemProvider.swift in Sources */,
				D38A1BEE1A9FA2CA00F6A386 /* SiteTableViewController.swift in Sources */,
				7BA0601B1C0F4DE200DFADB6 /* TabPeekViewController.swift in Sources */,
				E6D8D5E71B569D70009E5A58 /* BrowserTrayAnimators.swift in Sources */,
				DDA24A431FD84D630098F159 /* DefaultSearchPrefs.swift in Sources */,
				E65075611E37F77D006961AC /* MenuHelper.swift in Sources */,
				E63ED7D81BFCD9990097D08E /* LoginTableViewCell.swift in Sources */,
				3BB50E201D627539004B33DF /* ActivityStreamPanel.swift in Sources */,
				39455F771FC83F430088A22C /* TabEventHandler.swift in Sources */,
				0AADC4D520D2A6A200FDE368 /* PreloadedFavorites.swift in Sources */,
				0AADC4D720D2B03900FDE368 /* BraveShieldStatsView.swift in Sources */,
				E47616C71AB74CA600E7DD25 /* ReaderModeBarView.swift in Sources */,
				D88FDA9F1F4E2B9200FD9709 /* PhotonActionSheetProtocol.swift in Sources */,
				E65075511E37F6D1006961AC /* NSURLExtensionsMailTo.swift in Sources */,
				D83822001FC7961D00303C12 /* DispatchQueueExtensions.swift in Sources */,
				D03F8EB22004014E003C2224 /* FaviconHandler.swift in Sources */,
				2F44FCC51A9E85E900FD20CC /* SettingsTableSectionHeaderFooterView.swift in Sources */,
				A9072B801D07B34100459960 /* NoImageModeHelper.swift in Sources */,
				0AADC4D420D2A6A200FDE368 /* FavoritesDataSource.swift in Sources */,
				E660BDD91BB06521009AC090 /* TabsButton.swift in Sources */,
				2F44FCCB1A9E972E00FD20CC /* SearchEnginePicker.swift in Sources */,
				D02816C21ECA5E2A00240CAA /* HistoryStateHelper.swift in Sources */,
				E68E7ACB1CAC1D4500FDCA76 /* PagingPasscodeViewController.swift in Sources */,
				D04D1B92209790B60074B35F /* Toast.swift in Sources */,
				D34DC8531A16C40C00D49B7B /* Profile.swift in Sources */,
				E4B3348C1BC01D8F004E2BFF /* AdjustIntegration.swift in Sources */,
				E65075541E37F6FC006961AC /* DynamicFontHelper.swift in Sources */,
				C4E3984C1D21F2FD004E89BA /* TabTrayButtonExtensions.swift in Sources */,
				D3FEC38D1AC4B42F00494F45 /* AutocompleteTextField.swift in Sources */,
				0BD19A671A25309B0084FBA7 /* NSUserDefaultsPrefs.swift in Sources */,
				E68AEDB01B18F81A00133D99 /* SwipeAnimator.swift in Sources */,
				3BF56D271CDBBE1F00AC4D75 /* SimpleToast.swift in Sources */,
				D31F95E91AC226CB005C9F3B /* ScreenshotHelper.swift in Sources */,
				28EADE5D1AFC3A78007FB2FB /* UIImageViewExtensions.swift in Sources */,
				EB07ADBB207FB3E10048D794 /* ClientPickerViewController.swift in Sources */,
				D3968F251A38FE8500CEFD3B /* TabManager.swift in Sources */,
				2816F0001B33E05400522243 /* UIConstants.swift in Sources */,
				E650755F1E37F756006961AC /* Try.m in Sources */,
				3B6889C51D66950E002AC85E /* UIImageColors.swift in Sources */,
				392ED7E41D0AEF56009D9B62 /* NewTabAccessors.swift in Sources */,
				D3A9949D1A3686BD008AD1AC /* Tab.swift in Sources */,
				EB11A1042044A90E0018F749 /* ContentBlockerHelper+Whitelist.swift in Sources */,
				A93067E81D0FE18E00C49C6E /* NightModeHelper.swift in Sources */,
				3B39EDCB1E16E1AA00EF029F /* CustomSearchViewController.swift in Sources */,
				0AADC4C820D2A55A00FDE368 /* TopSitesViewController.swift in Sources */,
				E65075571E37F714006961AC /* FaviconFetcher.swift in Sources */,
				D863C8F21F68BFC20058D95F /* GradientProgressBar.swift in Sources */,
				D3C744CD1A687D6C004CE85D /* URIFixup.swift in Sources */,
				E4A961181AC041C40069AD6F /* ReadabilityService.swift in Sources */,
				A134B88A20DA98BB00A581D0 /* Preferences.swift in Sources */,
				D3BE7B261B054D4400641031 /* main.swift in Sources */,
				EB8A0A77206ABCE000A9859A /* WebPagesForTesting.swift in Sources */,
				0BA1E02E1B046F1E007675AF /* ErrorPageHelper.swift in Sources */,
				D3A9949C1A3686BD008AD1AC /* BrowserViewController.swift in Sources */,
				59A681BDFC95A19F05E07223 /* SearchViewController.swift in Sources */,
				A1CDF22B20BDD6B8005C6E58 /* POPExtensions.swift in Sources */,
				E6CF28E71CB43B7900151AB3 /* SensitiveViewController.swift in Sources */,
				E68E7ADA1CAC207400FDCA76 /* ChangePasscodeViewController.swift in Sources */,
				E640E85E1C73A45A00C5F072 /* PasscodeEntryViewController.swift in Sources */,
				A1AD4BD420BF4757007A6EA1 /* ImageCache.swift in Sources */,
				D0625C98208E87F10081F3B2 /* DownloadQueue.swift in Sources */,
				EB11A1052044A90E0018F749 /* TrackingProtectionPageStats.swift in Sources */,
				E633E2DA1C21EAF8001FFF6C /* LoginDetailViewController.swift in Sources */,
				E65D89181C8647420006EA35 /* AppAuthenticator.swift in Sources */,
				28FDFF0C1C1F725800840F86 /* SeparatorTableCell.swift in Sources */,
				C400467C1CF4E43E00B08303 /* BackForwardListViewController.swift in Sources */,
				D3972BF31C22412B00035B87 /* ShareExtensionHelper.swift in Sources */,
				F35B8D2D1D6383E9008E3D61 /* SessionRestoreHelper.swift in Sources */,
				744ED5611DBFEB8D00A2B5BE /* MailtoLinkHandler.swift in Sources */,
				D04D1B862097859B0074B35F /* DownloadToast.swift in Sources */,
				7B844E3D1BBDDB9D00E733A2 /* ChevronView.swift in Sources */,
				E4C358551AF144BA00299F7E /* FSReadingList.m in Sources */,
				3BE7275D1CCFE8B60099189F /* CustomSearchHandler.swift in Sources */,
				A1FEEE2020BF28D900298DA2 /* Then.swift in Sources */,
				A1CA29C420E1746A00CB9126 /* OptionSelectionViewController.swift in Sources */,
				0A4B012420D0321A004D4011 /* UX.swift in Sources */,
				A1510DAA20E425EA008BF1F4 /* BraveWebView.swift in Sources */,
				E663D5781BB341C4001EF30E /* ToggleButton.swift in Sources */,
				E6327A641BF6438E008D12E0 /* DebugSettingsBundleOptions.swift in Sources */,
				D3E8EF101B97BE69001900FB /* ClearPrivateDataTableViewController.swift in Sources */,
				C8F457AA1F1FDD9B000CB895 /* BrowserViewController+KeyCommands.swift in Sources */,
				59A68FD5260B8D520F890F4A /* ReaderPanel.swift in Sources */,
				E40FAB0C1A7ABB77009CB80D /* WebServer.swift in Sources */,
				59A68D66379CFA85C4EAF00B /* TwoLineCell.swift in Sources */,
				A1AD4BE320C0861D007A6EA1 /* UIBarButtonItemExtensions.swift in Sources */,
				0A4B012220D02F26004D4011 /* TabBarCell.swift in Sources */,
			);
			runOnlyForDeploymentPostprocessing = 0;
		};
		F84B21CF1A090F8100AAB793 /* Sources */ = {
			isa = PBXSourcesBuildPhase;
			buildActionMask = 2147483647;
			files = (
				E4CD9F1D1A6D9C2800318571 /* WebServerTests.swift in Sources */,
				D3D488591ABB54CD00A93597 /* FileAccessorTests.swift in Sources */,
				0BA8964B1A250E6500C1010C /* ProfileTest.swift in Sources */,
				03CCC9181AF05E7300DBF30D /* RelativeDatesTests.swift in Sources */,
				F84B21DA1A090F8100AAB793 /* ClientTests.swift in Sources */,
				281B2BEA1ADF4D90002917DC /* MockProfile.swift in Sources */,
				2F697F7E1A9FD22D009E03AE /* SearchEnginesTests.swift in Sources */,
				2F44FA1B1A9D426A00FD20CC /* TestHashExtensions.swift in Sources */,
				3B39EDBA1E16E18900EF029F /* CustomSearchEnginesTest.swift in Sources */,
				D3FA777B1A43B2990010CD32 /* SearchTests.swift in Sources */,
				D3BA41681BD82F2200DA5457 /* XCTestCaseExtensions.swift in Sources */,
				554867231DC3935A00183DAA /* HomePageTests.swift in Sources */,
				3BFCBF201E04B1C50070C042 /* UIImageViewExtensionsTests.swift in Sources */,
				E60D032A1D5118DB002FE3F6 /* SyncStatusResolverTests.swift in Sources */,
				E683F0A61E92E0820035D990 /* MockableHistory.swift in Sources */,
				A83E5B1E1C1DAAAA0026D912 /* UIPasteboardExtensions.swift in Sources */,
				0BF42D4F1A7CD09600889E28 /* TestFavicons.swift in Sources */,
				7BBFEE741BB405D900A305AA /* TabManagerTests.swift in Sources */,
				39236E721FCC600200A38F1B /* TabEventHandlerTests.swift in Sources */,
				0BA8964C1A250E6500C1010C /* TestBookmarks.swift in Sources */,
				2F13E79B1AC0C02700D75081 /* StringExtensionsTests.swift in Sources */,
				2FDB10931A9FBEC5006CF312 /* PrefsTests.swift in Sources */,
				D8EFFA261FF702A8001D3A09 /* NavigationRouterTests.swift in Sources */,
				4A59B58AD11B5EE1F80BBDEB /* TestHistory.swift in Sources */,
				A83E5B1D1C1DA8D80026D912 /* UIPasteboardExtensionsTests.swift in Sources */,
				E61D11681EAF8F43008A305B /* PanelDataObserversTests.swift in Sources */,
				28D52E2F1BCDF53900187A1D /* ResetTests.swift in Sources */,
				D82ED2641FEB3C420059570B /* DefaultSearchPrefsTests.swift in Sources */,
				E696FE511C47F86E00EC007C /* AuthenticatorTests.swift in Sources */,
				3B6F40181DC7849C00656CC6 /* ActivityStreamTests.swift in Sources */,
			);
			runOnlyForDeploymentPostprocessing = 0;
		};
/* End PBXSourcesBuildPhase section */

/* Begin PBXTargetDependency section */
		0B742CCE1B32493800EE9264 /* PBXTargetDependency */ = {
			isa = PBXTargetDependency;
			name = sqlcipher;
			targetProxy = 0B742CCD1B32493800EE9264 /* PBXContainerItemProxy */;
		};
		288A2D9C1AB8B3260023ABC3 /* PBXTargetDependency */ = {
			isa = PBXTargetDependency;
			target = 288A2D851AB8B3260023ABC3 /* Shared */;
			targetProxy = 288A2D9B1AB8B3260023ABC3 /* PBXContainerItemProxy */;
		};
		2FCAE2271ABB51F800877008 /* PBXTargetDependency */ = {
			isa = PBXTargetDependency;
			target = 2FCAE2191ABB51F800877008 /* Storage */;
			targetProxy = 2FCAE2261ABB51F800877008 /* PBXContainerItemProxy */;
		};
		2FCAE2291ABB51F800877008 /* PBXTargetDependency */ = {
			isa = PBXTargetDependency;
			target = F84B21BD1A090F8100AAB793 /* Client */;
			targetProxy = 2FCAE2281ABB51F800877008 /* PBXContainerItemProxy */;
		};
		2FCAE2301ABB51F800877008 /* PBXTargetDependency */ = {
			isa = PBXTargetDependency;
			target = 2FCAE2191ABB51F800877008 /* Storage */;
			targetProxy = 2FCAE22F1ABB51F800877008 /* PBXContainerItemProxy */;
		};
		2FCAE23C1ABB520700877008 /* PBXTargetDependency */ = {
			isa = PBXTargetDependency;
			target = 288A2D851AB8B3260023ABC3 /* Shared */;
			targetProxy = 2FCAE23B1ABB520700877008 /* PBXContainerItemProxy */;
		};
		390527551C874D35007E0BB7 /* PBXTargetDependency */ = {
			isa = PBXTargetDependency;
			target = 390527491C874D35007E0BB7 /* Today */;
			targetProxy = 390527541C874D35007E0BB7 /* PBXContainerItemProxy */;
		};
		3B43E3D61D95C48D00BBA9DB /* PBXTargetDependency */ = {
			isa = PBXTargetDependency;
			target = F84B21BD1A090F8100AAB793 /* Client */;
			targetProxy = 3B43E3D51D95C48D00BBA9DB /* PBXContainerItemProxy */;
		};
		3BFE4B0D1D342FB900DDF53F /* PBXTargetDependency */ = {
			isa = PBXTargetDependency;
			target = F84B21BD1A090F8100AAB793 /* Client */;
			targetProxy = 3BFE4B0C1D342FB900DDF53F /* PBXContainerItemProxy */;
		};
		5D1DC51E20AC9AFB00905E5A /* PBXTargetDependency */ = {
			isa = PBXTargetDependency;
			target = 5D1DC51220AC9AF900905E5A /* Data */;
			targetProxy = 5D1DC51D20AC9AFB00905E5A /* PBXContainerItemProxy */;
		};
		5D1DC52020AC9AFB00905E5A /* PBXTargetDependency */ = {
			isa = PBXTargetDependency;
			target = F84B21BD1A090F8100AAB793 /* Client */;
			targetProxy = 5D1DC51F20AC9AFB00905E5A /* PBXContainerItemProxy */;
		};
		5D1DC52720AC9AFB00905E5A /* PBXTargetDependency */ = {
			isa = PBXTargetDependency;
			target = 5D1DC51220AC9AF900905E5A /* Data */;
			targetProxy = 5D1DC52620AC9AFB00905E5A /* PBXContainerItemProxy */;
		};
		5D977A1B20DA9D1200D6ADF3 /* PBXTargetDependency */ = {
			isa = PBXTargetDependency;
			target = 288A2D851AB8B3260023ABC3 /* Shared */;
			targetProxy = 5D977A1A20DA9D1200D6ADF3 /* PBXContainerItemProxy */;
		};
		5D977A2420DA9D2200D6ADF3 /* PBXTargetDependency */ = {
			isa = PBXTargetDependency;
			target = 2FCAE2191ABB51F800877008 /* Storage */;
			targetProxy = 5D977A2320DA9D2200D6ADF3 /* PBXContainerItemProxy */;
		};
		5D977A2620DAA0E300D6ADF3 /* PBXTargetDependency */ = {
			isa = PBXTargetDependency;
			target = 2FCAE2191ABB51F800877008 /* Storage */;
			targetProxy = 5D977A2520DAA0E300D6ADF3 /* PBXContainerItemProxy */;
		};
		5DE7688F20B3456E00FF5533 /* PBXTargetDependency */ = {
			isa = PBXTargetDependency;
			target = 5DE7688320B3456C00FF5533 /* BraveShared */;
			targetProxy = 5DE7688E20B3456E00FF5533 /* PBXContainerItemProxy */;
		};
		5DE7689120B3456E00FF5533 /* PBXTargetDependency */ = {
			isa = PBXTargetDependency;
			target = F84B21BD1A090F8100AAB793 /* Client */;
			targetProxy = 5DE7689020B3456E00FF5533 /* PBXContainerItemProxy */;
		};
		5DE7689820B3456E00FF5533 /* PBXTargetDependency */ = {
			isa = PBXTargetDependency;
			target = 5DE7688320B3456C00FF5533 /* BraveShared */;
			targetProxy = 5DE7689720B3456E00FF5533 /* PBXContainerItemProxy */;
		};
		7B9BF92F1E435DE400CB24F4 /* PBXTargetDependency */ = {
			isa = PBXTargetDependency;
			target = 2FCAE2231ABB51F800877008 /* StorageTests */;
			targetProxy = 7B9BF92E1E435DE400CB24F4 /* PBXContainerItemProxy */;
		};
		7BEB64411C7345600092C02E /* PBXTargetDependency */ = {
			isa = PBXTargetDependency;
			target = F84B21BD1A090F8100AAB793 /* Client */;
			targetProxy = 7BEB64421C7345600092C02E /* PBXContainerItemProxy */;
		};
		7BEB645D1C7346100092C02E /* PBXTargetDependency */ = {
			isa = PBXTargetDependency;
			target = F84B21BD1A090F8100AAB793 /* Client */;
			targetProxy = 7BEB645C1C7346100092C02E /* PBXContainerItemProxy */;
		};
		D09A0CED1FAA2C4C009A0273 /* PBXTargetDependency */ = {
			isa = PBXTargetDependency;
			target = 288A2D851AB8B3260023ABC3 /* Shared */;
			targetProxy = D09A0CEC1FAA2C4C009A0273 /* PBXContainerItemProxy */;
		};
		D39FA1661A83E0EC00EE869C /* PBXTargetDependency */ = {
			isa = PBXTargetDependency;
			target = F84B21BD1A090F8100AAB793 /* Client */;
			targetProxy = D39FA1651A83E0EC00EE869C /* PBXContainerItemProxy */;
		};
		E6F965141B2F1CF20034B023 /* PBXTargetDependency */ = {
			isa = PBXTargetDependency;
			target = 288A2D851AB8B3260023ABC3 /* Shared */;
			targetProxy = E63CD1B11B31B66400A63AFF /* PBXContainerItemProxy */;
		};
		E6F9653A1B2F1D330034B023 /* PBXTargetDependency */ = {
			isa = PBXTargetDependency;
			target = F84B21BD1A090F8100AAB793 /* Client */;
			targetProxy = E63CD1B21B31B66400A63AFF /* PBXContainerItemProxy */;
		};
		F84B21D51A090F8100AAB793 /* PBXTargetDependency */ = {
			isa = PBXTargetDependency;
			target = F84B21BD1A090F8100AAB793 /* Client */;
			targetProxy = F84B21D41A090F8100AAB793 /* PBXContainerItemProxy */;
		};
/* End PBXTargetDependency section */

/* Begin PBXVariantGroup section */
		7B2142FC1E5E055000CDD3FC /* InfoPlist.strings */ = {
			isa = PBXVariantGroup;
			children = (
				7B2142FD1E5E055000CDD3FC /* en */,
			);
			name = InfoPlist.strings;
			sourceTree = "<group>";
		};
/* End PBXVariantGroup section */

/* Begin XCBuildConfiguration section */
		288A2DA01AB8B3260023ABC3 /* Fennec */ = {
			isa = XCBuildConfiguration;
			buildSettings = {
				ALWAYS_EMBED_SWIFT_STANDARD_LIBRARIES = NO;
				APPLICATION_EXTENSION_API_ONLY = YES;
				DEFINES_MODULE = YES;
				DYLIB_COMPATIBILITY_VERSION = 1;
				DYLIB_CURRENT_VERSION = 1;
				DYLIB_INSTALL_NAME_BASE = "@rpath";
				INFOPLIST_FILE = "Shared/Supporting Files/Info.plist";
				INSTALL_PATH = "$(LOCAL_LIBRARY_DIR)/Frameworks";
				LD_RUNPATH_SEARCH_PATHS = "$(inherited) @executable_path/Frameworks @loader_path/Frameworks";
				PRODUCT_BUNDLE_IDENTIFIER = "$(FRAMEWORK_BASE_BUNDLE_ID).$(PRODUCT_NAME:rfc1034identifier)";
				PRODUCT_NAME = "$(TARGET_NAME)";
				SKIP_INSTALL = YES;
				SWIFT_OBJC_BRIDGING_HEADER = "$SRCROOT/Shared/Shared-Bridging-Header.h";
				SWIFT_SWIFT3_OBJC_INFERENCE = Off;
				SWIFT_VERSION = 4.0;
			};
			name = Fennec;
		};
		2FCAE2341ABB51F900877008 /* Fennec */ = {
			isa = XCBuildConfiguration;
			buildSettings = {
				ALWAYS_EMBED_SWIFT_STANDARD_LIBRARIES = NO;
				APPLICATION_EXTENSION_API_ONLY = YES;
				DEFINES_MODULE = YES;
				DYLIB_COMPATIBILITY_VERSION = 1;
				DYLIB_CURRENT_VERSION = 1;
				DYLIB_INSTALL_NAME_BASE = "@rpath";
				GCC_PREPROCESSOR_DEFINITIONS = (
					"SQLITE_HAS_CODEC=1",
					"DEBUG=1",
				);
				INFOPLIST_FILE = Storage/Info.plist;
				INSTALL_PATH = "$(LOCAL_LIBRARY_DIR)/Frameworks";
				LD_RUNPATH_SEARCH_PATHS = "$(inherited) @executable_path/Frameworks @loader_path/Frameworks";
				OTHER_CFLAGS = "-DSQLITE_HAS_CODEC";
				PRODUCT_BUNDLE_IDENTIFIER = "$(FRAMEWORK_BASE_BUNDLE_ID).$(PRODUCT_NAME:rfc1034identifier)";
				PRODUCT_NAME = "$(TARGET_NAME)";
				SKIP_INSTALL = YES;
				SWIFT_OBJC_BRIDGING_HEADER = "$SRCROOT/Storage/Storage-Bridging-Header.h";
				SWIFT_SWIFT3_OBJC_INFERENCE = Off;
				SWIFT_VERSION = 4.0;
			};
			name = Fennec;
		};
		2FCAE2381ABB51F900877008 /* Fennec */ = {
			isa = XCBuildConfiguration;
			buildSettings = {
				INFOPLIST_FILE = StorageTests/Info.plist;
				LD_RUNPATH_SEARCH_PATHS = "$(inherited) @executable_path/Frameworks @loader_path/Frameworks";
				PRODUCT_BUNDLE_IDENTIFIER = "$(FRAMEWORK_BASE_BUNDLE_ID).$(PRODUCT_NAME:rfc1034identifier)";
				PRODUCT_NAME = "$(TARGET_NAME)";
				SWIFT_OBJC_BRIDGING_HEADER = "$SRCROOT/Storage/Storage-Bridging-Header.h";
				SWIFT_SWIFT3_OBJC_INFERENCE = Off;
				SWIFT_VERSION = 4.0;
				TEST_HOST = "$(BUILT_PRODUCTS_DIR)/Client.app/Client";
			};
			name = Fennec;
		};
		39409A401C90E68300DAE683 /* Fennec */ = {
			isa = XCBuildConfiguration;
			buildSettings = {
				ALWAYS_EMBED_SWIFT_STANDARD_LIBRARIES = NO;
				APPLICATION_EXTENSION_API_ONLY = YES;
				CODE_SIGN_STYLE = Automatic;
				ENABLE_BITCODE = NO;
				INFOPLIST_FILE = Extensions/Today/Info.plist;
				LD_RUNPATH_SEARCH_PATHS = "@executable_path/../../Frameworks";
				OTHER_SWIFT_FLAGS = "-DMOZ_CHANNEL_FENNEC -DMOZ_TARGET_TODAY";
				PRODUCT_BUNDLE_IDENTIFIER = "$(inherited).$(PRODUCT_NAME:rfc1034identifier)";
				PRODUCT_NAME = Today;
				SWIFT_SWIFT3_OBJC_INFERENCE = Off;
				SWIFT_VERSION = 4.0;
			};
			name = Fennec;
		};
		39409A411C90E68300DAE683 /* Firefox */ = {
			isa = XCBuildConfiguration;
			buildSettings = {
				ALWAYS_EMBED_SWIFT_STANDARD_LIBRARIES = NO;
				APPLICATION_EXTENSION_API_ONLY = YES;
				CODE_SIGN_STYLE = Automatic;
				ENABLE_BITCODE = NO;
				INFOPLIST_FILE = Extensions/Today/Info.plist;
				LD_RUNPATH_SEARCH_PATHS = "@executable_path/../../Frameworks";
				OTHER_SWIFT_FLAGS = "-DMOZ_CHANNEL_RELEASE -DMOZ_TARGET_TODAY";
				PRODUCT_BUNDLE_IDENTIFIER = "$(inherited).$(PRODUCT_NAME:rfc1034identifier)";
				PRODUCT_NAME = Today;
				SWIFT_SWIFT3_OBJC_INFERENCE = Off;
				SWIFT_VERSION = 4.0;
			};
			name = Firefox;
		};
		39409A421C90E68300DAE683 /* FirefoxBeta */ = {
			isa = XCBuildConfiguration;
			buildSettings = {
				ALWAYS_EMBED_SWIFT_STANDARD_LIBRARIES = NO;
				APPLICATION_EXTENSION_API_ONLY = YES;
				CODE_SIGN_STYLE = Automatic;
				ENABLE_BITCODE = NO;
				INFOPLIST_FILE = Extensions/Today/Info.plist;
				LD_RUNPATH_SEARCH_PATHS = "@executable_path/../../Frameworks";
				OTHER_SWIFT_FLAGS = "-DMOZ_CHANNEL_BETA -DMOZ_TARGET_TODAY";
				PRODUCT_BUNDLE_IDENTIFIER = "$(inherited).$(PRODUCT_NAME:rfc1034identifier)";
				PRODUCT_NAME = Today;
				SWIFT_SWIFT3_OBJC_INFERENCE = Off;
				SWIFT_VERSION = 4.0;
			};
			name = FirefoxBeta;
		};
		3B43E3D71D95C48E00BBA9DB /* Fennec */ = {
			isa = XCBuildConfiguration;
			buildSettings = {
				ALWAYS_SEARCH_USER_PATHS = NO;
				BUNDLE_LOADER = "$(TEST_HOST)";
				CLANG_ANALYZER_NONNULL = YES;
				CLANG_CXX_LANGUAGE_STANDARD = "gnu++0x";
				CLANG_CXX_LIBRARY = "libc++";
				CLANG_ENABLE_MODULES = YES;
				CLANG_ENABLE_OBJC_ARC = YES;
				CLANG_WARN_BOOL_CONVERSION = YES;
				CLANG_WARN_CONSTANT_CONVERSION = YES;
				CLANG_WARN_DIRECT_OBJC_ISA_USAGE = YES_ERROR;
				CLANG_WARN_DOCUMENTATION_COMMENTS = YES;
				CLANG_WARN_EMPTY_BODY = YES;
				CLANG_WARN_ENUM_CONVERSION = YES;
				CLANG_WARN_INFINITE_RECURSION = YES;
				CLANG_WARN_INT_CONVERSION = YES;
				CLANG_WARN_OBJC_ROOT_CLASS = YES_ERROR;
				CLANG_WARN_SUSPICIOUS_MOVES = YES;
				CLANG_WARN_UNREACHABLE_CODE = YES;
				CLANG_WARN__DUPLICATE_METHOD_MATCH = YES;
				"CODE_SIGN_IDENTITY[sdk=iphoneos*]" = "iPhone Developer";
				COPY_PHASE_STRIP = NO;
				DEBUG_INFORMATION_FORMAT = dwarf;
				ENABLE_STRICT_OBJC_MSGSEND = YES;
				ENABLE_TESTABILITY = YES;
				GCC_C_LANGUAGE_STANDARD = gnu99;
				GCC_DYNAMIC_NO_PIC = NO;
				GCC_NO_COMMON_BLOCKS = YES;
				GCC_OPTIMIZATION_LEVEL = 0;
				GCC_PREPROCESSOR_DEFINITIONS = (
					"DEBUG=1",
					"$(inherited)",
				);
				GCC_WARN_64_TO_32_BIT_CONVERSION = YES;
				GCC_WARN_ABOUT_RETURN_TYPE = YES_ERROR;
				GCC_WARN_UNDECLARED_SELECTOR = YES;
				GCC_WARN_UNINITIALIZED_AUTOS = YES_AGGRESSIVE;
				GCC_WARN_UNUSED_FUNCTION = YES;
				GCC_WARN_UNUSED_VARIABLE = YES;
				INFOPLIST_FILE = StoragePerfTests/Info.plist;
				IPHONEOS_DEPLOYMENT_TARGET = 10.3;
				LD_RUNPATH_SEARCH_PATHS = "$(inherited) @executable_path/Frameworks @loader_path/Frameworks";
				MTL_ENABLE_DEBUG_INFO = YES;
				ONLY_ACTIVE_ARCH = YES;
				PRODUCT_BUNDLE_IDENTIFIER = "$(FRAMEWORK_BASE_BUNDLE_ID).$(PRODUCT_NAME:rfc1034identifier)";
				PRODUCT_NAME = "$(TARGET_NAME)";
				SDKROOT = iphoneos;
				SWIFT_ACTIVE_COMPILATION_CONDITIONS = DEBUG;
				SWIFT_OPTIMIZATION_LEVEL = "-Onone";
				SWIFT_SWIFT3_OBJC_INFERENCE = Off;
				SWIFT_VERSION = 4.0;
				TEST_HOST = "$(BUILT_PRODUCTS_DIR)/Client.app/Client";
			};
			name = Fennec;
		};
		3B43E3D81D95C48E00BBA9DB /* Firefox */ = {
			isa = XCBuildConfiguration;
			buildSettings = {
				ALWAYS_SEARCH_USER_PATHS = NO;
				BUNDLE_LOADER = "$(TEST_HOST)";
				CLANG_ANALYZER_NONNULL = YES;
				CLANG_CXX_LANGUAGE_STANDARD = "gnu++0x";
				CLANG_CXX_LIBRARY = "libc++";
				CLANG_ENABLE_MODULES = YES;
				CLANG_ENABLE_OBJC_ARC = YES;
				CLANG_WARN_BOOL_CONVERSION = YES;
				CLANG_WARN_CONSTANT_CONVERSION = YES;
				CLANG_WARN_DIRECT_OBJC_ISA_USAGE = YES_ERROR;
				CLANG_WARN_DOCUMENTATION_COMMENTS = YES;
				CLANG_WARN_EMPTY_BODY = YES;
				CLANG_WARN_ENUM_CONVERSION = YES;
				CLANG_WARN_INFINITE_RECURSION = YES;
				CLANG_WARN_INT_CONVERSION = YES;
				CLANG_WARN_OBJC_ROOT_CLASS = YES_ERROR;
				CLANG_WARN_SUSPICIOUS_MOVES = YES;
				CLANG_WARN_UNREACHABLE_CODE = YES;
				CLANG_WARN__DUPLICATE_METHOD_MATCH = YES;
				"CODE_SIGN_IDENTITY[sdk=iphoneos*]" = "iPhone Developer";
				COPY_PHASE_STRIP = NO;
				DEBUG_INFORMATION_FORMAT = "dwarf-with-dsym";
				ENABLE_NS_ASSERTIONS = NO;
				ENABLE_STRICT_OBJC_MSGSEND = YES;
				GCC_C_LANGUAGE_STANDARD = gnu99;
				GCC_NO_COMMON_BLOCKS = YES;
				GCC_WARN_64_TO_32_BIT_CONVERSION = YES;
				GCC_WARN_ABOUT_RETURN_TYPE = YES_ERROR;
				GCC_WARN_UNDECLARED_SELECTOR = YES;
				GCC_WARN_UNINITIALIZED_AUTOS = YES_AGGRESSIVE;
				GCC_WARN_UNUSED_FUNCTION = YES;
				GCC_WARN_UNUSED_VARIABLE = YES;
				INFOPLIST_FILE = StoragePerfTests/Info.plist;
				IPHONEOS_DEPLOYMENT_TARGET = 10.3;
				LD_RUNPATH_SEARCH_PATHS = "$(inherited) @executable_path/Frameworks @loader_path/Frameworks";
				MTL_ENABLE_DEBUG_INFO = NO;
				PRODUCT_BUNDLE_IDENTIFIER = "$(FRAMEWORK_BASE_BUNDLE_ID).$(PRODUCT_NAME:rfc1034identifier)";
				PRODUCT_NAME = "$(TARGET_NAME)";
				SDKROOT = iphoneos;
				SWIFT_OPTIMIZATION_LEVEL = "-Owholemodule";
				SWIFT_SWIFT3_OBJC_INFERENCE = Off;
				SWIFT_VERSION = 4.0;
				TEST_HOST = "$(BUILT_PRODUCTS_DIR)/Client.app/Client";
				VALIDATE_PRODUCT = YES;
			};
			name = Firefox;
		};
		3B43E3D91D95C48E00BBA9DB /* FirefoxBeta */ = {
			isa = XCBuildConfiguration;
			buildSettings = {
				ALWAYS_SEARCH_USER_PATHS = NO;
				BUNDLE_LOADER = "$(TEST_HOST)";
				CLANG_ANALYZER_NONNULL = YES;
				CLANG_CXX_LANGUAGE_STANDARD = "gnu++0x";
				CLANG_CXX_LIBRARY = "libc++";
				CLANG_ENABLE_MODULES = YES;
				CLANG_ENABLE_OBJC_ARC = YES;
				CLANG_WARN_BOOL_CONVERSION = YES;
				CLANG_WARN_CONSTANT_CONVERSION = YES;
				CLANG_WARN_DIRECT_OBJC_ISA_USAGE = YES_ERROR;
				CLANG_WARN_DOCUMENTATION_COMMENTS = YES;
				CLANG_WARN_EMPTY_BODY = YES;
				CLANG_WARN_ENUM_CONVERSION = YES;
				CLANG_WARN_INFINITE_RECURSION = YES;
				CLANG_WARN_INT_CONVERSION = YES;
				CLANG_WARN_OBJC_ROOT_CLASS = YES_ERROR;
				CLANG_WARN_SUSPICIOUS_MOVES = YES;
				CLANG_WARN_UNREACHABLE_CODE = YES;
				CLANG_WARN__DUPLICATE_METHOD_MATCH = YES;
				"CODE_SIGN_IDENTITY[sdk=iphoneos*]" = "iPhone Developer";
				COPY_PHASE_STRIP = NO;
				DEBUG_INFORMATION_FORMAT = "dwarf-with-dsym";
				ENABLE_NS_ASSERTIONS = NO;
				ENABLE_STRICT_OBJC_MSGSEND = YES;
				GCC_C_LANGUAGE_STANDARD = gnu99;
				GCC_NO_COMMON_BLOCKS = YES;
				GCC_WARN_64_TO_32_BIT_CONVERSION = YES;
				GCC_WARN_ABOUT_RETURN_TYPE = YES_ERROR;
				GCC_WARN_UNDECLARED_SELECTOR = YES;
				GCC_WARN_UNINITIALIZED_AUTOS = YES_AGGRESSIVE;
				GCC_WARN_UNUSED_FUNCTION = YES;
				GCC_WARN_UNUSED_VARIABLE = YES;
				INFOPLIST_FILE = StoragePerfTests/Info.plist;
				IPHONEOS_DEPLOYMENT_TARGET = 10.3;
				LD_RUNPATH_SEARCH_PATHS = "$(inherited) @executable_path/Frameworks @loader_path/Frameworks";
				MTL_ENABLE_DEBUG_INFO = NO;
				PRODUCT_BUNDLE_IDENTIFIER = "$(FRAMEWORK_BASE_BUNDLE_ID).$(PRODUCT_NAME:rfc1034identifier)";
				PRODUCT_NAME = "$(TARGET_NAME)";
				SDKROOT = iphoneos;
				SWIFT_OPTIMIZATION_LEVEL = "-Owholemodule";
				SWIFT_SWIFT3_OBJC_INFERENCE = Off;
				SWIFT_VERSION = 4.0;
				TEST_HOST = "$(BUILT_PRODUCTS_DIR)/Client.app/Client";
				VALIDATE_PRODUCT = YES;
			};
			name = FirefoxBeta;
		};
		3BFE4B0E1D342FB900DDF53F /* Fennec */ = {
			isa = XCBuildConfiguration;
			buildSettings = {
				ALWAYS_SEARCH_USER_PATHS = NO;
				CLANG_ANALYZER_NONNULL = YES;
				CLANG_CXX_LANGUAGE_STANDARD = "gnu++0x";
				CLANG_CXX_LIBRARY = "libc++";
				CLANG_ENABLE_MODULES = YES;
				CLANG_ENABLE_OBJC_ARC = YES;
				CLANG_WARN_BOOL_CONVERSION = YES;
				CLANG_WARN_CONSTANT_CONVERSION = YES;
				CLANG_WARN_DIRECT_OBJC_ISA_USAGE = YES_ERROR;
				CLANG_WARN_EMPTY_BODY = YES;
				CLANG_WARN_ENUM_CONVERSION = YES;
				CLANG_WARN_INT_CONVERSION = YES;
				CLANG_WARN_OBJC_ROOT_CLASS = YES_ERROR;
				CLANG_WARN_UNREACHABLE_CODE = YES;
				CLANG_WARN__DUPLICATE_METHOD_MATCH = YES;
				"CODE_SIGN_IDENTITY[sdk=iphoneos*]" = "iPhone Developer";
				COPY_PHASE_STRIP = NO;
				DEBUG_INFORMATION_FORMAT = dwarf;
				ENABLE_STRICT_OBJC_MSGSEND = YES;
				ENABLE_TESTABILITY = YES;
				GCC_C_LANGUAGE_STANDARD = gnu99;
				GCC_DYNAMIC_NO_PIC = NO;
				GCC_NO_COMMON_BLOCKS = YES;
				GCC_OPTIMIZATION_LEVEL = 0;
				GCC_PREPROCESSOR_DEFINITIONS = (
					"DEBUG=1",
					"$(inherited)",
				);
				GCC_WARN_64_TO_32_BIT_CONVERSION = YES;
				GCC_WARN_ABOUT_RETURN_TYPE = YES_ERROR;
				GCC_WARN_UNDECLARED_SELECTOR = YES;
				GCC_WARN_UNINITIALIZED_AUTOS = YES_AGGRESSIVE;
				GCC_WARN_UNUSED_FUNCTION = YES;
				GCC_WARN_UNUSED_VARIABLE = YES;
				INFOPLIST_FILE = XCUITests/Info.plist;
				IPHONEOS_DEPLOYMENT_TARGET = 10.3;
				LD_RUNPATH_SEARCH_PATHS = "$(inherited) @executable_path/Frameworks @loader_path/Frameworks";
				MTL_ENABLE_DEBUG_INFO = YES;
				ONLY_ACTIVE_ARCH = YES;
				PRODUCT_BUNDLE_IDENTIFIER = "$(FRAMEWORK_BASE_BUNDLE_ID).$(PRODUCT_NAME:rfc1034identifier)";
				PRODUCT_NAME = "$(TARGET_NAME)";
				SDKROOT = iphoneos;
				SWIFT_OBJC_BRIDGING_HEADER = "$(SRCROOT)/XCUITests/XCUITests-Bridging-Header.h";
				SWIFT_OPTIMIZATION_LEVEL = "-Onone";
				SWIFT_SWIFT3_OBJC_INFERENCE = Off;
				SWIFT_VERSION = 4.0;
				TEST_TARGET_NAME = Client;
			};
			name = Fennec;
		};
		3BFE4B0F1D342FB900DDF53F /* Firefox */ = {
			isa = XCBuildConfiguration;
			buildSettings = {
				ALWAYS_SEARCH_USER_PATHS = NO;
				CLANG_ANALYZER_NONNULL = YES;
				CLANG_CXX_LANGUAGE_STANDARD = "gnu++0x";
				CLANG_CXX_LIBRARY = "libc++";
				CLANG_ENABLE_MODULES = YES;
				CLANG_ENABLE_OBJC_ARC = YES;
				CLANG_WARN_BOOL_CONVERSION = YES;
				CLANG_WARN_CONSTANT_CONVERSION = YES;
				CLANG_WARN_DIRECT_OBJC_ISA_USAGE = YES_ERROR;
				CLANG_WARN_EMPTY_BODY = YES;
				CLANG_WARN_ENUM_CONVERSION = YES;
				CLANG_WARN_INT_CONVERSION = YES;
				CLANG_WARN_OBJC_ROOT_CLASS = YES_ERROR;
				CLANG_WARN_UNREACHABLE_CODE = YES;
				CLANG_WARN__DUPLICATE_METHOD_MATCH = YES;
				"CODE_SIGN_IDENTITY[sdk=iphoneos*]" = "iPhone Developer";
				COPY_PHASE_STRIP = NO;
				DEBUG_INFORMATION_FORMAT = "dwarf-with-dsym";
				ENABLE_NS_ASSERTIONS = NO;
				ENABLE_STRICT_OBJC_MSGSEND = YES;
				GCC_C_LANGUAGE_STANDARD = gnu99;
				GCC_NO_COMMON_BLOCKS = YES;
				GCC_WARN_64_TO_32_BIT_CONVERSION = YES;
				GCC_WARN_ABOUT_RETURN_TYPE = YES_ERROR;
				GCC_WARN_UNDECLARED_SELECTOR = YES;
				GCC_WARN_UNINITIALIZED_AUTOS = YES_AGGRESSIVE;
				GCC_WARN_UNUSED_FUNCTION = YES;
				GCC_WARN_UNUSED_VARIABLE = YES;
				INFOPLIST_FILE = XCUITests/Info.plist;
				IPHONEOS_DEPLOYMENT_TARGET = 10.3;
				LD_RUNPATH_SEARCH_PATHS = "$(inherited) @executable_path/Frameworks @loader_path/Frameworks";
				MTL_ENABLE_DEBUG_INFO = NO;
				PRODUCT_BUNDLE_IDENTIFIER = "$(FRAMEWORK_BASE_BUNDLE_ID).$(PRODUCT_NAME:rfc1034identifier)";
				PRODUCT_NAME = "$(TARGET_NAME)";
				SDKROOT = iphoneos;
				SWIFT_SWIFT3_OBJC_INFERENCE = Off;
				SWIFT_VERSION = 4.0;
				TEST_TARGET_NAME = Client;
				VALIDATE_PRODUCT = YES;
			};
			name = Firefox;
		};
		3BFE4B101D342FB900DDF53F /* FirefoxBeta */ = {
			isa = XCBuildConfiguration;
			buildSettings = {
				ALWAYS_SEARCH_USER_PATHS = NO;
				CLANG_ANALYZER_NONNULL = YES;
				CLANG_CXX_LANGUAGE_STANDARD = "gnu++0x";
				CLANG_CXX_LIBRARY = "libc++";
				CLANG_ENABLE_MODULES = YES;
				CLANG_ENABLE_OBJC_ARC = YES;
				CLANG_WARN_BOOL_CONVERSION = YES;
				CLANG_WARN_CONSTANT_CONVERSION = YES;
				CLANG_WARN_DIRECT_OBJC_ISA_USAGE = YES_ERROR;
				CLANG_WARN_EMPTY_BODY = YES;
				CLANG_WARN_ENUM_CONVERSION = YES;
				CLANG_WARN_INT_CONVERSION = YES;
				CLANG_WARN_OBJC_ROOT_CLASS = YES_ERROR;
				CLANG_WARN_UNREACHABLE_CODE = YES;
				CLANG_WARN__DUPLICATE_METHOD_MATCH = YES;
				"CODE_SIGN_IDENTITY[sdk=iphoneos*]" = "iPhone Developer";
				COPY_PHASE_STRIP = NO;
				DEBUG_INFORMATION_FORMAT = "dwarf-with-dsym";
				ENABLE_NS_ASSERTIONS = NO;
				ENABLE_STRICT_OBJC_MSGSEND = YES;
				GCC_C_LANGUAGE_STANDARD = gnu99;
				GCC_NO_COMMON_BLOCKS = YES;
				GCC_WARN_64_TO_32_BIT_CONVERSION = YES;
				GCC_WARN_ABOUT_RETURN_TYPE = YES_ERROR;
				GCC_WARN_UNDECLARED_SELECTOR = YES;
				GCC_WARN_UNINITIALIZED_AUTOS = YES_AGGRESSIVE;
				GCC_WARN_UNUSED_FUNCTION = YES;
				GCC_WARN_UNUSED_VARIABLE = YES;
				INFOPLIST_FILE = XCUITests/Info.plist;
				IPHONEOS_DEPLOYMENT_TARGET = 10.3;
				LD_RUNPATH_SEARCH_PATHS = "$(inherited) @executable_path/Frameworks @loader_path/Frameworks";
				MTL_ENABLE_DEBUG_INFO = NO;
				PRODUCT_BUNDLE_IDENTIFIER = "$(FRAMEWORK_BASE_BUNDLE_ID).$(PRODUCT_NAME:rfc1034identifier)";
				PRODUCT_NAME = "$(TARGET_NAME)";
				SDKROOT = iphoneos;
				SWIFT_SWIFT3_OBJC_INFERENCE = Off;
				SWIFT_VERSION = 4.0;
				TEST_TARGET_NAME = Client;
				VALIDATE_PRODUCT = YES;
			};
			name = FirefoxBeta;
		};
		5D1DC52A20AC9AFB00905E5A /* Fennec */ = {
			isa = XCBuildConfiguration;
			buildSettings = {
				ALWAYS_EMBED_SWIFT_STANDARD_LIBRARIES = NO;
				ALWAYS_SEARCH_USER_PATHS = NO;
				CLANG_ANALYZER_NONNULL = YES;
				CLANG_ANALYZER_NUMBER_OBJECT_CONVERSION = YES_AGGRESSIVE;
				CLANG_CXX_LANGUAGE_STANDARD = "gnu++14";
				CLANG_CXX_LIBRARY = "libc++";
				CLANG_ENABLE_MODULES = YES;
				CLANG_ENABLE_OBJC_ARC = YES;
				CLANG_ENABLE_OBJC_WEAK = YES;
				CLANG_WARN_BLOCK_CAPTURE_AUTORELEASING = YES;
				CLANG_WARN_BOOL_CONVERSION = YES;
				CLANG_WARN_COMMA = YES;
				CLANG_WARN_CONSTANT_CONVERSION = YES;
				CLANG_WARN_DEPRECATED_OBJC_IMPLEMENTATIONS = YES;
				CLANG_WARN_DIRECT_OBJC_ISA_USAGE = YES_ERROR;
				CLANG_WARN_DOCUMENTATION_COMMENTS = YES;
				CLANG_WARN_EMPTY_BODY = YES;
				CLANG_WARN_ENUM_CONVERSION = YES;
				CLANG_WARN_INFINITE_RECURSION = YES;
				CLANG_WARN_INT_CONVERSION = YES;
				CLANG_WARN_NON_LITERAL_NULL_CONVERSION = YES;
				CLANG_WARN_OBJC_IMPLICIT_RETAIN_SELF = YES;
				CLANG_WARN_OBJC_LITERAL_CONVERSION = YES;
				CLANG_WARN_OBJC_ROOT_CLASS = YES_ERROR;
				CLANG_WARN_RANGE_LOOP_ANALYSIS = YES;
				CLANG_WARN_STRICT_PROTOTYPES = YES;
				CLANG_WARN_SUSPICIOUS_MOVE = YES;
				CLANG_WARN_UNGUARDED_AVAILABILITY = YES_AGGRESSIVE;
				CLANG_WARN_UNREACHABLE_CODE = YES;
				CLANG_WARN__DUPLICATE_METHOD_MATCH = YES;
				CODE_SIGN_IDENTITY = "iPhone Developer";
				COPY_PHASE_STRIP = NO;
				CURRENT_PROJECT_VERSION = 1;
				DEBUG_INFORMATION_FORMAT = dwarf;
				DEFINES_MODULE = YES;
				DYLIB_COMPATIBILITY_VERSION = 1;
				DYLIB_CURRENT_VERSION = 1;
				DYLIB_INSTALL_NAME_BASE = "@rpath";
				ENABLE_STRICT_OBJC_MSGSEND = YES;
				ENABLE_TESTABILITY = YES;
				GCC_C_LANGUAGE_STANDARD = gnu11;
				GCC_DYNAMIC_NO_PIC = NO;
				GCC_NO_COMMON_BLOCKS = YES;
				GCC_OPTIMIZATION_LEVEL = 0;
				GCC_PREPROCESSOR_DEFINITIONS = (
					"DEBUG=1",
					"$(inherited)",
				);
				GCC_WARN_64_TO_32_BIT_CONVERSION = YES;
				GCC_WARN_ABOUT_RETURN_TYPE = YES_ERROR;
				GCC_WARN_UNDECLARED_SELECTOR = YES;
				GCC_WARN_UNINITIALIZED_AUTOS = YES_AGGRESSIVE;
				GCC_WARN_UNUSED_FUNCTION = YES;
				GCC_WARN_UNUSED_VARIABLE = YES;
				INFOPLIST_FILE = Data/Info.plist;
				INSTALL_PATH = "$(LOCAL_LIBRARY_DIR)/Frameworks";
				LD_RUNPATH_SEARCH_PATHS = "$(inherited) @executable_path/Frameworks @loader_path/Frameworks";
				MTL_ENABLE_DEBUG_INFO = YES;
				ONLY_ACTIVE_ARCH = YES;
				PRODUCT_BUNDLE_IDENTIFIER = "$(FRAMEWORK_BASE_BUNDLE_ID).$(PRODUCT_NAME:rfc1034identifier)";
				PRODUCT_NAME = "$(TARGET_NAME:c99extidentifier)";
				SDKROOT = iphoneos;
				SKIP_INSTALL = YES;
				SWIFT_ACTIVE_COMPILATION_CONDITIONS = DEBUG;
				SWIFT_OPTIMIZATION_LEVEL = "-Onone";
				SWIFT_VERSION = 4.0;
				TARGETED_DEVICE_FAMILY = "1,2";
				VERSIONING_SYSTEM = "apple-generic";
				VERSION_INFO_PREFIX = "";
			};
			name = Fennec;
		};
		5D1DC52B20AC9AFB00905E5A /* Fennec_Enterprise */ = {
			isa = XCBuildConfiguration;
			buildSettings = {
				ALWAYS_EMBED_SWIFT_STANDARD_LIBRARIES = NO;
				ALWAYS_SEARCH_USER_PATHS = NO;
				CLANG_ANALYZER_NONNULL = YES;
				CLANG_ANALYZER_NUMBER_OBJECT_CONVERSION = YES_AGGRESSIVE;
				CLANG_CXX_LANGUAGE_STANDARD = "gnu++14";
				CLANG_CXX_LIBRARY = "libc++";
				CLANG_ENABLE_MODULES = YES;
				CLANG_ENABLE_OBJC_ARC = YES;
				CLANG_ENABLE_OBJC_WEAK = YES;
				CLANG_WARN_BLOCK_CAPTURE_AUTORELEASING = YES;
				CLANG_WARN_BOOL_CONVERSION = YES;
				CLANG_WARN_COMMA = YES;
				CLANG_WARN_CONSTANT_CONVERSION = YES;
				CLANG_WARN_DEPRECATED_OBJC_IMPLEMENTATIONS = YES;
				CLANG_WARN_DIRECT_OBJC_ISA_USAGE = YES_ERROR;
				CLANG_WARN_DOCUMENTATION_COMMENTS = YES;
				CLANG_WARN_EMPTY_BODY = YES;
				CLANG_WARN_ENUM_CONVERSION = YES;
				CLANG_WARN_INFINITE_RECURSION = YES;
				CLANG_WARN_INT_CONVERSION = YES;
				CLANG_WARN_NON_LITERAL_NULL_CONVERSION = YES;
				CLANG_WARN_OBJC_IMPLICIT_RETAIN_SELF = YES;
				CLANG_WARN_OBJC_LITERAL_CONVERSION = YES;
				CLANG_WARN_OBJC_ROOT_CLASS = YES_ERROR;
				CLANG_WARN_RANGE_LOOP_ANALYSIS = YES;
				CLANG_WARN_STRICT_PROTOTYPES = YES;
				CLANG_WARN_SUSPICIOUS_MOVE = YES;
				CLANG_WARN_UNGUARDED_AVAILABILITY = YES_AGGRESSIVE;
				CLANG_WARN_UNREACHABLE_CODE = YES;
				CLANG_WARN__DUPLICATE_METHOD_MATCH = YES;
				CODE_SIGN_IDENTITY = "iPhone Developer";
				COPY_PHASE_STRIP = NO;
				CURRENT_PROJECT_VERSION = 1;
				DEBUG_INFORMATION_FORMAT = "dwarf-with-dsym";
				DEFINES_MODULE = YES;
				DYLIB_COMPATIBILITY_VERSION = 1;
				DYLIB_CURRENT_VERSION = 1;
				DYLIB_INSTALL_NAME_BASE = "@rpath";
				ENABLE_NS_ASSERTIONS = NO;
				ENABLE_STRICT_OBJC_MSGSEND = YES;
				GCC_C_LANGUAGE_STANDARD = gnu11;
				GCC_NO_COMMON_BLOCKS = YES;
				GCC_WARN_64_TO_32_BIT_CONVERSION = YES;
				GCC_WARN_ABOUT_RETURN_TYPE = YES_ERROR;
				GCC_WARN_UNDECLARED_SELECTOR = YES;
				GCC_WARN_UNINITIALIZED_AUTOS = YES_AGGRESSIVE;
				GCC_WARN_UNUSED_FUNCTION = YES;
				GCC_WARN_UNUSED_VARIABLE = YES;
				INFOPLIST_FILE = Data/Info.plist;
				INSTALL_PATH = "$(LOCAL_LIBRARY_DIR)/Frameworks";
				LD_RUNPATH_SEARCH_PATHS = "$(inherited) @executable_path/Frameworks @loader_path/Frameworks";
				MTL_ENABLE_DEBUG_INFO = NO;
				PRODUCT_BUNDLE_IDENTIFIER = "$(FRAMEWORK_BASE_BUNDLE_ID).$(PRODUCT_NAME:rfc1034identifier)";
				PRODUCT_NAME = "$(TARGET_NAME:c99extidentifier)";
				SDKROOT = iphoneos;
				SKIP_INSTALL = YES;
				SWIFT_OPTIMIZATION_LEVEL = "-Owholemodule";
				SWIFT_VERSION = 4.0;
				TARGETED_DEVICE_FAMILY = "1,2";
				VALIDATE_PRODUCT = YES;
				VERSIONING_SYSTEM = "apple-generic";
				VERSION_INFO_PREFIX = "";
			};
			name = Fennec_Enterprise;
		};
		5D1DC52C20AC9AFB00905E5A /* Firefox */ = {
			isa = XCBuildConfiguration;
			buildSettings = {
				ALWAYS_EMBED_SWIFT_STANDARD_LIBRARIES = NO;
				ALWAYS_SEARCH_USER_PATHS = NO;
				CLANG_ANALYZER_NONNULL = YES;
				CLANG_ANALYZER_NUMBER_OBJECT_CONVERSION = YES_AGGRESSIVE;
				CLANG_CXX_LANGUAGE_STANDARD = "gnu++14";
				CLANG_CXX_LIBRARY = "libc++";
				CLANG_ENABLE_MODULES = YES;
				CLANG_ENABLE_OBJC_ARC = YES;
				CLANG_ENABLE_OBJC_WEAK = YES;
				CLANG_WARN_BLOCK_CAPTURE_AUTORELEASING = YES;
				CLANG_WARN_BOOL_CONVERSION = YES;
				CLANG_WARN_COMMA = YES;
				CLANG_WARN_CONSTANT_CONVERSION = YES;
				CLANG_WARN_DEPRECATED_OBJC_IMPLEMENTATIONS = YES;
				CLANG_WARN_DIRECT_OBJC_ISA_USAGE = YES_ERROR;
				CLANG_WARN_DOCUMENTATION_COMMENTS = YES;
				CLANG_WARN_EMPTY_BODY = YES;
				CLANG_WARN_ENUM_CONVERSION = YES;
				CLANG_WARN_INFINITE_RECURSION = YES;
				CLANG_WARN_INT_CONVERSION = YES;
				CLANG_WARN_NON_LITERAL_NULL_CONVERSION = YES;
				CLANG_WARN_OBJC_IMPLICIT_RETAIN_SELF = YES;
				CLANG_WARN_OBJC_LITERAL_CONVERSION = YES;
				CLANG_WARN_OBJC_ROOT_CLASS = YES_ERROR;
				CLANG_WARN_RANGE_LOOP_ANALYSIS = YES;
				CLANG_WARN_STRICT_PROTOTYPES = YES;
				CLANG_WARN_SUSPICIOUS_MOVE = YES;
				CLANG_WARN_UNGUARDED_AVAILABILITY = YES_AGGRESSIVE;
				CLANG_WARN_UNREACHABLE_CODE = YES;
				CLANG_WARN__DUPLICATE_METHOD_MATCH = YES;
				CODE_SIGN_IDENTITY = "iPhone Developer";
				COPY_PHASE_STRIP = NO;
				CURRENT_PROJECT_VERSION = 1;
				DEBUG_INFORMATION_FORMAT = "dwarf-with-dsym";
				DEFINES_MODULE = YES;
				DYLIB_COMPATIBILITY_VERSION = 1;
				DYLIB_CURRENT_VERSION = 1;
				DYLIB_INSTALL_NAME_BASE = "@rpath";
				ENABLE_NS_ASSERTIONS = NO;
				ENABLE_STRICT_OBJC_MSGSEND = YES;
				GCC_C_LANGUAGE_STANDARD = gnu11;
				GCC_NO_COMMON_BLOCKS = YES;
				GCC_WARN_64_TO_32_BIT_CONVERSION = YES;
				GCC_WARN_ABOUT_RETURN_TYPE = YES_ERROR;
				GCC_WARN_UNDECLARED_SELECTOR = YES;
				GCC_WARN_UNINITIALIZED_AUTOS = YES_AGGRESSIVE;
				GCC_WARN_UNUSED_FUNCTION = YES;
				GCC_WARN_UNUSED_VARIABLE = YES;
				INFOPLIST_FILE = Data/Info.plist;
				INSTALL_PATH = "$(LOCAL_LIBRARY_DIR)/Frameworks";
				LD_RUNPATH_SEARCH_PATHS = "$(inherited) @executable_path/Frameworks @loader_path/Frameworks";
				MTL_ENABLE_DEBUG_INFO = NO;
				PRODUCT_BUNDLE_IDENTIFIER = "$(FRAMEWORK_BASE_BUNDLE_ID).$(PRODUCT_NAME:rfc1034identifier)";
				PRODUCT_NAME = "$(TARGET_NAME:c99extidentifier)";
				SDKROOT = iphoneos;
				SKIP_INSTALL = YES;
				SWIFT_OPTIMIZATION_LEVEL = "-Owholemodule";
				SWIFT_VERSION = 4.0;
				TARGETED_DEVICE_FAMILY = "1,2";
				VALIDATE_PRODUCT = YES;
				VERSIONING_SYSTEM = "apple-generic";
				VERSION_INFO_PREFIX = "";
			};
			name = Firefox;
		};
		5D1DC52D20AC9AFB00905E5A /* FirefoxBeta */ = {
			isa = XCBuildConfiguration;
			buildSettings = {
				ALWAYS_EMBED_SWIFT_STANDARD_LIBRARIES = NO;
				ALWAYS_SEARCH_USER_PATHS = NO;
				CLANG_ANALYZER_NONNULL = YES;
				CLANG_ANALYZER_NUMBER_OBJECT_CONVERSION = YES_AGGRESSIVE;
				CLANG_CXX_LANGUAGE_STANDARD = "gnu++14";
				CLANG_CXX_LIBRARY = "libc++";
				CLANG_ENABLE_MODULES = YES;
				CLANG_ENABLE_OBJC_ARC = YES;
				CLANG_ENABLE_OBJC_WEAK = YES;
				CLANG_WARN_BLOCK_CAPTURE_AUTORELEASING = YES;
				CLANG_WARN_BOOL_CONVERSION = YES;
				CLANG_WARN_COMMA = YES;
				CLANG_WARN_CONSTANT_CONVERSION = YES;
				CLANG_WARN_DEPRECATED_OBJC_IMPLEMENTATIONS = YES;
				CLANG_WARN_DIRECT_OBJC_ISA_USAGE = YES_ERROR;
				CLANG_WARN_DOCUMENTATION_COMMENTS = YES;
				CLANG_WARN_EMPTY_BODY = YES;
				CLANG_WARN_ENUM_CONVERSION = YES;
				CLANG_WARN_INFINITE_RECURSION = YES;
				CLANG_WARN_INT_CONVERSION = YES;
				CLANG_WARN_NON_LITERAL_NULL_CONVERSION = YES;
				CLANG_WARN_OBJC_IMPLICIT_RETAIN_SELF = YES;
				CLANG_WARN_OBJC_LITERAL_CONVERSION = YES;
				CLANG_WARN_OBJC_ROOT_CLASS = YES_ERROR;
				CLANG_WARN_RANGE_LOOP_ANALYSIS = YES;
				CLANG_WARN_STRICT_PROTOTYPES = YES;
				CLANG_WARN_SUSPICIOUS_MOVE = YES;
				CLANG_WARN_UNGUARDED_AVAILABILITY = YES_AGGRESSIVE;
				CLANG_WARN_UNREACHABLE_CODE = YES;
				CLANG_WARN__DUPLICATE_METHOD_MATCH = YES;
				CODE_SIGN_IDENTITY = "iPhone Developer";
				COPY_PHASE_STRIP = NO;
				CURRENT_PROJECT_VERSION = 1;
				DEBUG_INFORMATION_FORMAT = "dwarf-with-dsym";
				DEFINES_MODULE = YES;
				DYLIB_COMPATIBILITY_VERSION = 1;
				DYLIB_CURRENT_VERSION = 1;
				DYLIB_INSTALL_NAME_BASE = "@rpath";
				ENABLE_NS_ASSERTIONS = NO;
				ENABLE_STRICT_OBJC_MSGSEND = YES;
				GCC_C_LANGUAGE_STANDARD = gnu11;
				GCC_NO_COMMON_BLOCKS = YES;
				GCC_WARN_64_TO_32_BIT_CONVERSION = YES;
				GCC_WARN_ABOUT_RETURN_TYPE = YES_ERROR;
				GCC_WARN_UNDECLARED_SELECTOR = YES;
				GCC_WARN_UNINITIALIZED_AUTOS = YES_AGGRESSIVE;
				GCC_WARN_UNUSED_FUNCTION = YES;
				GCC_WARN_UNUSED_VARIABLE = YES;
				INFOPLIST_FILE = Data/Info.plist;
				INSTALL_PATH = "$(LOCAL_LIBRARY_DIR)/Frameworks";
				LD_RUNPATH_SEARCH_PATHS = "$(inherited) @executable_path/Frameworks @loader_path/Frameworks";
				MTL_ENABLE_DEBUG_INFO = NO;
				PRODUCT_BUNDLE_IDENTIFIER = "$(FRAMEWORK_BASE_BUNDLE_ID).$(PRODUCT_NAME:rfc1034identifier)";
				PRODUCT_NAME = "$(TARGET_NAME:c99extidentifier)";
				SDKROOT = iphoneos;
				SKIP_INSTALL = YES;
				SWIFT_OPTIMIZATION_LEVEL = "-Owholemodule";
				SWIFT_VERSION = 4.0;
				TARGETED_DEVICE_FAMILY = "1,2";
				VALIDATE_PRODUCT = YES;
				VERSIONING_SYSTEM = "apple-generic";
				VERSION_INFO_PREFIX = "";
			};
			name = FirefoxBeta;
		};
		5D1DC52E20AC9AFB00905E5A /* Fennec */ = {
			isa = XCBuildConfiguration;
			buildSettings = {
				ALWAYS_EMBED_SWIFT_STANDARD_LIBRARIES = YES;
				ALWAYS_SEARCH_USER_PATHS = NO;
				CLANG_ANALYZER_NONNULL = YES;
				CLANG_ANALYZER_NUMBER_OBJECT_CONVERSION = YES_AGGRESSIVE;
				CLANG_CXX_LANGUAGE_STANDARD = "gnu++14";
				CLANG_CXX_LIBRARY = "libc++";
				CLANG_ENABLE_MODULES = YES;
				CLANG_ENABLE_OBJC_ARC = YES;
				CLANG_ENABLE_OBJC_WEAK = YES;
				CLANG_WARN_BLOCK_CAPTURE_AUTORELEASING = YES;
				CLANG_WARN_BOOL_CONVERSION = YES;
				CLANG_WARN_COMMA = YES;
				CLANG_WARN_CONSTANT_CONVERSION = YES;
				CLANG_WARN_DEPRECATED_OBJC_IMPLEMENTATIONS = YES;
				CLANG_WARN_DIRECT_OBJC_ISA_USAGE = YES_ERROR;
				CLANG_WARN_DOCUMENTATION_COMMENTS = YES;
				CLANG_WARN_EMPTY_BODY = YES;
				CLANG_WARN_ENUM_CONVERSION = YES;
				CLANG_WARN_INFINITE_RECURSION = YES;
				CLANG_WARN_INT_CONVERSION = YES;
				CLANG_WARN_NON_LITERAL_NULL_CONVERSION = YES;
				CLANG_WARN_OBJC_IMPLICIT_RETAIN_SELF = YES;
				CLANG_WARN_OBJC_LITERAL_CONVERSION = YES;
				CLANG_WARN_OBJC_ROOT_CLASS = YES_ERROR;
				CLANG_WARN_RANGE_LOOP_ANALYSIS = YES;
				CLANG_WARN_STRICT_PROTOTYPES = YES;
				CLANG_WARN_SUSPICIOUS_MOVE = YES;
				CLANG_WARN_UNGUARDED_AVAILABILITY = YES_AGGRESSIVE;
				CLANG_WARN_UNREACHABLE_CODE = YES;
				CLANG_WARN__DUPLICATE_METHOD_MATCH = YES;
				CODE_SIGN_IDENTITY = "iPhone Developer";
				CODE_SIGN_STYLE = Automatic;
				COPY_PHASE_STRIP = NO;
				DEBUG_INFORMATION_FORMAT = dwarf;
				ENABLE_STRICT_OBJC_MSGSEND = YES;
				ENABLE_TESTABILITY = YES;
				GCC_C_LANGUAGE_STANDARD = gnu11;
				GCC_DYNAMIC_NO_PIC = NO;
				GCC_NO_COMMON_BLOCKS = YES;
				GCC_OPTIMIZATION_LEVEL = 0;
				GCC_PREPROCESSOR_DEFINITIONS = (
					"DEBUG=1",
					"$(inherited)",
				);
				GCC_WARN_64_TO_32_BIT_CONVERSION = YES;
				GCC_WARN_ABOUT_RETURN_TYPE = YES_ERROR;
				GCC_WARN_UNDECLARED_SELECTOR = YES;
				GCC_WARN_UNINITIALIZED_AUTOS = YES_AGGRESSIVE;
				GCC_WARN_UNUSED_FUNCTION = YES;
				GCC_WARN_UNUSED_VARIABLE = YES;
				INFOPLIST_FILE = DataTests/Info.plist;
				IPHONEOS_DEPLOYMENT_TARGET = 11.3;
				LD_RUNPATH_SEARCH_PATHS = "$(inherited) @executable_path/Frameworks @loader_path/Frameworks";
				MTL_ENABLE_DEBUG_INFO = YES;
				ONLY_ACTIVE_ARCH = YES;
				PRODUCT_BUNDLE_IDENTIFIER = "$(FRAMEWORK_BASE_BUNDLE_ID).$(PRODUCT_NAME:rfc1034identifier)";
				PRODUCT_NAME = "$(TARGET_NAME)";
				SDKROOT = iphoneos;
				SWIFT_ACTIVE_COMPILATION_CONDITIONS = DEBUG;
				SWIFT_OPTIMIZATION_LEVEL = "-Onone";
				SWIFT_VERSION = 4.0;
				TARGETED_DEVICE_FAMILY = "1,2";
				TEST_HOST = "$(BUILT_PRODUCTS_DIR)/Client.app/Client";
			};
			name = Fennec;
		};
		5D1DC52F20AC9AFB00905E5A /* Fennec_Enterprise */ = {
			isa = XCBuildConfiguration;
			buildSettings = {
				ALWAYS_EMBED_SWIFT_STANDARD_LIBRARIES = YES;
				ALWAYS_SEARCH_USER_PATHS = NO;
				CLANG_ANALYZER_NONNULL = YES;
				CLANG_ANALYZER_NUMBER_OBJECT_CONVERSION = YES_AGGRESSIVE;
				CLANG_CXX_LANGUAGE_STANDARD = "gnu++14";
				CLANG_CXX_LIBRARY = "libc++";
				CLANG_ENABLE_MODULES = YES;
				CLANG_ENABLE_OBJC_ARC = YES;
				CLANG_ENABLE_OBJC_WEAK = YES;
				CLANG_WARN_BLOCK_CAPTURE_AUTORELEASING = YES;
				CLANG_WARN_BOOL_CONVERSION = YES;
				CLANG_WARN_COMMA = YES;
				CLANG_WARN_CONSTANT_CONVERSION = YES;
				CLANG_WARN_DEPRECATED_OBJC_IMPLEMENTATIONS = YES;
				CLANG_WARN_DIRECT_OBJC_ISA_USAGE = YES_ERROR;
				CLANG_WARN_DOCUMENTATION_COMMENTS = YES;
				CLANG_WARN_EMPTY_BODY = YES;
				CLANG_WARN_ENUM_CONVERSION = YES;
				CLANG_WARN_INFINITE_RECURSION = YES;
				CLANG_WARN_INT_CONVERSION = YES;
				CLANG_WARN_NON_LITERAL_NULL_CONVERSION = YES;
				CLANG_WARN_OBJC_IMPLICIT_RETAIN_SELF = YES;
				CLANG_WARN_OBJC_LITERAL_CONVERSION = YES;
				CLANG_WARN_OBJC_ROOT_CLASS = YES_ERROR;
				CLANG_WARN_RANGE_LOOP_ANALYSIS = YES;
				CLANG_WARN_STRICT_PROTOTYPES = YES;
				CLANG_WARN_SUSPICIOUS_MOVE = YES;
				CLANG_WARN_UNGUARDED_AVAILABILITY = YES_AGGRESSIVE;
				CLANG_WARN_UNREACHABLE_CODE = YES;
				CLANG_WARN__DUPLICATE_METHOD_MATCH = YES;
				CODE_SIGN_IDENTITY = "iPhone Developer";
				CODE_SIGN_STYLE = Automatic;
				COPY_PHASE_STRIP = NO;
				DEBUG_INFORMATION_FORMAT = "dwarf-with-dsym";
				ENABLE_NS_ASSERTIONS = NO;
				ENABLE_STRICT_OBJC_MSGSEND = YES;
				GCC_C_LANGUAGE_STANDARD = gnu11;
				GCC_NO_COMMON_BLOCKS = YES;
				GCC_WARN_64_TO_32_BIT_CONVERSION = YES;
				GCC_WARN_ABOUT_RETURN_TYPE = YES_ERROR;
				GCC_WARN_UNDECLARED_SELECTOR = YES;
				GCC_WARN_UNINITIALIZED_AUTOS = YES_AGGRESSIVE;
				GCC_WARN_UNUSED_FUNCTION = YES;
				GCC_WARN_UNUSED_VARIABLE = YES;
				INFOPLIST_FILE = DataTests/Info.plist;
				IPHONEOS_DEPLOYMENT_TARGET = 11.3;
				LD_RUNPATH_SEARCH_PATHS = "$(inherited) @executable_path/Frameworks @loader_path/Frameworks";
				MTL_ENABLE_DEBUG_INFO = NO;
				PRODUCT_BUNDLE_IDENTIFIER = "$(FRAMEWORK_BASE_BUNDLE_ID).$(PRODUCT_NAME:rfc1034identifier)";
				PRODUCT_NAME = "$(TARGET_NAME)";
				SDKROOT = iphoneos;
				SWIFT_OPTIMIZATION_LEVEL = "-Owholemodule";
				SWIFT_VERSION = 4.0;
				TARGETED_DEVICE_FAMILY = "1,2";
				TEST_HOST = "$(BUILT_PRODUCTS_DIR)/Client.app/Client";
				VALIDATE_PRODUCT = YES;
			};
			name = Fennec_Enterprise;
		};
		5D1DC53020AC9AFB00905E5A /* Firefox */ = {
			isa = XCBuildConfiguration;
			buildSettings = {
				ALWAYS_EMBED_SWIFT_STANDARD_LIBRARIES = YES;
				ALWAYS_SEARCH_USER_PATHS = NO;
				CLANG_ANALYZER_NONNULL = YES;
				CLANG_ANALYZER_NUMBER_OBJECT_CONVERSION = YES_AGGRESSIVE;
				CLANG_CXX_LANGUAGE_STANDARD = "gnu++14";
				CLANG_CXX_LIBRARY = "libc++";
				CLANG_ENABLE_MODULES = YES;
				CLANG_ENABLE_OBJC_ARC = YES;
				CLANG_ENABLE_OBJC_WEAK = YES;
				CLANG_WARN_BLOCK_CAPTURE_AUTORELEASING = YES;
				CLANG_WARN_BOOL_CONVERSION = YES;
				CLANG_WARN_COMMA = YES;
				CLANG_WARN_CONSTANT_CONVERSION = YES;
				CLANG_WARN_DEPRECATED_OBJC_IMPLEMENTATIONS = YES;
				CLANG_WARN_DIRECT_OBJC_ISA_USAGE = YES_ERROR;
				CLANG_WARN_DOCUMENTATION_COMMENTS = YES;
				CLANG_WARN_EMPTY_BODY = YES;
				CLANG_WARN_ENUM_CONVERSION = YES;
				CLANG_WARN_INFINITE_RECURSION = YES;
				CLANG_WARN_INT_CONVERSION = YES;
				CLANG_WARN_NON_LITERAL_NULL_CONVERSION = YES;
				CLANG_WARN_OBJC_IMPLICIT_RETAIN_SELF = YES;
				CLANG_WARN_OBJC_LITERAL_CONVERSION = YES;
				CLANG_WARN_OBJC_ROOT_CLASS = YES_ERROR;
				CLANG_WARN_RANGE_LOOP_ANALYSIS = YES;
				CLANG_WARN_STRICT_PROTOTYPES = YES;
				CLANG_WARN_SUSPICIOUS_MOVE = YES;
				CLANG_WARN_UNGUARDED_AVAILABILITY = YES_AGGRESSIVE;
				CLANG_WARN_UNREACHABLE_CODE = YES;
				CLANG_WARN__DUPLICATE_METHOD_MATCH = YES;
				CODE_SIGN_IDENTITY = "iPhone Developer";
				CODE_SIGN_STYLE = Automatic;
				COPY_PHASE_STRIP = NO;
				DEBUG_INFORMATION_FORMAT = "dwarf-with-dsym";
				ENABLE_NS_ASSERTIONS = NO;
				ENABLE_STRICT_OBJC_MSGSEND = YES;
				GCC_C_LANGUAGE_STANDARD = gnu11;
				GCC_NO_COMMON_BLOCKS = YES;
				GCC_WARN_64_TO_32_BIT_CONVERSION = YES;
				GCC_WARN_ABOUT_RETURN_TYPE = YES_ERROR;
				GCC_WARN_UNDECLARED_SELECTOR = YES;
				GCC_WARN_UNINITIALIZED_AUTOS = YES_AGGRESSIVE;
				GCC_WARN_UNUSED_FUNCTION = YES;
				GCC_WARN_UNUSED_VARIABLE = YES;
				INFOPLIST_FILE = DataTests/Info.plist;
				IPHONEOS_DEPLOYMENT_TARGET = 11.3;
				LD_RUNPATH_SEARCH_PATHS = "$(inherited) @executable_path/Frameworks @loader_path/Frameworks";
				MTL_ENABLE_DEBUG_INFO = NO;
				PRODUCT_BUNDLE_IDENTIFIER = "$(FRAMEWORK_BASE_BUNDLE_ID).$(PRODUCT_NAME:rfc1034identifier)";
				PRODUCT_NAME = "$(TARGET_NAME)";
				SDKROOT = iphoneos;
				SWIFT_OPTIMIZATION_LEVEL = "-Owholemodule";
				SWIFT_VERSION = 4.0;
				TARGETED_DEVICE_FAMILY = "1,2";
				TEST_HOST = "$(BUILT_PRODUCTS_DIR)/Client.app/Client";
				VALIDATE_PRODUCT = YES;
			};
			name = Firefox;
		};
		5D1DC53120AC9AFB00905E5A /* FirefoxBeta */ = {
			isa = XCBuildConfiguration;
			buildSettings = {
				ALWAYS_EMBED_SWIFT_STANDARD_LIBRARIES = YES;
				ALWAYS_SEARCH_USER_PATHS = NO;
				CLANG_ANALYZER_NONNULL = YES;
				CLANG_ANALYZER_NUMBER_OBJECT_CONVERSION = YES_AGGRESSIVE;
				CLANG_CXX_LANGUAGE_STANDARD = "gnu++14";
				CLANG_CXX_LIBRARY = "libc++";
				CLANG_ENABLE_MODULES = YES;
				CLANG_ENABLE_OBJC_ARC = YES;
				CLANG_ENABLE_OBJC_WEAK = YES;
				CLANG_WARN_BLOCK_CAPTURE_AUTORELEASING = YES;
				CLANG_WARN_BOOL_CONVERSION = YES;
				CLANG_WARN_COMMA = YES;
				CLANG_WARN_CONSTANT_CONVERSION = YES;
				CLANG_WARN_DEPRECATED_OBJC_IMPLEMENTATIONS = YES;
				CLANG_WARN_DIRECT_OBJC_ISA_USAGE = YES_ERROR;
				CLANG_WARN_DOCUMENTATION_COMMENTS = YES;
				CLANG_WARN_EMPTY_BODY = YES;
				CLANG_WARN_ENUM_CONVERSION = YES;
				CLANG_WARN_INFINITE_RECURSION = YES;
				CLANG_WARN_INT_CONVERSION = YES;
				CLANG_WARN_NON_LITERAL_NULL_CONVERSION = YES;
				CLANG_WARN_OBJC_IMPLICIT_RETAIN_SELF = YES;
				CLANG_WARN_OBJC_LITERAL_CONVERSION = YES;
				CLANG_WARN_OBJC_ROOT_CLASS = YES_ERROR;
				CLANG_WARN_RANGE_LOOP_ANALYSIS = YES;
				CLANG_WARN_STRICT_PROTOTYPES = YES;
				CLANG_WARN_SUSPICIOUS_MOVE = YES;
				CLANG_WARN_UNGUARDED_AVAILABILITY = YES_AGGRESSIVE;
				CLANG_WARN_UNREACHABLE_CODE = YES;
				CLANG_WARN__DUPLICATE_METHOD_MATCH = YES;
				CODE_SIGN_IDENTITY = "iPhone Developer";
				CODE_SIGN_STYLE = Automatic;
				COPY_PHASE_STRIP = NO;
				DEBUG_INFORMATION_FORMAT = "dwarf-with-dsym";
				ENABLE_NS_ASSERTIONS = NO;
				ENABLE_STRICT_OBJC_MSGSEND = YES;
				GCC_C_LANGUAGE_STANDARD = gnu11;
				GCC_NO_COMMON_BLOCKS = YES;
				GCC_WARN_64_TO_32_BIT_CONVERSION = YES;
				GCC_WARN_ABOUT_RETURN_TYPE = YES_ERROR;
				GCC_WARN_UNDECLARED_SELECTOR = YES;
				GCC_WARN_UNINITIALIZED_AUTOS = YES_AGGRESSIVE;
				GCC_WARN_UNUSED_FUNCTION = YES;
				GCC_WARN_UNUSED_VARIABLE = YES;
				INFOPLIST_FILE = DataTests/Info.plist;
				IPHONEOS_DEPLOYMENT_TARGET = 11.3;
				LD_RUNPATH_SEARCH_PATHS = "$(inherited) @executable_path/Frameworks @loader_path/Frameworks";
				MTL_ENABLE_DEBUG_INFO = NO;
				PRODUCT_BUNDLE_IDENTIFIER = "$(FRAMEWORK_BASE_BUNDLE_ID).$(PRODUCT_NAME:rfc1034identifier)";
				PRODUCT_NAME = "$(TARGET_NAME)";
				SDKROOT = iphoneos;
				SWIFT_OPTIMIZATION_LEVEL = "-Owholemodule";
				SWIFT_VERSION = 4.0;
				TARGETED_DEVICE_FAMILY = "1,2";
				TEST_HOST = "$(BUILT_PRODUCTS_DIR)/Client.app/Client";
				VALIDATE_PRODUCT = YES;
			};
			name = FirefoxBeta;
		};
		5DE7689C20B3456E00FF5533 /* Fennec */ = {
			isa = XCBuildConfiguration;
			buildSettings = {
				ALWAYS_EMBED_SWIFT_STANDARD_LIBRARIES = NO;
				ALWAYS_SEARCH_USER_PATHS = NO;
				CLANG_ANALYZER_NONNULL = YES;
				CLANG_ANALYZER_NUMBER_OBJECT_CONVERSION = YES_AGGRESSIVE;
				CLANG_CXX_LANGUAGE_STANDARD = "gnu++14";
				CLANG_CXX_LIBRARY = "libc++";
				CLANG_ENABLE_MODULES = YES;
				CLANG_ENABLE_OBJC_ARC = YES;
				CLANG_ENABLE_OBJC_WEAK = YES;
				CLANG_WARN_BLOCK_CAPTURE_AUTORELEASING = YES;
				CLANG_WARN_BOOL_CONVERSION = YES;
				CLANG_WARN_COMMA = YES;
				CLANG_WARN_CONSTANT_CONVERSION = YES;
				CLANG_WARN_DEPRECATED_OBJC_IMPLEMENTATIONS = YES;
				CLANG_WARN_DIRECT_OBJC_ISA_USAGE = YES_ERROR;
				CLANG_WARN_DOCUMENTATION_COMMENTS = YES;
				CLANG_WARN_EMPTY_BODY = YES;
				CLANG_WARN_ENUM_CONVERSION = YES;
				CLANG_WARN_INFINITE_RECURSION = YES;
				CLANG_WARN_INT_CONVERSION = YES;
				CLANG_WARN_NON_LITERAL_NULL_CONVERSION = YES;
				CLANG_WARN_OBJC_IMPLICIT_RETAIN_SELF = YES;
				CLANG_WARN_OBJC_LITERAL_CONVERSION = YES;
				CLANG_WARN_OBJC_ROOT_CLASS = YES_ERROR;
				CLANG_WARN_RANGE_LOOP_ANALYSIS = YES;
				CLANG_WARN_STRICT_PROTOTYPES = YES;
				CLANG_WARN_SUSPICIOUS_MOVE = YES;
				CLANG_WARN_UNGUARDED_AVAILABILITY = YES_AGGRESSIVE;
				CLANG_WARN_UNREACHABLE_CODE = YES;
				CLANG_WARN__DUPLICATE_METHOD_MATCH = YES;
				COPY_PHASE_STRIP = NO;
				CURRENT_PROJECT_VERSION = 1;
				DEBUG_INFORMATION_FORMAT = dwarf;
				DEFINES_MODULE = YES;
				DYLIB_COMPATIBILITY_VERSION = 1;
				DYLIB_CURRENT_VERSION = 1;
				DYLIB_INSTALL_NAME_BASE = "@rpath";
				ENABLE_STRICT_OBJC_MSGSEND = YES;
				ENABLE_TESTABILITY = YES;
				GCC_C_LANGUAGE_STANDARD = gnu11;
				GCC_DYNAMIC_NO_PIC = NO;
				GCC_NO_COMMON_BLOCKS = YES;
				GCC_OPTIMIZATION_LEVEL = 0;
				GCC_PREPROCESSOR_DEFINITIONS = (
					"DEBUG=1",
					"$(inherited)",
				);
				GCC_WARN_64_TO_32_BIT_CONVERSION = YES;
				GCC_WARN_ABOUT_RETURN_TYPE = YES_ERROR;
				GCC_WARN_UNDECLARED_SELECTOR = YES;
				GCC_WARN_UNINITIALIZED_AUTOS = YES_AGGRESSIVE;
				GCC_WARN_UNUSED_FUNCTION = YES;
				GCC_WARN_UNUSED_VARIABLE = YES;
				INFOPLIST_FILE = BraveShared/Info.plist;
				INSTALL_PATH = "$(LOCAL_LIBRARY_DIR)/Frameworks";
				LD_RUNPATH_SEARCH_PATHS = "$(inherited) @executable_path/Frameworks @loader_path/Frameworks";
				MTL_ENABLE_DEBUG_INFO = YES;
				ONLY_ACTIVE_ARCH = YES;
				PRODUCT_BUNDLE_IDENTIFIER = "$(FRAMEWORK_BASE_BUNDLE_ID).$(PRODUCT_NAME:rfc1034identifier)";
				PRODUCT_NAME = "$(TARGET_NAME:c99extidentifier)";
				SDKROOT = iphoneos;
				SKIP_INSTALL = YES;
				SWIFT_ACTIVE_COMPILATION_CONDITIONS = DEBUG;
				SWIFT_OPTIMIZATION_LEVEL = "-Onone";
				SWIFT_VERSION = 4.0;
				TARGETED_DEVICE_FAMILY = "1,2";
				VERSIONING_SYSTEM = "apple-generic";
				VERSION_INFO_PREFIX = "";
			};
			name = Fennec;
		};
		5DE7689D20B3456E00FF5533 /* Fennec_Enterprise */ = {
			isa = XCBuildConfiguration;
			buildSettings = {
				ALWAYS_EMBED_SWIFT_STANDARD_LIBRARIES = NO;
				ALWAYS_SEARCH_USER_PATHS = NO;
				CLANG_ANALYZER_NONNULL = YES;
				CLANG_ANALYZER_NUMBER_OBJECT_CONVERSION = YES_AGGRESSIVE;
				CLANG_CXX_LANGUAGE_STANDARD = "gnu++14";
				CLANG_CXX_LIBRARY = "libc++";
				CLANG_ENABLE_MODULES = YES;
				CLANG_ENABLE_OBJC_ARC = YES;
				CLANG_ENABLE_OBJC_WEAK = YES;
				CLANG_WARN_BLOCK_CAPTURE_AUTORELEASING = YES;
				CLANG_WARN_BOOL_CONVERSION = YES;
				CLANG_WARN_COMMA = YES;
				CLANG_WARN_CONSTANT_CONVERSION = YES;
				CLANG_WARN_DEPRECATED_OBJC_IMPLEMENTATIONS = YES;
				CLANG_WARN_DIRECT_OBJC_ISA_USAGE = YES_ERROR;
				CLANG_WARN_DOCUMENTATION_COMMENTS = YES;
				CLANG_WARN_EMPTY_BODY = YES;
				CLANG_WARN_ENUM_CONVERSION = YES;
				CLANG_WARN_INFINITE_RECURSION = YES;
				CLANG_WARN_INT_CONVERSION = YES;
				CLANG_WARN_NON_LITERAL_NULL_CONVERSION = YES;
				CLANG_WARN_OBJC_IMPLICIT_RETAIN_SELF = YES;
				CLANG_WARN_OBJC_LITERAL_CONVERSION = YES;
				CLANG_WARN_OBJC_ROOT_CLASS = YES_ERROR;
				CLANG_WARN_RANGE_LOOP_ANALYSIS = YES;
				CLANG_WARN_STRICT_PROTOTYPES = YES;
				CLANG_WARN_SUSPICIOUS_MOVE = YES;
				CLANG_WARN_UNGUARDED_AVAILABILITY = YES_AGGRESSIVE;
				CLANG_WARN_UNREACHABLE_CODE = YES;
				CLANG_WARN__DUPLICATE_METHOD_MATCH = YES;
				COPY_PHASE_STRIP = NO;
				CURRENT_PROJECT_VERSION = 1;
				DEBUG_INFORMATION_FORMAT = "dwarf-with-dsym";
				DEFINES_MODULE = YES;
				DYLIB_COMPATIBILITY_VERSION = 1;
				DYLIB_CURRENT_VERSION = 1;
				DYLIB_INSTALL_NAME_BASE = "@rpath";
				ENABLE_NS_ASSERTIONS = NO;
				ENABLE_STRICT_OBJC_MSGSEND = YES;
				GCC_C_LANGUAGE_STANDARD = gnu11;
				GCC_NO_COMMON_BLOCKS = YES;
				GCC_WARN_64_TO_32_BIT_CONVERSION = YES;
				GCC_WARN_ABOUT_RETURN_TYPE = YES_ERROR;
				GCC_WARN_UNDECLARED_SELECTOR = YES;
				GCC_WARN_UNINITIALIZED_AUTOS = YES_AGGRESSIVE;
				GCC_WARN_UNUSED_FUNCTION = YES;
				GCC_WARN_UNUSED_VARIABLE = YES;
				INFOPLIST_FILE = BraveShared/Info.plist;
				INSTALL_PATH = "$(LOCAL_LIBRARY_DIR)/Frameworks";
				LD_RUNPATH_SEARCH_PATHS = "$(inherited) @executable_path/Frameworks @loader_path/Frameworks";
				MTL_ENABLE_DEBUG_INFO = NO;
				PRODUCT_BUNDLE_IDENTIFIER = "$(FRAMEWORK_BASE_BUNDLE_ID).$(PRODUCT_NAME:rfc1034identifier)";
				PRODUCT_NAME = "$(TARGET_NAME:c99extidentifier)";
				SDKROOT = iphoneos;
				SKIP_INSTALL = YES;
				SWIFT_OPTIMIZATION_LEVEL = "-Owholemodule";
				SWIFT_VERSION = 4.0;
				TARGETED_DEVICE_FAMILY = "1,2";
				VALIDATE_PRODUCT = YES;
				VERSIONING_SYSTEM = "apple-generic";
				VERSION_INFO_PREFIX = "";
			};
			name = Fennec_Enterprise;
		};
		5DE7689E20B3456E00FF5533 /* Firefox */ = {
			isa = XCBuildConfiguration;
			buildSettings = {
				ALWAYS_EMBED_SWIFT_STANDARD_LIBRARIES = NO;
				ALWAYS_SEARCH_USER_PATHS = NO;
				CLANG_ANALYZER_NONNULL = YES;
				CLANG_ANALYZER_NUMBER_OBJECT_CONVERSION = YES_AGGRESSIVE;
				CLANG_CXX_LANGUAGE_STANDARD = "gnu++14";
				CLANG_CXX_LIBRARY = "libc++";
				CLANG_ENABLE_MODULES = YES;
				CLANG_ENABLE_OBJC_ARC = YES;
				CLANG_ENABLE_OBJC_WEAK = YES;
				CLANG_WARN_BLOCK_CAPTURE_AUTORELEASING = YES;
				CLANG_WARN_BOOL_CONVERSION = YES;
				CLANG_WARN_COMMA = YES;
				CLANG_WARN_CONSTANT_CONVERSION = YES;
				CLANG_WARN_DEPRECATED_OBJC_IMPLEMENTATIONS = YES;
				CLANG_WARN_DIRECT_OBJC_ISA_USAGE = YES_ERROR;
				CLANG_WARN_DOCUMENTATION_COMMENTS = YES;
				CLANG_WARN_EMPTY_BODY = YES;
				CLANG_WARN_ENUM_CONVERSION = YES;
				CLANG_WARN_INFINITE_RECURSION = YES;
				CLANG_WARN_INT_CONVERSION = YES;
				CLANG_WARN_NON_LITERAL_NULL_CONVERSION = YES;
				CLANG_WARN_OBJC_IMPLICIT_RETAIN_SELF = YES;
				CLANG_WARN_OBJC_LITERAL_CONVERSION = YES;
				CLANG_WARN_OBJC_ROOT_CLASS = YES_ERROR;
				CLANG_WARN_RANGE_LOOP_ANALYSIS = YES;
				CLANG_WARN_STRICT_PROTOTYPES = YES;
				CLANG_WARN_SUSPICIOUS_MOVE = YES;
				CLANG_WARN_UNGUARDED_AVAILABILITY = YES_AGGRESSIVE;
				CLANG_WARN_UNREACHABLE_CODE = YES;
				CLANG_WARN__DUPLICATE_METHOD_MATCH = YES;
				COPY_PHASE_STRIP = NO;
				CURRENT_PROJECT_VERSION = 1;
				DEBUG_INFORMATION_FORMAT = "dwarf-with-dsym";
				DEFINES_MODULE = YES;
				DYLIB_COMPATIBILITY_VERSION = 1;
				DYLIB_CURRENT_VERSION = 1;
				DYLIB_INSTALL_NAME_BASE = "@rpath";
				ENABLE_NS_ASSERTIONS = NO;
				ENABLE_STRICT_OBJC_MSGSEND = YES;
				GCC_C_LANGUAGE_STANDARD = gnu11;
				GCC_NO_COMMON_BLOCKS = YES;
				GCC_WARN_64_TO_32_BIT_CONVERSION = YES;
				GCC_WARN_ABOUT_RETURN_TYPE = YES_ERROR;
				GCC_WARN_UNDECLARED_SELECTOR = YES;
				GCC_WARN_UNINITIALIZED_AUTOS = YES_AGGRESSIVE;
				GCC_WARN_UNUSED_FUNCTION = YES;
				GCC_WARN_UNUSED_VARIABLE = YES;
				INFOPLIST_FILE = BraveShared/Info.plist;
				INSTALL_PATH = "$(LOCAL_LIBRARY_DIR)/Frameworks";
				LD_RUNPATH_SEARCH_PATHS = "$(inherited) @executable_path/Frameworks @loader_path/Frameworks";
				MTL_ENABLE_DEBUG_INFO = NO;
				PRODUCT_BUNDLE_IDENTIFIER = "$(FRAMEWORK_BASE_BUNDLE_ID).$(PRODUCT_NAME:rfc1034identifier)";
				PRODUCT_NAME = "$(TARGET_NAME:c99extidentifier)";
				SDKROOT = iphoneos;
				SKIP_INSTALL = YES;
				SWIFT_OPTIMIZATION_LEVEL = "-Owholemodule";
				SWIFT_VERSION = 4.0;
				TARGETED_DEVICE_FAMILY = "1,2";
				VALIDATE_PRODUCT = YES;
				VERSIONING_SYSTEM = "apple-generic";
				VERSION_INFO_PREFIX = "";
			};
			name = Firefox;
		};
		5DE7689F20B3456E00FF5533 /* FirefoxBeta */ = {
			isa = XCBuildConfiguration;
			buildSettings = {
				ALWAYS_EMBED_SWIFT_STANDARD_LIBRARIES = NO;
				ALWAYS_SEARCH_USER_PATHS = NO;
				CLANG_ANALYZER_NONNULL = YES;
				CLANG_ANALYZER_NUMBER_OBJECT_CONVERSION = YES_AGGRESSIVE;
				CLANG_CXX_LANGUAGE_STANDARD = "gnu++14";
				CLANG_CXX_LIBRARY = "libc++";
				CLANG_ENABLE_MODULES = YES;
				CLANG_ENABLE_OBJC_ARC = YES;
				CLANG_ENABLE_OBJC_WEAK = YES;
				CLANG_WARN_BLOCK_CAPTURE_AUTORELEASING = YES;
				CLANG_WARN_BOOL_CONVERSION = YES;
				CLANG_WARN_COMMA = YES;
				CLANG_WARN_CONSTANT_CONVERSION = YES;
				CLANG_WARN_DEPRECATED_OBJC_IMPLEMENTATIONS = YES;
				CLANG_WARN_DIRECT_OBJC_ISA_USAGE = YES_ERROR;
				CLANG_WARN_DOCUMENTATION_COMMENTS = YES;
				CLANG_WARN_EMPTY_BODY = YES;
				CLANG_WARN_ENUM_CONVERSION = YES;
				CLANG_WARN_INFINITE_RECURSION = YES;
				CLANG_WARN_INT_CONVERSION = YES;
				CLANG_WARN_NON_LITERAL_NULL_CONVERSION = YES;
				CLANG_WARN_OBJC_IMPLICIT_RETAIN_SELF = YES;
				CLANG_WARN_OBJC_LITERAL_CONVERSION = YES;
				CLANG_WARN_OBJC_ROOT_CLASS = YES_ERROR;
				CLANG_WARN_RANGE_LOOP_ANALYSIS = YES;
				CLANG_WARN_STRICT_PROTOTYPES = YES;
				CLANG_WARN_SUSPICIOUS_MOVE = YES;
				CLANG_WARN_UNGUARDED_AVAILABILITY = YES_AGGRESSIVE;
				CLANG_WARN_UNREACHABLE_CODE = YES;
				CLANG_WARN__DUPLICATE_METHOD_MATCH = YES;
				COPY_PHASE_STRIP = NO;
				CURRENT_PROJECT_VERSION = 1;
				DEBUG_INFORMATION_FORMAT = "dwarf-with-dsym";
				DEFINES_MODULE = YES;
				DYLIB_COMPATIBILITY_VERSION = 1;
				DYLIB_CURRENT_VERSION = 1;
				DYLIB_INSTALL_NAME_BASE = "@rpath";
				ENABLE_NS_ASSERTIONS = NO;
				ENABLE_STRICT_OBJC_MSGSEND = YES;
				GCC_C_LANGUAGE_STANDARD = gnu11;
				GCC_NO_COMMON_BLOCKS = YES;
				GCC_WARN_64_TO_32_BIT_CONVERSION = YES;
				GCC_WARN_ABOUT_RETURN_TYPE = YES_ERROR;
				GCC_WARN_UNDECLARED_SELECTOR = YES;
				GCC_WARN_UNINITIALIZED_AUTOS = YES_AGGRESSIVE;
				GCC_WARN_UNUSED_FUNCTION = YES;
				GCC_WARN_UNUSED_VARIABLE = YES;
				INFOPLIST_FILE = BraveShared/Info.plist;
				INSTALL_PATH = "$(LOCAL_LIBRARY_DIR)/Frameworks";
				LD_RUNPATH_SEARCH_PATHS = "$(inherited) @executable_path/Frameworks @loader_path/Frameworks";
				MTL_ENABLE_DEBUG_INFO = NO;
				PRODUCT_BUNDLE_IDENTIFIER = "$(FRAMEWORK_BASE_BUNDLE_ID).$(PRODUCT_NAME:rfc1034identifier)";
				PRODUCT_NAME = "$(TARGET_NAME:c99extidentifier)";
				SDKROOT = iphoneos;
				SKIP_INSTALL = YES;
				SWIFT_OPTIMIZATION_LEVEL = "-Owholemodule";
				SWIFT_VERSION = 4.0;
				TARGETED_DEVICE_FAMILY = "1,2";
				VALIDATE_PRODUCT = YES;
				VERSIONING_SYSTEM = "apple-generic";
				VERSION_INFO_PREFIX = "";
			};
			name = FirefoxBeta;
		};
		5DE768A120B3456E00FF5533 /* Fennec */ = {
			isa = XCBuildConfiguration;
			buildSettings = {
				ALWAYS_EMBED_SWIFT_STANDARD_LIBRARIES = YES;
				ALWAYS_SEARCH_USER_PATHS = NO;
				CLANG_ANALYZER_NONNULL = YES;
				CLANG_ANALYZER_NUMBER_OBJECT_CONVERSION = YES_AGGRESSIVE;
				CLANG_CXX_LANGUAGE_STANDARD = "gnu++14";
				CLANG_CXX_LIBRARY = "libc++";
				CLANG_ENABLE_MODULES = YES;
				CLANG_ENABLE_OBJC_ARC = YES;
				CLANG_ENABLE_OBJC_WEAK = YES;
				CLANG_WARN_BLOCK_CAPTURE_AUTORELEASING = YES;
				CLANG_WARN_BOOL_CONVERSION = YES;
				CLANG_WARN_COMMA = YES;
				CLANG_WARN_CONSTANT_CONVERSION = YES;
				CLANG_WARN_DEPRECATED_OBJC_IMPLEMENTATIONS = YES;
				CLANG_WARN_DIRECT_OBJC_ISA_USAGE = YES_ERROR;
				CLANG_WARN_DOCUMENTATION_COMMENTS = YES;
				CLANG_WARN_EMPTY_BODY = YES;
				CLANG_WARN_ENUM_CONVERSION = YES;
				CLANG_WARN_INFINITE_RECURSION = YES;
				CLANG_WARN_INT_CONVERSION = YES;
				CLANG_WARN_NON_LITERAL_NULL_CONVERSION = YES;
				CLANG_WARN_OBJC_IMPLICIT_RETAIN_SELF = YES;
				CLANG_WARN_OBJC_LITERAL_CONVERSION = YES;
				CLANG_WARN_OBJC_ROOT_CLASS = YES_ERROR;
				CLANG_WARN_RANGE_LOOP_ANALYSIS = YES;
				CLANG_WARN_STRICT_PROTOTYPES = YES;
				CLANG_WARN_SUSPICIOUS_MOVE = YES;
				CLANG_WARN_UNGUARDED_AVAILABILITY = YES_AGGRESSIVE;
				CLANG_WARN_UNREACHABLE_CODE = YES;
				CLANG_WARN__DUPLICATE_METHOD_MATCH = YES;
				CODE_SIGN_IDENTITY = "iPhone Developer";
				CODE_SIGN_STYLE = Automatic;
				COPY_PHASE_STRIP = NO;
				DEBUG_INFORMATION_FORMAT = dwarf;
				ENABLE_STRICT_OBJC_MSGSEND = YES;
				ENABLE_TESTABILITY = YES;
				GCC_C_LANGUAGE_STANDARD = gnu11;
				GCC_DYNAMIC_NO_PIC = NO;
				GCC_NO_COMMON_BLOCKS = YES;
				GCC_OPTIMIZATION_LEVEL = 0;
				GCC_PREPROCESSOR_DEFINITIONS = (
					"DEBUG=1",
					"$(inherited)",
				);
				GCC_WARN_64_TO_32_BIT_CONVERSION = YES;
				GCC_WARN_ABOUT_RETURN_TYPE = YES_ERROR;
				GCC_WARN_UNDECLARED_SELECTOR = YES;
				GCC_WARN_UNINITIALIZED_AUTOS = YES_AGGRESSIVE;
				GCC_WARN_UNUSED_FUNCTION = YES;
				GCC_WARN_UNUSED_VARIABLE = YES;
				INFOPLIST_FILE = BraveSharedTests/Info.plist;
				IPHONEOS_DEPLOYMENT_TARGET = 11.3;
				LD_RUNPATH_SEARCH_PATHS = "$(inherited) @executable_path/Frameworks @loader_path/Frameworks";
				MTL_ENABLE_DEBUG_INFO = YES;
				ONLY_ACTIVE_ARCH = YES;
				PRODUCT_BUNDLE_IDENTIFIER = "$(FRAMEWORK_BASE_BUNDLE_ID).$(PRODUCT_NAME:rfc1034identifier)";
				PRODUCT_NAME = "$(TARGET_NAME)";
				SDKROOT = iphoneos;
				SWIFT_ACTIVE_COMPILATION_CONDITIONS = DEBUG;
				SWIFT_OPTIMIZATION_LEVEL = "-Onone";
				SWIFT_VERSION = 4.0;
				TARGETED_DEVICE_FAMILY = "1,2";
				TEST_HOST = "$(BUILT_PRODUCTS_DIR)/Client.app/Client";
			};
			name = Fennec;
		};
		5DE768A220B3456E00FF5533 /* Fennec_Enterprise */ = {
			isa = XCBuildConfiguration;
			buildSettings = {
				ALWAYS_EMBED_SWIFT_STANDARD_LIBRARIES = YES;
				ALWAYS_SEARCH_USER_PATHS = NO;
				CLANG_ANALYZER_NONNULL = YES;
				CLANG_ANALYZER_NUMBER_OBJECT_CONVERSION = YES_AGGRESSIVE;
				CLANG_CXX_LANGUAGE_STANDARD = "gnu++14";
				CLANG_CXX_LIBRARY = "libc++";
				CLANG_ENABLE_MODULES = YES;
				CLANG_ENABLE_OBJC_ARC = YES;
				CLANG_ENABLE_OBJC_WEAK = YES;
				CLANG_WARN_BLOCK_CAPTURE_AUTORELEASING = YES;
				CLANG_WARN_BOOL_CONVERSION = YES;
				CLANG_WARN_COMMA = YES;
				CLANG_WARN_CONSTANT_CONVERSION = YES;
				CLANG_WARN_DEPRECATED_OBJC_IMPLEMENTATIONS = YES;
				CLANG_WARN_DIRECT_OBJC_ISA_USAGE = YES_ERROR;
				CLANG_WARN_DOCUMENTATION_COMMENTS = YES;
				CLANG_WARN_EMPTY_BODY = YES;
				CLANG_WARN_ENUM_CONVERSION = YES;
				CLANG_WARN_INFINITE_RECURSION = YES;
				CLANG_WARN_INT_CONVERSION = YES;
				CLANG_WARN_NON_LITERAL_NULL_CONVERSION = YES;
				CLANG_WARN_OBJC_IMPLICIT_RETAIN_SELF = YES;
				CLANG_WARN_OBJC_LITERAL_CONVERSION = YES;
				CLANG_WARN_OBJC_ROOT_CLASS = YES_ERROR;
				CLANG_WARN_RANGE_LOOP_ANALYSIS = YES;
				CLANG_WARN_STRICT_PROTOTYPES = YES;
				CLANG_WARN_SUSPICIOUS_MOVE = YES;
				CLANG_WARN_UNGUARDED_AVAILABILITY = YES_AGGRESSIVE;
				CLANG_WARN_UNREACHABLE_CODE = YES;
				CLANG_WARN__DUPLICATE_METHOD_MATCH = YES;
				CODE_SIGN_IDENTITY = "iPhone Developer";
				CODE_SIGN_STYLE = Automatic;
				COPY_PHASE_STRIP = NO;
				DEBUG_INFORMATION_FORMAT = "dwarf-with-dsym";
				ENABLE_NS_ASSERTIONS = NO;
				ENABLE_STRICT_OBJC_MSGSEND = YES;
				GCC_C_LANGUAGE_STANDARD = gnu11;
				GCC_NO_COMMON_BLOCKS = YES;
				GCC_WARN_64_TO_32_BIT_CONVERSION = YES;
				GCC_WARN_ABOUT_RETURN_TYPE = YES_ERROR;
				GCC_WARN_UNDECLARED_SELECTOR = YES;
				GCC_WARN_UNINITIALIZED_AUTOS = YES_AGGRESSIVE;
				GCC_WARN_UNUSED_FUNCTION = YES;
				GCC_WARN_UNUSED_VARIABLE = YES;
				INFOPLIST_FILE = BraveSharedTests/Info.plist;
				IPHONEOS_DEPLOYMENT_TARGET = 11.3;
				LD_RUNPATH_SEARCH_PATHS = "$(inherited) @executable_path/Frameworks @loader_path/Frameworks";
				MTL_ENABLE_DEBUG_INFO = NO;
				PRODUCT_BUNDLE_IDENTIFIER = "$(FRAMEWORK_BASE_BUNDLE_ID).$(PRODUCT_NAME:rfc1034identifier)";
				PRODUCT_NAME = "$(TARGET_NAME)";
				SDKROOT = iphoneos;
				SWIFT_OPTIMIZATION_LEVEL = "-Owholemodule";
				SWIFT_VERSION = 4.0;
				TARGETED_DEVICE_FAMILY = "1,2";
				TEST_HOST = "$(BUILT_PRODUCTS_DIR)/Client.app/Client";
				VALIDATE_PRODUCT = YES;
			};
			name = Fennec_Enterprise;
		};
		5DE768A320B3456E00FF5533 /* Firefox */ = {
			isa = XCBuildConfiguration;
			buildSettings = {
				ALWAYS_EMBED_SWIFT_STANDARD_LIBRARIES = YES;
				ALWAYS_SEARCH_USER_PATHS = NO;
				CLANG_ANALYZER_NONNULL = YES;
				CLANG_ANALYZER_NUMBER_OBJECT_CONVERSION = YES_AGGRESSIVE;
				CLANG_CXX_LANGUAGE_STANDARD = "gnu++14";
				CLANG_CXX_LIBRARY = "libc++";
				CLANG_ENABLE_MODULES = YES;
				CLANG_ENABLE_OBJC_ARC = YES;
				CLANG_ENABLE_OBJC_WEAK = YES;
				CLANG_WARN_BLOCK_CAPTURE_AUTORELEASING = YES;
				CLANG_WARN_BOOL_CONVERSION = YES;
				CLANG_WARN_COMMA = YES;
				CLANG_WARN_CONSTANT_CONVERSION = YES;
				CLANG_WARN_DEPRECATED_OBJC_IMPLEMENTATIONS = YES;
				CLANG_WARN_DIRECT_OBJC_ISA_USAGE = YES_ERROR;
				CLANG_WARN_DOCUMENTATION_COMMENTS = YES;
				CLANG_WARN_EMPTY_BODY = YES;
				CLANG_WARN_ENUM_CONVERSION = YES;
				CLANG_WARN_INFINITE_RECURSION = YES;
				CLANG_WARN_INT_CONVERSION = YES;
				CLANG_WARN_NON_LITERAL_NULL_CONVERSION = YES;
				CLANG_WARN_OBJC_IMPLICIT_RETAIN_SELF = YES;
				CLANG_WARN_OBJC_LITERAL_CONVERSION = YES;
				CLANG_WARN_OBJC_ROOT_CLASS = YES_ERROR;
				CLANG_WARN_RANGE_LOOP_ANALYSIS = YES;
				CLANG_WARN_STRICT_PROTOTYPES = YES;
				CLANG_WARN_SUSPICIOUS_MOVE = YES;
				CLANG_WARN_UNGUARDED_AVAILABILITY = YES_AGGRESSIVE;
				CLANG_WARN_UNREACHABLE_CODE = YES;
				CLANG_WARN__DUPLICATE_METHOD_MATCH = YES;
				CODE_SIGN_IDENTITY = "iPhone Developer";
				CODE_SIGN_STYLE = Automatic;
				COPY_PHASE_STRIP = NO;
				DEBUG_INFORMATION_FORMAT = "dwarf-with-dsym";
				ENABLE_NS_ASSERTIONS = NO;
				ENABLE_STRICT_OBJC_MSGSEND = YES;
				GCC_C_LANGUAGE_STANDARD = gnu11;
				GCC_NO_COMMON_BLOCKS = YES;
				GCC_WARN_64_TO_32_BIT_CONVERSION = YES;
				GCC_WARN_ABOUT_RETURN_TYPE = YES_ERROR;
				GCC_WARN_UNDECLARED_SELECTOR = YES;
				GCC_WARN_UNINITIALIZED_AUTOS = YES_AGGRESSIVE;
				GCC_WARN_UNUSED_FUNCTION = YES;
				GCC_WARN_UNUSED_VARIABLE = YES;
				INFOPLIST_FILE = BraveSharedTests/Info.plist;
				IPHONEOS_DEPLOYMENT_TARGET = 11.3;
				LD_RUNPATH_SEARCH_PATHS = "$(inherited) @executable_path/Frameworks @loader_path/Frameworks";
				MTL_ENABLE_DEBUG_INFO = NO;
				PRODUCT_BUNDLE_IDENTIFIER = "$(FRAMEWORK_BASE_BUNDLE_ID).$(PRODUCT_NAME:rfc1034identifier)";
				PRODUCT_NAME = "$(TARGET_NAME)";
				SDKROOT = iphoneos;
				SWIFT_OPTIMIZATION_LEVEL = "-Owholemodule";
				SWIFT_VERSION = 4.0;
				TARGETED_DEVICE_FAMILY = "1,2";
				TEST_HOST = "$(BUILT_PRODUCTS_DIR)/Client.app/Client";
				VALIDATE_PRODUCT = YES;
			};
			name = Firefox;
		};
		5DE768A420B3456E00FF5533 /* FirefoxBeta */ = {
			isa = XCBuildConfiguration;
			buildSettings = {
				ALWAYS_EMBED_SWIFT_STANDARD_LIBRARIES = YES;
				ALWAYS_SEARCH_USER_PATHS = NO;
				CLANG_ANALYZER_NONNULL = YES;
				CLANG_ANALYZER_NUMBER_OBJECT_CONVERSION = YES_AGGRESSIVE;
				CLANG_CXX_LANGUAGE_STANDARD = "gnu++14";
				CLANG_CXX_LIBRARY = "libc++";
				CLANG_ENABLE_MODULES = YES;
				CLANG_ENABLE_OBJC_ARC = YES;
				CLANG_ENABLE_OBJC_WEAK = YES;
				CLANG_WARN_BLOCK_CAPTURE_AUTORELEASING = YES;
				CLANG_WARN_BOOL_CONVERSION = YES;
				CLANG_WARN_COMMA = YES;
				CLANG_WARN_CONSTANT_CONVERSION = YES;
				CLANG_WARN_DEPRECATED_OBJC_IMPLEMENTATIONS = YES;
				CLANG_WARN_DIRECT_OBJC_ISA_USAGE = YES_ERROR;
				CLANG_WARN_DOCUMENTATION_COMMENTS = YES;
				CLANG_WARN_EMPTY_BODY = YES;
				CLANG_WARN_ENUM_CONVERSION = YES;
				CLANG_WARN_INFINITE_RECURSION = YES;
				CLANG_WARN_INT_CONVERSION = YES;
				CLANG_WARN_NON_LITERAL_NULL_CONVERSION = YES;
				CLANG_WARN_OBJC_IMPLICIT_RETAIN_SELF = YES;
				CLANG_WARN_OBJC_LITERAL_CONVERSION = YES;
				CLANG_WARN_OBJC_ROOT_CLASS = YES_ERROR;
				CLANG_WARN_RANGE_LOOP_ANALYSIS = YES;
				CLANG_WARN_STRICT_PROTOTYPES = YES;
				CLANG_WARN_SUSPICIOUS_MOVE = YES;
				CLANG_WARN_UNGUARDED_AVAILABILITY = YES_AGGRESSIVE;
				CLANG_WARN_UNREACHABLE_CODE = YES;
				CLANG_WARN__DUPLICATE_METHOD_MATCH = YES;
				CODE_SIGN_IDENTITY = "iPhone Developer";
				CODE_SIGN_STYLE = Automatic;
				COPY_PHASE_STRIP = NO;
				DEBUG_INFORMATION_FORMAT = "dwarf-with-dsym";
				ENABLE_NS_ASSERTIONS = NO;
				ENABLE_STRICT_OBJC_MSGSEND = YES;
				GCC_C_LANGUAGE_STANDARD = gnu11;
				GCC_NO_COMMON_BLOCKS = YES;
				GCC_WARN_64_TO_32_BIT_CONVERSION = YES;
				GCC_WARN_ABOUT_RETURN_TYPE = YES_ERROR;
				GCC_WARN_UNDECLARED_SELECTOR = YES;
				GCC_WARN_UNINITIALIZED_AUTOS = YES_AGGRESSIVE;
				GCC_WARN_UNUSED_FUNCTION = YES;
				GCC_WARN_UNUSED_VARIABLE = YES;
				INFOPLIST_FILE = BraveSharedTests/Info.plist;
				IPHONEOS_DEPLOYMENT_TARGET = 11.3;
				LD_RUNPATH_SEARCH_PATHS = "$(inherited) @executable_path/Frameworks @loader_path/Frameworks";
				MTL_ENABLE_DEBUG_INFO = NO;
				PRODUCT_BUNDLE_IDENTIFIER = "$(FRAMEWORK_BASE_BUNDLE_ID).$(PRODUCT_NAME:rfc1034identifier)";
				PRODUCT_NAME = "$(TARGET_NAME)";
				SDKROOT = iphoneos;
				SWIFT_OPTIMIZATION_LEVEL = "-Owholemodule";
				SWIFT_VERSION = 4.0;
				TARGETED_DEVICE_FAMILY = "1,2";
				TEST_HOST = "$(BUILT_PRODUCTS_DIR)/Client.app/Client";
				VALIDATE_PRODUCT = YES;
			};
			name = FirefoxBeta;
		};
		D39FA1681A83E0EC00EE869C /* Fennec */ = {
			isa = XCBuildConfiguration;
			buildSettings = {
				BUNDLE_LOADER = "$(TEST_HOST)";
				INFOPLIST_FILE = UITests/Info.plist;
				LD_RUNPATH_SEARCH_PATHS = "$(inherited) @executable_path/Frameworks @loader_path/Frameworks";
				OTHER_LDFLAGS = "-ObjC";
				PRODUCT_BUNDLE_IDENTIFIER = "org.allizom.$(PRODUCT_NAME:rfc1034identifier)";
				PRODUCT_NAME = "$(TARGET_NAME)";
				SWIFT_OBJC_BRIDGING_HEADER = "$(SRCROOT)/UITests/UITests-Bridging-Header.h";
				SWIFT_SWIFT3_OBJC_INFERENCE = Off;
				SWIFT_VERSION = 4.0;
				TEST_HOST = "$(BUILT_PRODUCTS_DIR)/Client.app/Client";
			};
			name = Fennec;
		};
		D39FA1691A83E0EC00EE869C /* Release */ = {
			isa = XCBuildConfiguration;
			buildSettings = {
				BUNDLE_LOADER = "$(TEST_HOST)";
				INFOPLIST_FILE = UITests/Info.plist;
				LD_RUNPATH_SEARCH_PATHS = "$(inherited) @executable_path/Frameworks @loader_path/Frameworks";
				OTHER_LDFLAGS = "-ObjC";
				PRODUCT_BUNDLE_IDENTIFIER = "org.allizom.$(PRODUCT_NAME:rfc1034identifier)";
				PRODUCT_NAME = "$(TARGET_NAME)";
				SWIFT_SWIFT3_OBJC_INFERENCE = Off;
				SWIFT_VERSION = 4.0;
				TEST_HOST = "$(BUILT_PRODUCTS_DIR)/Client.app/Client";
			};
			name = Release;
		};
		E448FC9D1AEE7A6000869B6C /* Firefox */ = {
			isa = XCBuildConfiguration;
			baseConfigurationReference = E60961891B62B8C800DD640F /* Firefox.xcconfig */;
			buildSettings = {
				ALWAYS_EMBED_SWIFT_STANDARD_LIBRARIES = YES;
				ALWAYS_SEARCH_USER_PATHS = NO;
				CLANG_ALLOW_NON_MODULAR_INCLUDES_IN_FRAMEWORK_MODULES = YES;
				CLANG_CXX_LANGUAGE_STANDARD = "gnu++0x";
				CLANG_CXX_LIBRARY = "libc++";
				CLANG_ENABLE_MODULES = YES;
				CLANG_ENABLE_OBJC_ARC = YES;
				CLANG_WARN_BOOL_CONVERSION = YES;
				CLANG_WARN_CONSTANT_CONVERSION = YES;
				CLANG_WARN_DIRECT_OBJC_ISA_USAGE = YES_ERROR;
				CLANG_WARN_EMPTY_BODY = YES;
				CLANG_WARN_ENUM_CONVERSION = YES;
				CLANG_WARN_INFINITE_RECURSION = YES;
				CLANG_WARN_INT_CONVERSION = YES;
				CLANG_WARN_OBJC_ROOT_CLASS = YES_ERROR;
				CLANG_WARN_SUSPICIOUS_MOVE = YES;
				CLANG_WARN_UNREACHABLE_CODE = YES;
				CLANG_WARN__DUPLICATE_METHOD_MATCH = YES;
				CODE_SIGN_IDENTITY = "iPhone Developer";
				CURRENT_PROJECT_VERSION = "";
				DEBUG_ACTIVITY_MODE = "";
				"DEBUG_ACTIVITY_MODE[sdk=iphonesimulator*]" = disable;
				ENABLE_NS_ASSERTIONS = NO;
				ENABLE_STRICT_OBJC_MSGSEND = YES;
				FRAMEWORK_SEARCH_PATHS = (
					"$(inherited)",
					"$(PROJECT_DIR)/Carthage/Build/iOS",
					"$(BUILD_DIR)/Release$(EFFECTIVE_PLATFORM_NAME)",
				);
				GCC_C_LANGUAGE_STANDARD = gnu99;
				GCC_NO_COMMON_BLOCKS = YES;
				GCC_WARN_64_TO_32_BIT_CONVERSION = YES;
				GCC_WARN_ABOUT_RETURN_TYPE = YES_ERROR;
				GCC_WARN_UNDECLARED_SELECTOR = YES;
				GCC_WARN_UNINITIALIZED_AUTOS = YES_AGGRESSIVE;
				GCC_WARN_UNUSED_FUNCTION = YES;
				GCC_WARN_UNUSED_VARIABLE = YES;
				HEADER_SEARCH_PATHS = (
					"$(SRCROOT)/ThirdParty/sqlcipher",
					"$(inherited)",
					/Applications/Xcode.app/Contents/Developer/Toolchains/XcodeDefault.xctoolchain/usr/include,
					"$(SRCROOT)",
					"$(SDKROOT)/usr/include/libxml2",
					"$(BUILD_DIR)/Release$(EFFECTIVE_PLATFORM_NAME)/include/**",
				);
				IPHONEOS_DEPLOYMENT_TARGET = 11.3;
				LD_RUNPATH_SEARCH_PATHS = "@executable_path/Frameworks";
				LIBRARY_SEARCH_PATHS = "$(BUILD_DIR)/Release$(EFFECTIVE_PLATFORM_NAME)";
				MOZ_INTERNAL_URL_SCHEME = "firefox-internal";
				MTL_ENABLE_DEBUG_INFO = NO;
				OTHER_LDFLAGS = (
					"-ObjC",
					"-lxml2",
				);
				OTHER_SWIFT_FLAGS = "-DMOZ_CHANNEL_RELEASE";
				PRODUCT_BUNDLE_IDENTIFIER = "$(MOZ_BUNDLE_ID)";
				SDKROOT = iphoneos;
				SWIFT_ACTIVE_COMPILATION_CONDITIONS = "";
				SWIFT_INCLUDE_PATHS = "$(PROJECT_DIR)/Storage/modules";
				SWIFT_OPTIMIZATION_LEVEL = "-Owholemodule";
				TARGETED_DEVICE_FAMILY = "1,2";
				VERSIONING_SYSTEM = "apple-generic";
			};
			name = Firefox;
		};
		E448FC9E1AEE7A6000869B6C /* Firefox */ = {
			isa = XCBuildConfiguration;
			buildSettings = {
				ALWAYS_EMBED_SWIFT_STANDARD_LIBRARIES = YES;
				ASSETCATALOG_COMPILER_APPICON_NAME = AppIcon;
				CODE_SIGN_ENTITLEMENTS = "$(SRCROOT)/Client/Entitlements/FirefoxApplication.entitlements";
				CODE_SIGN_STYLE = Automatic;
				ENABLE_BITCODE = NO;
				ENABLE_TESTABILITY = YES;
				FRAMEWORK_SEARCH_PATHS = (
					"$(inherited)",
					"$(BUILD_DIR)/Release$(EFFECTIVE_PLATFORM_NAME)",
					"$(PROJECT_DIR)/Carthage/Build/iOS",
					"$(PROJECT_DIR)/ThirdParty/BuddyBuild",
				);
				HEADER_SEARCH_PATHS = (
					"$(inherited)",
					/Applications/Xcode.app/Contents/Developer/Toolchains/XcodeDefault.xctoolchain/usr/include,
					"$(SRCROOT)",
					"$(SDKROOT)/usr/include/libxml2",
					"$(BUILD_DIR)/Debug$(EFFECTIVE_PLATFORM_NAME)/include/**",
					"$(BUILD_DIR)/Release$(EFFECTIVE_PLATFORM_NAME)/include/**",
				);
				INFOPLIST_FILE = Client/Info.plist;
				LD_RUNPATH_SEARCH_PATHS = "$(inherited) @executable_path/Frameworks";
				OTHER_LDFLAGS = (
					"-ObjC",
					"-lxml2",
				);
				OTHER_SWIFT_FLAGS = "-DMOZ_CHANNEL_RELEASE -DMOZ_TARGET_CLIENT";
				PRODUCT_MODULE_NAME = Client;
				PRODUCT_NAME = Client;
				SWIFT_OBJC_BRIDGING_HEADER = "$(PROJECT_DIR)/Client-Bridging-Header.h";
				SWIFT_SWIFT3_OBJC_INFERENCE = Off;
				SWIFT_VERSION = 4.0;
			};
			name = Firefox;
		};
		E448FC9F1AEE7A6000869B6C /* Firefox */ = {
			isa = XCBuildConfiguration;
			buildSettings = {
				BUNDLE_LOADER = "$(TEST_HOST)";
				FRAMEWORK_SEARCH_PATHS = (
					"$(inherited)",
					"$(PROJECT_DIR)/Carthage/Build/iOS",
					"$(BUILD_DIR)/Release$(EFFECTIVE_PLATFORM_NAME)",
				);
				GCC_PREPROCESSOR_DEFINITIONS = "DEBUG=1";
				INFOPLIST_FILE = ClientTests/Info.plist;
				LD_RUNPATH_SEARCH_PATHS = "$(inherited) @executable_path/Frameworks @loader_path/Frameworks";
				PRODUCT_BUNDLE_IDENTIFIER = "$(BASE_BUNDLE_ID).$(PRODUCT_NAME:rfc1034identifier)";
				PRODUCT_NAME = ClientTests;
				SWIFT_SWIFT3_OBJC_INFERENCE = Off;
				SWIFT_VERSION = 4.0;
				TEST_HOST = "$(BUILT_PRODUCTS_DIR)/Client.app/Client";
			};
			name = Firefox;
		};
		E448FCA21AEE7A6000869B6C /* Firefox */ = {
			isa = XCBuildConfiguration;
			buildSettings = {
				OTHER_LDFLAGS = "-ObjC";
				PRODUCT_BUNDLE_IDENTIFIER = "org.allizom.$(PRODUCT_NAME:rfc1034identifier)";
				PRODUCT_NAME = UITests;
				SWIFT_SWIFT3_OBJC_INFERENCE = Off;
				SWIFT_VERSION = 4.0;
			};
			name = Firefox;
		};
		E448FCA31AEE7A6000869B6C /* Firefox */ = {
			isa = XCBuildConfiguration;
			buildSettings = {
				ALWAYS_EMBED_SWIFT_STANDARD_LIBRARIES = NO;
				APPLICATION_EXTENSION_API_ONLY = YES;
				DEFINES_MODULE = YES;
				DYLIB_COMPATIBILITY_VERSION = 1;
				DYLIB_CURRENT_VERSION = 1;
				DYLIB_INSTALL_NAME_BASE = "@rpath";
				ENABLE_TESTABILITY = YES;
				INFOPLIST_FILE = "Shared/Supporting Files/Info.plist";
				INSTALL_PATH = "$(LOCAL_LIBRARY_DIR)/Frameworks";
				LD_RUNPATH_SEARCH_PATHS = "$(inherited) @executable_path/Frameworks @loader_path/Frameworks";
				PRODUCT_BUNDLE_IDENTIFIER = "$(FRAMEWORK_BASE_BUNDLE_ID).$(PRODUCT_NAME:rfc1034identifier)";
				PRODUCT_NAME = "$(TARGET_NAME)";
				SKIP_INSTALL = YES;
				SWIFT_OBJC_BRIDGING_HEADER = "$SRCROOT/Shared/Shared-Bridging-Header.h";
				SWIFT_SWIFT3_OBJC_INFERENCE = Off;
				SWIFT_VERSION = 4.0;
			};
			name = Firefox;
		};
		E448FCA41AEE7A6000869B6C /* Firefox */ = {
			isa = XCBuildConfiguration;
			buildSettings = {
				ALWAYS_EMBED_SWIFT_STANDARD_LIBRARIES = NO;
				APPLICATION_EXTENSION_API_ONLY = YES;
				DEFINES_MODULE = YES;
				DYLIB_COMPATIBILITY_VERSION = 1;
				DYLIB_CURRENT_VERSION = 1;
				DYLIB_INSTALL_NAME_BASE = "@rpath";
				ENABLE_TESTABILITY = YES;
				GCC_PREPROCESSOR_DEFINITIONS = "SQLITE_HAS_CODEC=1";
				INFOPLIST_FILE = Storage/Info.plist;
				INSTALL_PATH = "$(LOCAL_LIBRARY_DIR)/Frameworks";
				LD_RUNPATH_SEARCH_PATHS = "$(inherited) @executable_path/Frameworks @loader_path/Frameworks";
				MTL_ENABLE_DEBUG_INFO = NO;
				OTHER_CFLAGS = "-DSQLITE_HAS_CODEC";
				PRODUCT_BUNDLE_IDENTIFIER = "$(FRAMEWORK_BASE_BUNDLE_ID).$(PRODUCT_NAME:rfc1034identifier)";
				PRODUCT_NAME = "$(TARGET_NAME)";
				SKIP_INSTALL = YES;
				SWIFT_OBJC_BRIDGING_HEADER = "$SRCROOT/Storage/Storage-Bridging-Header.h";
				SWIFT_OPTIMIZATION_LEVEL = "-O";
				SWIFT_SWIFT3_OBJC_INFERENCE = Off;
				SWIFT_VERSION = 4.0;
			};
			name = Firefox;
		};
		E448FCA51AEE7A6000869B6C /* Firefox */ = {
			isa = XCBuildConfiguration;
			buildSettings = {
				ENABLE_STRICT_OBJC_MSGSEND = YES;
				INFOPLIST_FILE = StorageTests/Info.plist;
				LD_RUNPATH_SEARCH_PATHS = "$(inherited) @executable_path/Frameworks @loader_path/Frameworks";
				MTL_ENABLE_DEBUG_INFO = NO;
				PRODUCT_BUNDLE_IDENTIFIER = "$(FRAMEWORK_BASE_BUNDLE_ID).$(PRODUCT_NAME:rfc1034identifier)";
				PRODUCT_NAME = "$(TARGET_NAME)";
				SWIFT_OBJC_BRIDGING_HEADER = "$SRCROOT/Storage/Storage-Bridging-Header.h";
				SWIFT_SWIFT3_OBJC_INFERENCE = Off;
				SWIFT_VERSION = 4.0;
				TEST_HOST = "$(BUILT_PRODUCTS_DIR)/Client.app/Client";
			};
			name = Firefox;
		};
		E601384C1C89EAE600DF9756 /* Fennec */ = {
			isa = XCBuildConfiguration;
			buildSettings = {
				IPHONEOS_DEPLOYMENT_TARGET = 10.3;
				LD_RUNPATH_SEARCH_PATHS = "@executable_path/Frameworks @loader_path/Frameworks";
				PRODUCT_BUNDLE_IDENTIFIER = "$(FRAMEWORK_BASE_BUNDLE_ID).$(PRODUCT_NAME:rfc1034identifier)";
				PRODUCT_NAME = L10nSnapshotTests;
				SWIFT_SWIFT3_OBJC_INFERENCE = Off;
				SWIFT_VERSION = 4.0;
				TEST_TARGET_NAME = Client;
				USES_XCTRUNNER = YES;
			};
			name = Fennec;
		};
		E601384D1C89EAE600DF9756 /* Firefox */ = {
			isa = XCBuildConfiguration;
			buildSettings = {
				IPHONEOS_DEPLOYMENT_TARGET = 10.3;
				LD_RUNPATH_SEARCH_PATHS = "@executable_path/Frameworks @loader_path/Frameworks";
				PRODUCT_BUNDLE_IDENTIFIER = "$(FRAMEWORK_BASE_BUNDLE_ID).$(PRODUCT_NAME:rfc1034identifier)";
				PRODUCT_NAME = L10nSnapshotTests;
				SWIFT_SWIFT3_OBJC_INFERENCE = Off;
				SWIFT_VERSION = 4.0;
				TEST_TARGET_NAME = Client;
				USES_XCTRUNNER = YES;
			};
			name = Firefox;
		};
		E601384E1C89EAE600DF9756 /* FirefoxBeta */ = {
			isa = XCBuildConfiguration;
			buildSettings = {
				IPHONEOS_DEPLOYMENT_TARGET = 10.3;
				LD_RUNPATH_SEARCH_PATHS = "@executable_path/Frameworks @loader_path/Frameworks";
				PRODUCT_BUNDLE_IDENTIFIER = "$(FRAMEWORK_BASE_BUNDLE_ID).$(PRODUCT_NAME:rfc1034identifier)";
				PRODUCT_NAME = L10nSnapshotTests;
				SWIFT_SWIFT3_OBJC_INFERENCE = Off;
				SWIFT_VERSION = 4.0;
				TEST_TARGET_NAME = Client;
				USES_XCTRUNNER = YES;
			};
			name = FirefoxBeta;
		};
		E60138511C89EAE600DF9756 /* Fennec */ = {
			isa = XCBuildConfiguration;
			buildSettings = {
				ALWAYS_EMBED_SWIFT_STANDARD_LIBRARIES = YES;
				ALWAYS_SEARCH_USER_PATHS = NO;
				CLANG_ANALYZER_NONNULL = YES;
				CLANG_ANALYZER_NUMBER_OBJECT_CONVERSION = YES_AGGRESSIVE;
				CLANG_CXX_LANGUAGE_STANDARD = "gnu++0x";
				CLANG_CXX_LIBRARY = "libc++";
				CLANG_ENABLE_MODULES = YES;
				CLANG_ENABLE_OBJC_ARC = YES;
				CLANG_WARN_BOOL_CONVERSION = YES;
				CLANG_WARN_CONSTANT_CONVERSION = YES;
				CLANG_WARN_DIRECT_OBJC_ISA_USAGE = YES_ERROR;
				CLANG_WARN_DOCUMENTATION_COMMENTS = YES;
				CLANG_WARN_EMPTY_BODY = YES;
				CLANG_WARN_ENUM_CONVERSION = YES;
				CLANG_WARN_INFINITE_RECURSION = YES;
				CLANG_WARN_INT_CONVERSION = YES;
				CLANG_WARN_OBJC_ROOT_CLASS = YES_ERROR;
				CLANG_WARN_SUSPICIOUS_MOVE = YES;
				CLANG_WARN_UNREACHABLE_CODE = YES;
				CLANG_WARN__DUPLICATE_METHOD_MATCH = YES;
				"CODE_SIGN_IDENTITY[sdk=iphoneos*]" = "iPhone Developer";
				COPY_PHASE_STRIP = NO;
				DEBUG_INFORMATION_FORMAT = "dwarf-with-dsym";
				ENABLE_NS_ASSERTIONS = NO;
				ENABLE_STRICT_OBJC_MSGSEND = YES;
				GCC_C_LANGUAGE_STANDARD = gnu99;
				GCC_NO_COMMON_BLOCKS = YES;
				GCC_WARN_64_TO_32_BIT_CONVERSION = YES;
				GCC_WARN_ABOUT_RETURN_TYPE = YES_ERROR;
				GCC_WARN_UNDECLARED_SELECTOR = YES;
				GCC_WARN_UNINITIALIZED_AUTOS = YES_AGGRESSIVE;
				GCC_WARN_UNUSED_FUNCTION = YES;
				GCC_WARN_UNUSED_VARIABLE = YES;
				INFOPLIST_FILE = SyncTelemetryTests/Info.plist;
				IPHONEOS_DEPLOYMENT_TARGET = 10.3;
				LD_RUNPATH_SEARCH_PATHS = "$(inherited) @executable_path/Frameworks @loader_path/Frameworks";
				MTL_ENABLE_DEBUG_INFO = NO;
				PRODUCT_BUNDLE_IDENTIFIER = "$(BASE_BUNDLE_ID).$(PRODUCT_NAME:rfc1034identifier)";
				PRODUCT_NAME = "$(TARGET_NAME)";
				SDKROOT = iphoneos;
				SWIFT_OPTIMIZATION_LEVEL = "-Owholemodule";
				SWIFT_SWIFT3_OBJC_INFERENCE = Off;
				SWIFT_VERSION = 4.0;
				TEST_HOST = "$(BUILT_PRODUCTS_DIR)/Client.app/Client";
				VALIDATE_PRODUCT = YES;
			};
			name = Fennec;
		};
		E60138521C89EAE600DF9756 /* Firefox */ = {
			isa = XCBuildConfiguration;
			buildSettings = {
				ALWAYS_EMBED_SWIFT_STANDARD_LIBRARIES = YES;
				ALWAYS_SEARCH_USER_PATHS = NO;
				CLANG_ANALYZER_NONNULL = YES;
				CLANG_ANALYZER_NUMBER_OBJECT_CONVERSION = YES_AGGRESSIVE;
				CLANG_CXX_LANGUAGE_STANDARD = "gnu++0x";
				CLANG_CXX_LIBRARY = "libc++";
				CLANG_ENABLE_MODULES = YES;
				CLANG_ENABLE_OBJC_ARC = YES;
				CLANG_WARN_BOOL_CONVERSION = YES;
				CLANG_WARN_CONSTANT_CONVERSION = YES;
				CLANG_WARN_DIRECT_OBJC_ISA_USAGE = YES_ERROR;
				CLANG_WARN_DOCUMENTATION_COMMENTS = YES;
				CLANG_WARN_EMPTY_BODY = YES;
				CLANG_WARN_ENUM_CONVERSION = YES;
				CLANG_WARN_INFINITE_RECURSION = YES;
				CLANG_WARN_INT_CONVERSION = YES;
				CLANG_WARN_OBJC_ROOT_CLASS = YES_ERROR;
				CLANG_WARN_SUSPICIOUS_MOVE = YES;
				CLANG_WARN_UNREACHABLE_CODE = YES;
				CLANG_WARN__DUPLICATE_METHOD_MATCH = YES;
				"CODE_SIGN_IDENTITY[sdk=iphoneos*]" = "iPhone Developer";
				COPY_PHASE_STRIP = NO;
				DEBUG_INFORMATION_FORMAT = "dwarf-with-dsym";
				ENABLE_NS_ASSERTIONS = NO;
				ENABLE_STRICT_OBJC_MSGSEND = YES;
				GCC_C_LANGUAGE_STANDARD = gnu99;
				GCC_NO_COMMON_BLOCKS = YES;
				GCC_WARN_64_TO_32_BIT_CONVERSION = YES;
				GCC_WARN_ABOUT_RETURN_TYPE = YES_ERROR;
				GCC_WARN_UNDECLARED_SELECTOR = YES;
				GCC_WARN_UNINITIALIZED_AUTOS = YES_AGGRESSIVE;
				GCC_WARN_UNUSED_FUNCTION = YES;
				GCC_WARN_UNUSED_VARIABLE = YES;
				INFOPLIST_FILE = SyncTelemetryTests/Info.plist;
				IPHONEOS_DEPLOYMENT_TARGET = 10.3;
				LD_RUNPATH_SEARCH_PATHS = "$(inherited) @executable_path/Frameworks @loader_path/Frameworks";
				MTL_ENABLE_DEBUG_INFO = NO;
				PRODUCT_BUNDLE_IDENTIFIER = "$(BASE_BUNDLE_ID).$(PRODUCT_NAME:rfc1034identifier)";
				PRODUCT_NAME = "$(TARGET_NAME)";
				SDKROOT = iphoneos;
				SWIFT_OPTIMIZATION_LEVEL = "-Owholemodule";
				SWIFT_SWIFT3_OBJC_INFERENCE = Off;
				SWIFT_VERSION = 4.0;
				TEST_HOST = "$(BUILT_PRODUCTS_DIR)/Client.app/Client";
				VALIDATE_PRODUCT = YES;
			};
			name = Firefox;
		};
		E60138531C89EAE600DF9756 /* FirefoxBeta */ = {
			isa = XCBuildConfiguration;
			buildSettings = {
				ALWAYS_EMBED_SWIFT_STANDARD_LIBRARIES = YES;
				ALWAYS_SEARCH_USER_PATHS = NO;
				CLANG_ANALYZER_NONNULL = YES;
				CLANG_ANALYZER_NUMBER_OBJECT_CONVERSION = YES_AGGRESSIVE;
				CLANG_CXX_LANGUAGE_STANDARD = "gnu++0x";
				CLANG_CXX_LIBRARY = "libc++";
				CLANG_ENABLE_MODULES = YES;
				CLANG_ENABLE_OBJC_ARC = YES;
				CLANG_WARN_BOOL_CONVERSION = YES;
				CLANG_WARN_CONSTANT_CONVERSION = YES;
				CLANG_WARN_DIRECT_OBJC_ISA_USAGE = YES_ERROR;
				CLANG_WARN_DOCUMENTATION_COMMENTS = YES;
				CLANG_WARN_EMPTY_BODY = YES;
				CLANG_WARN_ENUM_CONVERSION = YES;
				CLANG_WARN_INFINITE_RECURSION = YES;
				CLANG_WARN_INT_CONVERSION = YES;
				CLANG_WARN_OBJC_ROOT_CLASS = YES_ERROR;
				CLANG_WARN_SUSPICIOUS_MOVE = YES;
				CLANG_WARN_UNREACHABLE_CODE = YES;
				CLANG_WARN__DUPLICATE_METHOD_MATCH = YES;
				"CODE_SIGN_IDENTITY[sdk=iphoneos*]" = "iPhone Developer";
				COPY_PHASE_STRIP = NO;
				DEBUG_INFORMATION_FORMAT = "dwarf-with-dsym";
				ENABLE_NS_ASSERTIONS = NO;
				ENABLE_STRICT_OBJC_MSGSEND = YES;
				GCC_C_LANGUAGE_STANDARD = gnu99;
				GCC_NO_COMMON_BLOCKS = YES;
				GCC_WARN_64_TO_32_BIT_CONVERSION = YES;
				GCC_WARN_ABOUT_RETURN_TYPE = YES_ERROR;
				GCC_WARN_UNDECLARED_SELECTOR = YES;
				GCC_WARN_UNINITIALIZED_AUTOS = YES_AGGRESSIVE;
				GCC_WARN_UNUSED_FUNCTION = YES;
				GCC_WARN_UNUSED_VARIABLE = YES;
				INFOPLIST_FILE = SyncTelemetryTests/Info.plist;
				IPHONEOS_DEPLOYMENT_TARGET = 10.3;
				LD_RUNPATH_SEARCH_PATHS = "$(inherited) @executable_path/Frameworks @loader_path/Frameworks";
				MTL_ENABLE_DEBUG_INFO = NO;
				PRODUCT_BUNDLE_IDENTIFIER = "$(BASE_BUNDLE_ID).$(PRODUCT_NAME:rfc1034identifier)";
				PRODUCT_NAME = "$(TARGET_NAME)";
				SDKROOT = iphoneos;
				SWIFT_OPTIMIZATION_LEVEL = "-Owholemodule";
				SWIFT_SWIFT3_OBJC_INFERENCE = Off;
				SWIFT_VERSION = 4.0;
				TEST_HOST = "$(BUILT_PRODUCTS_DIR)/Client.app/Client";
				VALIDATE_PRODUCT = YES;
			};
			name = FirefoxBeta;
		};
		E6DCC2051DCBB6F100CEC4B7 /* Fennec_Enterprise */ = {
			isa = XCBuildConfiguration;
			baseConfigurationReference = E6DCC1ED1DCBB6AA00CEC4B7 /* Fennec.enterprise.xcconfig */;
			buildSettings = {
				ALWAYS_EMBED_SWIFT_STANDARD_LIBRARIES = YES;
				ALWAYS_SEARCH_USER_PATHS = NO;
				CLANG_ALLOW_NON_MODULAR_INCLUDES_IN_FRAMEWORK_MODULES = YES;
				CLANG_CXX_LANGUAGE_STANDARD = "gnu++0x";
				CLANG_CXX_LIBRARY = "libc++";
				CLANG_ENABLE_MODULES = YES;
				CLANG_ENABLE_OBJC_ARC = YES;
				CLANG_WARN_BOOL_CONVERSION = YES;
				CLANG_WARN_CONSTANT_CONVERSION = YES;
				CLANG_WARN_DIRECT_OBJC_ISA_USAGE = YES_ERROR;
				CLANG_WARN_EMPTY_BODY = YES;
				CLANG_WARN_ENUM_CONVERSION = YES;
				CLANG_WARN_INFINITE_RECURSION = YES;
				CLANG_WARN_INT_CONVERSION = YES;
				CLANG_WARN_OBJC_ROOT_CLASS = YES_ERROR;
				CLANG_WARN_SUSPICIOUS_MOVE = YES;
				CLANG_WARN_UNREACHABLE_CODE = YES;
				CLANG_WARN__DUPLICATE_METHOD_MATCH = YES;
				CODE_SIGN_IDENTITY = "iPhone Developer";
				CURRENT_PROJECT_VERSION = "";
				DEBUG_ACTIVITY_MODE = "";
				"DEBUG_ACTIVITY_MODE[sdk=iphonesimulator*]" = disable;
				ENABLE_STRICT_OBJC_MSGSEND = YES;
				FRAMEWORK_SEARCH_PATHS = (
					"$(inherited)",
					"$(PROJECT_DIR)/Carthage/Build/iOS",
					"$(BUILD_DIR)/Release$(EFFECTIVE_PLATFORM_NAME)",
				);
				GCC_C_LANGUAGE_STANDARD = gnu99;
				GCC_DYNAMIC_NO_PIC = NO;
				GCC_NO_COMMON_BLOCKS = YES;
				GCC_OPTIMIZATION_LEVEL = 0;
				GCC_PREPROCESSOR_DEFINITIONS = "DEBUG=1";
				GCC_SYMBOLS_PRIVATE_EXTERN = NO;
				GCC_WARN_64_TO_32_BIT_CONVERSION = YES;
				GCC_WARN_ABOUT_RETURN_TYPE = YES_ERROR;
				GCC_WARN_UNDECLARED_SELECTOR = YES;
				GCC_WARN_UNINITIALIZED_AUTOS = YES_AGGRESSIVE;
				GCC_WARN_UNUSED_FUNCTION = YES;
				GCC_WARN_UNUSED_VARIABLE = YES;
				HEADER_SEARCH_PATHS = (
					"$(SRCROOT)/ThirdParty/sqlcipher",
					"$(inherited)",
					/Applications/Xcode.app/Contents/Developer/Toolchains/XcodeDefault.xctoolchain/usr/include,
					"$(SRCROOT)",
					"$(SDKROOT)/usr/include/libxml2",
					"$(BUILD_DIR)/Release$(EFFECTIVE_PLATFORM_NAME)/include/**",
				);
				IPHONEOS_DEPLOYMENT_TARGET = 11.3;
				LD_RUNPATH_SEARCH_PATHS = "@executable_path/Frameworks";
				LIBRARY_SEARCH_PATHS = "$(BUILD_DIR)/Release$(EFFECTIVE_PLATFORM_NAME)";
				MOZ_INTERNAL_URL_SCHEME = fennec;
				MTL_ENABLE_DEBUG_INFO = YES;
				ONLY_ACTIVE_ARCH = YES;
				OTHER_LDFLAGS = (
					"-ObjC",
					"-lxml2",
				);
				OTHER_SWIFT_FLAGS = "-DMOZ_CHANNEL_FENNEC";
				PRODUCT_BUNDLE_IDENTIFIER = "$(MOZ_BUNDLE_ID)";
				SDKROOT = iphoneos;
				SWIFT_ACTIVE_COMPILATION_CONDITIONS = "";
				SWIFT_INCLUDE_PATHS = "$(PROJECT_DIR)/Storage/modules";
				SWIFT_OPTIMIZATION_LEVEL = "-Onone";
				TARGETED_DEVICE_FAMILY = "1,2";
				VERSIONING_SYSTEM = "apple-generic";
			};
			name = Fennec_Enterprise;
		};
		E6DCC2061DCBB6F100CEC4B7 /* Fennec_Enterprise */ = {
			isa = XCBuildConfiguration;
			buildSettings = {
				ALWAYS_EMBED_SWIFT_STANDARD_LIBRARIES = YES;
				ASSETCATALOG_COMPILER_APPICON_NAME = AppIcon;
				CODE_SIGN_ENTITLEMENTS = "$(SRCROOT)/Client/Entitlements/FennecEnterpriseApplication.entitlements";
				CODE_SIGN_STYLE = Automatic;
				ENABLE_BITCODE = NO;
				FRAMEWORK_SEARCH_PATHS = (
					"$(inherited)",
					"$(BUILD_DIR)/Release$(EFFECTIVE_PLATFORM_NAME)",
					"$(PROJECT_DIR)/Carthage/Build/iOS",
					"$(PROJECT_DIR)/ThirdParty/BuddyBuild",
				);
				HEADER_SEARCH_PATHS = (
					"$(inherited)",
					/Applications/Xcode.app/Contents/Developer/Toolchains/XcodeDefault.xctoolchain/usr/include,
					"$(SRCROOT)",
					"$(SDKROOT)/usr/include/libxml2",
					"$(BUILD_DIR)/Debug$(EFFECTIVE_PLATFORM_NAME)/include/**",
					"$(BUILD_DIR)/Release$(EFFECTIVE_PLATFORM_NAME)/include/**",
				);
				INFOPLIST_FILE = Client/Info.plist;
				LD_RUNPATH_SEARCH_PATHS = "$(inherited) @executable_path/Frameworks";
				OTHER_LDFLAGS = (
					"-ObjC",
					"-lxml2",
					"-framework",
					BuddyBuildSDK,
					"-framework",
					AssetsLibrary,
					"-framework",
					CoreText,
					"-framework",
					CoreTelephony,
					"-framework",
					SystemConfiguration,
					"-framework",
					QuartzCore,
					"-framework",
					CoreVideo,
					"-framework",
					AVFoundation,
					"-framework",
					CoreMedia,
				);
				OTHER_SWIFT_FLAGS = "-DMOZ_CHANNEL_FENNEC -DMOZ_TARGET_CLIENT";
				PRODUCT_MODULE_NAME = Client;
				PRODUCT_NAME = Client;
				SWIFT_ACTIVE_COMPILATION_CONDITIONS = BUDDYBUILD;
				SWIFT_OBJC_BRIDGING_HEADER = "$(PROJECT_DIR)/Client-Bridging-Header.h";
				SWIFT_SWIFT3_OBJC_INFERENCE = Off;
				SWIFT_VERSION = 4.0;
			};
			name = Fennec_Enterprise;
		};
		E6DCC2091DCBB6F100CEC4B7 /* Fennec_Enterprise */ = {
			isa = XCBuildConfiguration;
			buildSettings = {
				ALWAYS_EMBED_SWIFT_STANDARD_LIBRARIES = NO;
				APPLICATION_EXTENSION_API_ONLY = YES;
				CODE_SIGN_STYLE = Automatic;
				ENABLE_BITCODE = NO;
				INFOPLIST_FILE = Extensions/Today/Info.plist;
				LD_RUNPATH_SEARCH_PATHS = "@executable_path/../../Frameworks";
				OTHER_SWIFT_FLAGS = "-DMOZ_CHANNEL_FENNEC -DMOZ_TARGET_TODAY";
				PRODUCT_BUNDLE_IDENTIFIER = "$(inherited).$(PRODUCT_NAME:rfc1034identifier)";
				PRODUCT_NAME = Today;
				SWIFT_SWIFT3_OBJC_INFERENCE = Off;
				SWIFT_VERSION = 4.0;
			};
			name = Fennec_Enterprise;
		};
		E6DCC20B1DCBB6F100CEC4B7 /* Fennec_Enterprise */ = {
			isa = XCBuildConfiguration;
			buildSettings = {
				ALWAYS_EMBED_SWIFT_STANDARD_LIBRARIES = NO;
				APPLICATION_EXTENSION_API_ONLY = YES;
				DEFINES_MODULE = YES;
				DYLIB_COMPATIBILITY_VERSION = 1;
				DYLIB_CURRENT_VERSION = 1;
				DYLIB_INSTALL_NAME_BASE = "@rpath";
				INFOPLIST_FILE = "Shared/Supporting Files/Info.plist";
				INSTALL_PATH = "$(LOCAL_LIBRARY_DIR)/Frameworks";
				LD_RUNPATH_SEARCH_PATHS = "$(inherited) @executable_path/Frameworks @loader_path/Frameworks";
				PRODUCT_BUNDLE_IDENTIFIER = "$(FRAMEWORK_BASE_BUNDLE_ID).$(PRODUCT_NAME:rfc1034identifier)";
				PRODUCT_NAME = "$(TARGET_NAME)";
				SKIP_INSTALL = YES;
				SWIFT_OBJC_BRIDGING_HEADER = "$SRCROOT/Shared/Shared-Bridging-Header.h";
				SWIFT_SWIFT3_OBJC_INFERENCE = Off;
				SWIFT_VERSION = 4.0;
			};
			name = Fennec_Enterprise;
		};
		E6DCC20C1DCBB6F100CEC4B7 /* Fennec_Enterprise */ = {
			isa = XCBuildConfiguration;
			buildSettings = {
				ALWAYS_EMBED_SWIFT_STANDARD_LIBRARIES = NO;
				APPLICATION_EXTENSION_API_ONLY = YES;
				DEFINES_MODULE = YES;
				DYLIB_COMPATIBILITY_VERSION = 1;
				DYLIB_CURRENT_VERSION = 1;
				DYLIB_INSTALL_NAME_BASE = "@rpath";
				GCC_PREPROCESSOR_DEFINITIONS = (
					"SQLITE_HAS_CODEC=1",
					"DEBUG=1",
				);
				INFOPLIST_FILE = Storage/Info.plist;
				INSTALL_PATH = "$(LOCAL_LIBRARY_DIR)/Frameworks";
				LD_RUNPATH_SEARCH_PATHS = "$(inherited) @executable_path/Frameworks @loader_path/Frameworks";
				PRODUCT_BUNDLE_IDENTIFIER = "$(FRAMEWORK_BASE_BUNDLE_ID).$(PRODUCT_NAME:rfc1034identifier)";
				PRODUCT_NAME = "$(TARGET_NAME)";
				SKIP_INSTALL = YES;
				SWIFT_OBJC_BRIDGING_HEADER = "$SRCROOT/Storage/Storage-Bridging-Header.h";
				SWIFT_SWIFT3_OBJC_INFERENCE = Off;
				SWIFT_VERSION = 4.0;
			};
			name = Fennec_Enterprise;
		};
		E6DCC2101DCBB6F100CEC4B7 /* Fennec_Enterprise */ = {
			isa = XCBuildConfiguration;
			buildSettings = {
				BUNDLE_LOADER = "$(TEST_HOST)";
				FRAMEWORK_SEARCH_PATHS = (
					"$(inherited)",
					"$(PROJECT_DIR)/Carthage/Build/iOS",
					"$(BUILD_DIR)/Release$(EFFECTIVE_PLATFORM_NAME)",
				);
				INFOPLIST_FILE = ClientTests/Info.plist;
				LD_RUNPATH_SEARCH_PATHS = "$(inherited) @executable_path/Frameworks @loader_path/Frameworks";
				PRODUCT_BUNDLE_IDENTIFIER = "$(BASE_BUNDLE_ID).$(PRODUCT_NAME:rfc1034identifier)";
				PRODUCT_NAME = ClientTests;
				SWIFT_SWIFT3_OBJC_INFERENCE = Off;
				SWIFT_VERSION = 4.0;
				TEST_HOST = "$(BUILT_PRODUCTS_DIR)/Client.app/Client";
			};
			name = Fennec_Enterprise;
		};
		E6DCC2111DCBB6F100CEC4B7 /* Fennec_Enterprise */ = {
			isa = XCBuildConfiguration;
			buildSettings = {
				BUNDLE_LOADER = "$(TEST_HOST)";
				INFOPLIST_FILE = UITests/Info.plist;
				LD_RUNPATH_SEARCH_PATHS = "$(inherited) @executable_path/Frameworks @loader_path/Frameworks";
				OTHER_LDFLAGS = "-ObjC";
				PRODUCT_BUNDLE_IDENTIFIER = "org.allizom.$(PRODUCT_NAME:rfc1034identifier)";
				PRODUCT_NAME = "$(TARGET_NAME)";
				SWIFT_OBJC_BRIDGING_HEADER = "$(SRCROOT)/UITests/UITests-Bridging-Header.h";
				SWIFT_SWIFT3_OBJC_INFERENCE = Off;
				SWIFT_VERSION = 4.0;
				TEST_HOST = "$(BUILT_PRODUCTS_DIR)/Client.app/Client";
			};
			name = Fennec_Enterprise;
		};
		E6DCC2131DCBB6F100CEC4B7 /* Fennec_Enterprise */ = {
			isa = XCBuildConfiguration;
			buildSettings = {
				INFOPLIST_FILE = StorageTests/Info.plist;
				LD_RUNPATH_SEARCH_PATHS = "$(inherited) @executable_path/Frameworks @loader_path/Frameworks";
				PRODUCT_BUNDLE_IDENTIFIER = "$(FRAMEWORK_BASE_BUNDLE_ID).$(PRODUCT_NAME:rfc1034identifier)";
				PRODUCT_NAME = "$(TARGET_NAME)";
				SWIFT_OBJC_BRIDGING_HEADER = "$SRCROOT/Storage/Storage-Bridging-Header.h";
				SWIFT_SWIFT3_OBJC_INFERENCE = Off;
				SWIFT_VERSION = 4.0;
				TEST_HOST = "$(BUILT_PRODUCTS_DIR)/Client.app/Client";
			};
			name = Fennec_Enterprise;
		};
		E6DCC2171DCBB6F100CEC4B7 /* Fennec_Enterprise */ = {
			isa = XCBuildConfiguration;
			buildSettings = {
				DEBUG_INFORMATION_FORMAT = "dwarf-with-dsym";
				GCC_NO_COMMON_BLOCKS = YES;
				INFOPLIST_FILE = SharedTests/Info.plist;
				LD_RUNPATH_SEARCH_PATHS = "$(inherited) @executable_path/Frameworks @loader_path/Frameworks";
				PRODUCT_BUNDLE_IDENTIFIER = "$(FRAMEWORK_BASE_BUNDLE_ID).$(PRODUCT_NAME:rfc1034identifier)";
				PRODUCT_NAME = "$(TARGET_NAME)";
				SWIFT_OBJC_BRIDGING_HEADER = "$SRCROOT/Shared/Shared-Bridging-Header.h";
				SWIFT_SWIFT3_OBJC_INFERENCE = Off;
				SWIFT_VERSION = 4.0;
				TEST_HOST = "$(BUILT_PRODUCTS_DIR)/Client.app/Client";
			};
			name = Fennec_Enterprise;
		};
		E6DCC2181DCBB6F100CEC4B7 /* Fennec_Enterprise */ = {
			isa = XCBuildConfiguration;
			buildSettings = {
				IPHONEOS_DEPLOYMENT_TARGET = 10.3;
				LD_RUNPATH_SEARCH_PATHS = "@executable_path/Frameworks @loader_path/Frameworks";
				PRODUCT_BUNDLE_IDENTIFIER = "$(FRAMEWORK_BASE_BUNDLE_ID).$(PRODUCT_NAME:rfc1034identifier)";
				PRODUCT_NAME = L10nSnapshotTests;
				SWIFT_SWIFT3_OBJC_INFERENCE = Off;
				SWIFT_VERSION = 4.0;
				TEST_TARGET_NAME = Client;
				USES_XCTRUNNER = YES;
			};
			name = Fennec_Enterprise;
		};
		E6DCC2191DCBB6F100CEC4B7 /* Fennec_Enterprise */ = {
			isa = XCBuildConfiguration;
			buildSettings = {
				IPHONEOS_DEPLOYMENT_TARGET = 10.3;
				LD_RUNPATH_SEARCH_PATHS = "@executable_path/Frameworks @loader_path/Frameworks";
				PRODUCT_BUNDLE_IDENTIFIER = "$(FRAMEWORK_BASE_BUNDLE_ID).$(PRODUCT_NAME:rfc1034identifier)";
				PRODUCT_NAME = MarketingUITests;
			};
			name = Fennec_Enterprise;
		};
		E6DCC21A1DCBB6F100CEC4B7 /* Fennec_Enterprise */ = {
			isa = XCBuildConfiguration;
			buildSettings = {
				ALWAYS_SEARCH_USER_PATHS = NO;
				CLANG_ANALYZER_NONNULL = YES;
				CLANG_CXX_LANGUAGE_STANDARD = "gnu++0x";
				CLANG_CXX_LIBRARY = "libc++";
				CLANG_ENABLE_MODULES = YES;
				CLANG_ENABLE_OBJC_ARC = YES;
				CLANG_WARN_BOOL_CONVERSION = YES;
				CLANG_WARN_CONSTANT_CONVERSION = YES;
				CLANG_WARN_DIRECT_OBJC_ISA_USAGE = YES_ERROR;
				CLANG_WARN_EMPTY_BODY = YES;
				CLANG_WARN_ENUM_CONVERSION = YES;
				CLANG_WARN_INT_CONVERSION = YES;
				CLANG_WARN_OBJC_ROOT_CLASS = YES_ERROR;
				CLANG_WARN_UNREACHABLE_CODE = YES;
				CLANG_WARN__DUPLICATE_METHOD_MATCH = YES;
				"CODE_SIGN_IDENTITY[sdk=iphoneos*]" = "iPhone Developer";
				COPY_PHASE_STRIP = NO;
				DEBUG_INFORMATION_FORMAT = dwarf;
				ENABLE_STRICT_OBJC_MSGSEND = YES;
				ENABLE_TESTABILITY = YES;
				GCC_C_LANGUAGE_STANDARD = gnu99;
				GCC_DYNAMIC_NO_PIC = NO;
				GCC_NO_COMMON_BLOCKS = YES;
				GCC_OPTIMIZATION_LEVEL = 0;
				GCC_PREPROCESSOR_DEFINITIONS = (
					"DEBUG=1",
					"$(inherited)",
				);
				GCC_WARN_64_TO_32_BIT_CONVERSION = YES;
				GCC_WARN_ABOUT_RETURN_TYPE = YES_ERROR;
				GCC_WARN_UNDECLARED_SELECTOR = YES;
				GCC_WARN_UNINITIALIZED_AUTOS = YES_AGGRESSIVE;
				GCC_WARN_UNUSED_FUNCTION = YES;
				GCC_WARN_UNUSED_VARIABLE = YES;
				INFOPLIST_FILE = XCUITests/Info.plist;
				IPHONEOS_DEPLOYMENT_TARGET = 10.3;
				LD_RUNPATH_SEARCH_PATHS = "$(inherited) @executable_path/Frameworks @loader_path/Frameworks";
				MTL_ENABLE_DEBUG_INFO = YES;
				ONLY_ACTIVE_ARCH = YES;
				PRODUCT_BUNDLE_IDENTIFIER = "$(FRAMEWORK_BASE_BUNDLE_ID).$(PRODUCT_NAME:rfc1034identifier)";
				PRODUCT_NAME = "$(TARGET_NAME)";
				SDKROOT = iphoneos;
				SWIFT_OBJC_BRIDGING_HEADER = "$(SRCROOT)/XCUITests/XCUITests-Bridging-Header.h";
				SWIFT_OPTIMIZATION_LEVEL = "-Onone";
				SWIFT_SWIFT3_OBJC_INFERENCE = Off;
				SWIFT_VERSION = 4.0;
				TEST_TARGET_NAME = Client;
			};
			name = Fennec_Enterprise;
		};
		E6DCC21B1DCBB6F100CEC4B7 /* Fennec_Enterprise */ = {
			isa = XCBuildConfiguration;
			buildSettings = {
				ALWAYS_SEARCH_USER_PATHS = NO;
				BUNDLE_LOADER = "$(TEST_HOST)";
				CLANG_ANALYZER_NONNULL = YES;
				CLANG_CXX_LANGUAGE_STANDARD = "gnu++0x";
				CLANG_CXX_LIBRARY = "libc++";
				CLANG_ENABLE_MODULES = YES;
				CLANG_ENABLE_OBJC_ARC = YES;
				CLANG_WARN_BOOL_CONVERSION = YES;
				CLANG_WARN_CONSTANT_CONVERSION = YES;
				CLANG_WARN_DIRECT_OBJC_ISA_USAGE = YES_ERROR;
				CLANG_WARN_DOCUMENTATION_COMMENTS = YES;
				CLANG_WARN_EMPTY_BODY = YES;
				CLANG_WARN_ENUM_CONVERSION = YES;
				CLANG_WARN_INFINITE_RECURSION = YES;
				CLANG_WARN_INT_CONVERSION = YES;
				CLANG_WARN_OBJC_ROOT_CLASS = YES_ERROR;
				CLANG_WARN_SUSPICIOUS_MOVES = YES;
				CLANG_WARN_UNREACHABLE_CODE = YES;
				CLANG_WARN__DUPLICATE_METHOD_MATCH = YES;
				"CODE_SIGN_IDENTITY[sdk=iphoneos*]" = "iPhone Developer";
				COPY_PHASE_STRIP = NO;
				DEBUG_INFORMATION_FORMAT = dwarf;
				ENABLE_STRICT_OBJC_MSGSEND = YES;
				ENABLE_TESTABILITY = YES;
				GCC_C_LANGUAGE_STANDARD = gnu99;
				GCC_DYNAMIC_NO_PIC = NO;
				GCC_NO_COMMON_BLOCKS = YES;
				GCC_OPTIMIZATION_LEVEL = 0;
				GCC_PREPROCESSOR_DEFINITIONS = (
					"DEBUG=1",
					"$(inherited)",
				);
				GCC_WARN_64_TO_32_BIT_CONVERSION = YES;
				GCC_WARN_ABOUT_RETURN_TYPE = YES_ERROR;
				GCC_WARN_UNDECLARED_SELECTOR = YES;
				GCC_WARN_UNINITIALIZED_AUTOS = YES_AGGRESSIVE;
				GCC_WARN_UNUSED_FUNCTION = YES;
				GCC_WARN_UNUSED_VARIABLE = YES;
				INFOPLIST_FILE = StoragePerfTests/Info.plist;
				IPHONEOS_DEPLOYMENT_TARGET = 10.3;
				LD_RUNPATH_SEARCH_PATHS = "$(inherited) @executable_path/Frameworks @loader_path/Frameworks";
				MTL_ENABLE_DEBUG_INFO = YES;
				ONLY_ACTIVE_ARCH = YES;
				PRODUCT_BUNDLE_IDENTIFIER = "$(FRAMEWORK_BASE_BUNDLE_ID).$(PRODUCT_NAME:rfc1034identifier)";
				PRODUCT_NAME = "$(TARGET_NAME)";
				SDKROOT = iphoneos;
				SWIFT_ACTIVE_COMPILATION_CONDITIONS = DEBUG;
				SWIFT_OPTIMIZATION_LEVEL = "-Onone";
				SWIFT_SWIFT3_OBJC_INFERENCE = Off;
				SWIFT_VERSION = 4.0;
				TEST_HOST = "$(BUILT_PRODUCTS_DIR)/Client.app/Client";
			};
			name = Fennec_Enterprise;
		};
		E6F965151B2F1CF20034B023 /* Fennec */ = {
			isa = XCBuildConfiguration;
			buildSettings = {
				DEBUG_INFORMATION_FORMAT = "dwarf-with-dsym";
				GCC_NO_COMMON_BLOCKS = YES;
				INFOPLIST_FILE = SharedTests/Info.plist;
				LD_RUNPATH_SEARCH_PATHS = "$(inherited) @executable_path/Frameworks @loader_path/Frameworks";
				PRODUCT_BUNDLE_IDENTIFIER = "$(FRAMEWORK_BASE_BUNDLE_ID).$(PRODUCT_NAME:rfc1034identifier)";
				PRODUCT_NAME = "$(TARGET_NAME)";
				SWIFT_OBJC_BRIDGING_HEADER = "$SRCROOT/Shared/Shared-Bridging-Header.h";
				SWIFT_SWIFT3_OBJC_INFERENCE = Off;
				SWIFT_VERSION = 4.0;
				TEST_HOST = "$(BUILT_PRODUCTS_DIR)/Client.app/Client";
			};
			name = Fennec;
		};
		E6F965171B2F1CF20034B023 /* Firefox */ = {
			isa = XCBuildConfiguration;
			buildSettings = {
				DEBUG_INFORMATION_FORMAT = "dwarf-with-dsym";
				GCC_NO_COMMON_BLOCKS = YES;
				INFOPLIST_FILE = SharedTests/Info.plist;
				LD_RUNPATH_SEARCH_PATHS = "$(inherited) @executable_path/Frameworks @loader_path/Frameworks";
				MTL_ENABLE_DEBUG_INFO = NO;
				PRODUCT_BUNDLE_IDENTIFIER = "$(FRAMEWORK_BASE_BUNDLE_ID).$(PRODUCT_NAME:rfc1034identifier)";
				PRODUCT_NAME = "$(TARGET_NAME)";
				SWIFT_OBJC_BRIDGING_HEADER = "$SRCROOT/Shared/Shared-Bridging-Header.h";
				SWIFT_SWIFT3_OBJC_INFERENCE = Off;
				SWIFT_VERSION = 4.0;
				TEST_HOST = "$(BUILT_PRODUCTS_DIR)/Client.app/Client";
			};
			name = Firefox;
		};
		E6FCC4291C40562400DF6113 /* FirefoxBeta */ = {
			isa = XCBuildConfiguration;
			baseConfigurationReference = E6FCC43C1C40565200DF6113 /* FirefoxBeta.xcconfig */;
			buildSettings = {
				ALWAYS_EMBED_SWIFT_STANDARD_LIBRARIES = YES;
				ALWAYS_SEARCH_USER_PATHS = NO;
				CLANG_ALLOW_NON_MODULAR_INCLUDES_IN_FRAMEWORK_MODULES = YES;
				CLANG_CXX_LANGUAGE_STANDARD = "gnu++0x";
				CLANG_CXX_LIBRARY = "libc++";
				CLANG_ENABLE_MODULES = YES;
				CLANG_ENABLE_OBJC_ARC = YES;
				CLANG_WARN_BOOL_CONVERSION = YES;
				CLANG_WARN_CONSTANT_CONVERSION = YES;
				CLANG_WARN_DIRECT_OBJC_ISA_USAGE = YES_ERROR;
				CLANG_WARN_EMPTY_BODY = YES;
				CLANG_WARN_ENUM_CONVERSION = YES;
				CLANG_WARN_INFINITE_RECURSION = YES;
				CLANG_WARN_INT_CONVERSION = YES;
				CLANG_WARN_OBJC_ROOT_CLASS = YES_ERROR;
				CLANG_WARN_SUSPICIOUS_MOVE = YES;
				CLANG_WARN_UNREACHABLE_CODE = YES;
				CLANG_WARN__DUPLICATE_METHOD_MATCH = YES;
				CODE_SIGN_IDENTITY = "iPhone Developer";
				CURRENT_PROJECT_VERSION = "";
				DEBUG_ACTIVITY_MODE = "";
				"DEBUG_ACTIVITY_MODE[sdk=iphonesimulator*]" = disable;
				ENABLE_NS_ASSERTIONS = NO;
				ENABLE_STRICT_OBJC_MSGSEND = YES;
				FRAMEWORK_SEARCH_PATHS = (
					"$(inherited)",
					"$(PROJECT_DIR)/Carthage/Build/iOS",
					"$(BUILD_DIR)/Release$(EFFECTIVE_PLATFORM_NAME)",
				);
				GCC_C_LANGUAGE_STANDARD = gnu99;
				GCC_NO_COMMON_BLOCKS = YES;
				GCC_WARN_64_TO_32_BIT_CONVERSION = YES;
				GCC_WARN_ABOUT_RETURN_TYPE = YES_ERROR;
				GCC_WARN_UNDECLARED_SELECTOR = YES;
				GCC_WARN_UNINITIALIZED_AUTOS = YES_AGGRESSIVE;
				GCC_WARN_UNUSED_FUNCTION = YES;
				GCC_WARN_UNUSED_VARIABLE = YES;
				HEADER_SEARCH_PATHS = (
					"$(SRCROOT)/ThirdParty/sqlcipher",
					"$(inherited)",
					/Applications/Xcode.app/Contents/Developer/Toolchains/XcodeDefault.xctoolchain/usr/include,
					"$(SRCROOT)",
					"$(SDKROOT)/usr/include/libxml2",
					"$(BUILD_DIR)/Release$(EFFECTIVE_PLATFORM_NAME)/include/**",
				);
				IPHONEOS_DEPLOYMENT_TARGET = 11.3;
				LD_RUNPATH_SEARCH_PATHS = "@executable_path/Frameworks";
				LIBRARY_SEARCH_PATHS = "$(BUILD_DIR)/Release$(EFFECTIVE_PLATFORM_NAME)";
				MOZ_INTERNAL_URL_SCHEME = "firefox-beta";
				MTL_ENABLE_DEBUG_INFO = NO;
				OTHER_LDFLAGS = (
					"-ObjC",
					"-lxml2",
				);
				OTHER_SWIFT_FLAGS = "-DMOZ_CHANNEL_BETA";
				PRODUCT_BUNDLE_IDENTIFIER = "$(MOZ_BUNDLE_ID)";
				SDKROOT = iphoneos;
				SWIFT_ACTIVE_COMPILATION_CONDITIONS = "";
				SWIFT_INCLUDE_PATHS = "$(PROJECT_DIR)/Storage/modules";
				SWIFT_OPTIMIZATION_LEVEL = "-Owholemodule";
				TARGETED_DEVICE_FAMILY = "1,2";
				VERSIONING_SYSTEM = "apple-generic";
			};
			name = FirefoxBeta;
		};
		E6FCC42A1C40562400DF6113 /* FirefoxBeta */ = {
			isa = XCBuildConfiguration;
			buildSettings = {
				ALWAYS_EMBED_SWIFT_STANDARD_LIBRARIES = YES;
				ASSETCATALOG_COMPILER_APPICON_NAME = AppIcon;
				CODE_SIGN_ENTITLEMENTS = "$(SRCROOT)/Client/Entitlements/FirefoxBetaApplication.entitlements";
				CODE_SIGN_STYLE = Automatic;
				ENABLE_BITCODE = NO;
				ENABLE_TESTABILITY = YES;
				FRAMEWORK_SEARCH_PATHS = (
					"$(inherited)",
					"$(BUILD_DIR)/Release$(EFFECTIVE_PLATFORM_NAME)",
					"$(PROJECT_DIR)/Carthage/Build/iOS",
					"$(PROJECT_DIR)/ThirdParty/BuddyBuild",
				);
				HEADER_SEARCH_PATHS = (
					"$(inherited)",
					/Applications/Xcode.app/Contents/Developer/Toolchains/XcodeDefault.xctoolchain/usr/include,
					"$(SRCROOT)",
					"$(SDKROOT)/usr/include/libxml2",
					"$(BUILD_DIR)/Debug$(EFFECTIVE_PLATFORM_NAME)/include/**",
					"$(BUILD_DIR)/Release$(EFFECTIVE_PLATFORM_NAME)/include/**",
				);
				INFOPLIST_FILE = Client/Info.plist;
				LD_RUNPATH_SEARCH_PATHS = "$(inherited) @executable_path/Frameworks";
				OTHER_LDFLAGS = (
					"-ObjC",
					"-lxml2",
				);
				OTHER_SWIFT_FLAGS = "-DMOZ_CHANNEL_BETA -DMOZ_TARGET_CLIENT";
				PRODUCT_MODULE_NAME = Client;
				PRODUCT_NAME = Client;
				SWIFT_OBJC_BRIDGING_HEADER = "$(PROJECT_DIR)/Client-Bridging-Header.h";
				SWIFT_SWIFT3_OBJC_INFERENCE = Off;
				SWIFT_VERSION = 4.0;
			};
			name = FirefoxBeta;
		};
		E6FCC42B1C40562400DF6113 /* FirefoxBeta */ = {
			isa = XCBuildConfiguration;
			buildSettings = {
				BUNDLE_LOADER = "$(TEST_HOST)";
				FRAMEWORK_SEARCH_PATHS = (
					"$(inherited)",
					"$(PROJECT_DIR)/Carthage/Build/iOS",
					"$(BUILD_DIR)/Release$(EFFECTIVE_PLATFORM_NAME)",
				);
				INFOPLIST_FILE = ClientTests/Info.plist;
				LD_RUNPATH_SEARCH_PATHS = "$(inherited) @executable_path/Frameworks @loader_path/Frameworks";
				PRODUCT_BUNDLE_IDENTIFIER = "$(BASE_BUNDLE_ID).$(PRODUCT_NAME:rfc1034identifier)";
				PRODUCT_NAME = ClientTests;
				SWIFT_SWIFT3_OBJC_INFERENCE = Off;
				SWIFT_VERSION = 4.0;
				TEST_HOST = "$(BUILT_PRODUCTS_DIR)/Client.app/Client";
			};
			name = FirefoxBeta;
		};
		E6FCC42F1C40562400DF6113 /* FirefoxBeta */ = {
			isa = XCBuildConfiguration;
			buildSettings = {
				OTHER_LDFLAGS = "-ObjC";
				PRODUCT_BUNDLE_IDENTIFIER = "org.allizom.$(PRODUCT_NAME:rfc1034identifier)";
				PRODUCT_NAME = UITests;
				SWIFT_SWIFT3_OBJC_INFERENCE = Off;
				SWIFT_VERSION = 4.0;
			};
			name = FirefoxBeta;
		};
		E6FCC4311C40562400DF6113 /* FirefoxBeta */ = {
			isa = XCBuildConfiguration;
			buildSettings = {
				ALWAYS_EMBED_SWIFT_STANDARD_LIBRARIES = NO;
				APPLICATION_EXTENSION_API_ONLY = YES;
				DEFINES_MODULE = YES;
				DYLIB_COMPATIBILITY_VERSION = 1;
				DYLIB_CURRENT_VERSION = 1;
				DYLIB_INSTALL_NAME_BASE = "@rpath";
				ENABLE_TESTABILITY = YES;
				INFOPLIST_FILE = "Shared/Supporting Files/Info.plist";
				INSTALL_PATH = "$(LOCAL_LIBRARY_DIR)/Frameworks";
				LD_RUNPATH_SEARCH_PATHS = "$(inherited) @executable_path/Frameworks @loader_path/Frameworks";
				PRODUCT_BUNDLE_IDENTIFIER = "$(FRAMEWORK_BASE_BUNDLE_ID).$(PRODUCT_NAME:rfc1034identifier)";
				PRODUCT_NAME = "$(TARGET_NAME)";
				SKIP_INSTALL = YES;
				SWIFT_OBJC_BRIDGING_HEADER = "$SRCROOT/Shared/Shared-Bridging-Header.h";
				SWIFT_SWIFT3_OBJC_INFERENCE = Off;
				SWIFT_VERSION = 4.0;
			};
			name = FirefoxBeta;
		};
		E6FCC4321C40562400DF6113 /* FirefoxBeta */ = {
			isa = XCBuildConfiguration;
			buildSettings = {
				ALWAYS_EMBED_SWIFT_STANDARD_LIBRARIES = NO;
				APPLICATION_EXTENSION_API_ONLY = YES;
				DEFINES_MODULE = YES;
				DYLIB_COMPATIBILITY_VERSION = 1;
				DYLIB_CURRENT_VERSION = 1;
				DYLIB_INSTALL_NAME_BASE = "@rpath";
				ENABLE_TESTABILITY = YES;
				GCC_PREPROCESSOR_DEFINITIONS = "SQLITE_HAS_CODEC=1";
				INFOPLIST_FILE = Storage/Info.plist;
				INSTALL_PATH = "$(LOCAL_LIBRARY_DIR)/Frameworks";
				LD_RUNPATH_SEARCH_PATHS = "$(inherited) @executable_path/Frameworks @loader_path/Frameworks";
				MTL_ENABLE_DEBUG_INFO = NO;
				OTHER_CFLAGS = "-DSQLITE_HAS_CODEC";
				PRODUCT_BUNDLE_IDENTIFIER = "$(FRAMEWORK_BASE_BUNDLE_ID).$(PRODUCT_NAME:rfc1034identifier)";
				PRODUCT_NAME = "$(TARGET_NAME)";
				SKIP_INSTALL = YES;
				SWIFT_OBJC_BRIDGING_HEADER = "$SRCROOT/Storage/Storage-Bridging-Header.h";
				SWIFT_OPTIMIZATION_LEVEL = "-O";
				SWIFT_SWIFT3_OBJC_INFERENCE = Off;
				SWIFT_VERSION = 4.0;
			};
			name = FirefoxBeta;
		};
		E6FCC4331C40562400DF6113 /* FirefoxBeta */ = {
			isa = XCBuildConfiguration;
			buildSettings = {
				ENABLE_STRICT_OBJC_MSGSEND = YES;
				INFOPLIST_FILE = StorageTests/Info.plist;
				LD_RUNPATH_SEARCH_PATHS = "$(inherited) @executable_path/Frameworks @loader_path/Frameworks";
				MTL_ENABLE_DEBUG_INFO = NO;
				PRODUCT_BUNDLE_IDENTIFIER = "$(FRAMEWORK_BASE_BUNDLE_ID).$(PRODUCT_NAME:rfc1034identifier)";
				PRODUCT_NAME = "$(TARGET_NAME)";
				SWIFT_OBJC_BRIDGING_HEADER = "$SRCROOT/Storage/Storage-Bridging-Header.h";
				SWIFT_SWIFT3_OBJC_INFERENCE = Off;
				SWIFT_VERSION = 4.0;
				TEST_HOST = "$(BUILT_PRODUCTS_DIR)/Client.app/Client";
			};
			name = FirefoxBeta;
		};
		E6FCC43A1C40562400DF6113 /* FirefoxBeta */ = {
			isa = XCBuildConfiguration;
			buildSettings = {
				DEBUG_INFORMATION_FORMAT = "dwarf-with-dsym";
				GCC_NO_COMMON_BLOCKS = YES;
				INFOPLIST_FILE = SharedTests/Info.plist;
				LD_RUNPATH_SEARCH_PATHS = "$(inherited) @executable_path/Frameworks @loader_path/Frameworks";
				MTL_ENABLE_DEBUG_INFO = NO;
				PRODUCT_BUNDLE_IDENTIFIER = "$(FRAMEWORK_BASE_BUNDLE_ID).$(PRODUCT_NAME:rfc1034identifier)";
				PRODUCT_NAME = "$(TARGET_NAME)";
				SWIFT_OBJC_BRIDGING_HEADER = "$SRCROOT/Shared/Shared-Bridging-Header.h";
				SWIFT_SWIFT3_OBJC_INFERENCE = Off;
				SWIFT_VERSION = 4.0;
				TEST_HOST = "$(BUILT_PRODUCTS_DIR)/Client.app/Client";
			};
			name = FirefoxBeta;
		};
		F84B21DB1A090F8100AAB793 /* Fennec */ = {
			isa = XCBuildConfiguration;
			baseConfigurationReference = E60961861B62B8A700DD640F /* Fennec.xcconfig */;
			buildSettings = {
				ALWAYS_EMBED_SWIFT_STANDARD_LIBRARIES = YES;
				ALWAYS_SEARCH_USER_PATHS = NO;
				CLANG_ALLOW_NON_MODULAR_INCLUDES_IN_FRAMEWORK_MODULES = YES;
				CLANG_CXX_LANGUAGE_STANDARD = "gnu++0x";
				CLANG_CXX_LIBRARY = "libc++";
				CLANG_ENABLE_MODULES = YES;
				CLANG_ENABLE_OBJC_ARC = YES;
				CLANG_WARN_BOOL_CONVERSION = YES;
				CLANG_WARN_CONSTANT_CONVERSION = YES;
				CLANG_WARN_DIRECT_OBJC_ISA_USAGE = YES_ERROR;
				CLANG_WARN_EMPTY_BODY = YES;
				CLANG_WARN_ENUM_CONVERSION = YES;
				CLANG_WARN_INFINITE_RECURSION = YES;
				CLANG_WARN_INT_CONVERSION = YES;
				CLANG_WARN_OBJC_ROOT_CLASS = YES_ERROR;
				CLANG_WARN_SUSPICIOUS_MOVE = YES;
				CLANG_WARN_UNREACHABLE_CODE = YES;
				CLANG_WARN__DUPLICATE_METHOD_MATCH = YES;
				CODE_SIGN_IDENTITY = "iPhone Developer";
				CURRENT_PROJECT_VERSION = "";
				DEBUG_ACTIVITY_MODE = "";
				"DEBUG_ACTIVITY_MODE[sdk=iphonesimulator*]" = disable;
				ENABLE_STRICT_OBJC_MSGSEND = YES;
				FRAMEWORK_SEARCH_PATHS = (
					"$(inherited)",
					"$(PROJECT_DIR)/Carthage/Build/iOS",
					"$(BUILD_DIR)/Release$(EFFECTIVE_PLATFORM_NAME)",
				);
				GCC_C_LANGUAGE_STANDARD = gnu99;
				GCC_DYNAMIC_NO_PIC = NO;
				GCC_NO_COMMON_BLOCKS = YES;
				GCC_OPTIMIZATION_LEVEL = 0;
				GCC_PREPROCESSOR_DEFINITIONS = "DEBUG=1";
				GCC_SYMBOLS_PRIVATE_EXTERN = NO;
				GCC_WARN_64_TO_32_BIT_CONVERSION = YES;
				GCC_WARN_ABOUT_RETURN_TYPE = YES_ERROR;
				GCC_WARN_UNDECLARED_SELECTOR = YES;
				GCC_WARN_UNINITIALIZED_AUTOS = YES_AGGRESSIVE;
				GCC_WARN_UNUSED_FUNCTION = YES;
				GCC_WARN_UNUSED_VARIABLE = YES;
				HEADER_SEARCH_PATHS = (
					"$(SRCROOT)/ThirdParty/sqlcipher",
					"$(inherited)",
					/Applications/Xcode.app/Contents/Developer/Toolchains/XcodeDefault.xctoolchain/usr/include,
					"$(SRCROOT)",
					"$(SDKROOT)/usr/include/libxml2",
					"$(BUILD_DIR)/Release$(EFFECTIVE_PLATFORM_NAME)/include/**",
				);
				IPHONEOS_DEPLOYMENT_TARGET = 11.3;
				LD_RUNPATH_SEARCH_PATHS = "@executable_path/Frameworks";
				LIBRARY_SEARCH_PATHS = "$(BUILD_DIR)/Release$(EFFECTIVE_PLATFORM_NAME)";
				MOZ_INTERNAL_URL_SCHEME = fennec;
				MTL_ENABLE_DEBUG_INFO = YES;
				ONLY_ACTIVE_ARCH = YES;
				OTHER_LDFLAGS = (
					"-ObjC",
					"-lxml2",
				);
				OTHER_SWIFT_FLAGS = "-DMOZ_CHANNEL_FENNEC";
				PRODUCT_BUNDLE_IDENTIFIER = "$(MOZ_BUNDLE_ID)";
				SDKROOT = iphoneos;
				SWIFT_ACTIVE_COMPILATION_CONDITIONS = "";
				SWIFT_INCLUDE_PATHS = "$(PROJECT_DIR)/Storage/modules";
				SWIFT_OPTIMIZATION_LEVEL = "-Onone";
				TARGETED_DEVICE_FAMILY = "1,2";
				VERSIONING_SYSTEM = "apple-generic";
			};
			name = Fennec;
		};
		F84B21DE1A090F8100AAB793 /* Fennec */ = {
			isa = XCBuildConfiguration;
			buildSettings = {
				ALWAYS_EMBED_SWIFT_STANDARD_LIBRARIES = YES;
				ASSETCATALOG_COMPILER_APPICON_NAME = AppIcon;
				CODE_SIGN_ENTITLEMENTS = "$(SRCROOT)/Client/Entitlements/FennecApplication.entitlements";
				CODE_SIGN_STYLE = Automatic;
				ENABLE_BITCODE = NO;
				FRAMEWORK_SEARCH_PATHS = (
					"$(inherited)",
					"$(BUILD_DIR)/Release$(EFFECTIVE_PLATFORM_NAME)",
					"$(PROJECT_DIR)/Carthage/Build/iOS",
					"$(PROJECT_DIR)/ThirdParty/BuddyBuild",
				);
				HEADER_SEARCH_PATHS = (
					"$(inherited)",
					/Applications/Xcode.app/Contents/Developer/Toolchains/XcodeDefault.xctoolchain/usr/include,
					"$(SRCROOT)",
					"$(SDKROOT)/usr/include/libxml2",
					"$(BUILD_DIR)/Debug$(EFFECTIVE_PLATFORM_NAME)/include/**",
					"$(BUILD_DIR)/Release$(EFFECTIVE_PLATFORM_NAME)/include/**",
				);
				INFOPLIST_FILE = Client/Info.plist;
				LD_RUNPATH_SEARCH_PATHS = "$(inherited) @executable_path/Frameworks";
				OTHER_LDFLAGS = (
					"-ObjC",
					"-lxml2",
					"-framework",
					BuddyBuildSDK,
					"-framework",
					AssetsLibrary,
					"-framework",
					CoreText,
					"-framework",
					CoreTelephony,
					"-framework",
					SystemConfiguration,
					"-framework",
					QuartzCore,
					"-framework",
					CoreVideo,
					"-framework",
					AVFoundation,
					"-framework",
					CoreMedia,
				);
				OTHER_SWIFT_FLAGS = "-DMOZ_CHANNEL_FENNEC -DMOZ_TARGET_CLIENT";
				PRODUCT_MODULE_NAME = Client;
				PRODUCT_NAME = Client;
				SWIFT_ACTIVE_COMPILATION_CONDITIONS = BUDDYBUILD;
				SWIFT_OBJC_BRIDGING_HEADER = "$(PROJECT_DIR)/Client-Bridging-Header.h";
				SWIFT_SWIFT3_OBJC_INFERENCE = Off;
				SWIFT_VERSION = 4.0;
			};
			name = Fennec;
		};
		F84B21E11A090F8100AAB793 /* Fennec */ = {
			isa = XCBuildConfiguration;
			buildSettings = {
				BUNDLE_LOADER = "$(TEST_HOST)";
				FRAMEWORK_SEARCH_PATHS = (
					"$(inherited)",
					"$(PROJECT_DIR)/Carthage/Build/iOS",
					"$(BUILD_DIR)/Release$(EFFECTIVE_PLATFORM_NAME)",
				);
				INFOPLIST_FILE = ClientTests/Info.plist;
				LD_RUNPATH_SEARCH_PATHS = "$(inherited) @executable_path/Frameworks @loader_path/Frameworks";
				PRODUCT_BUNDLE_IDENTIFIER = "$(BASE_BUNDLE_ID).$(PRODUCT_NAME:rfc1034identifier)";
				PRODUCT_NAME = ClientTests;
				SWIFT_SWIFT3_OBJC_INFERENCE = Off;
				SWIFT_VERSION = 4.0;
				TEST_HOST = "$(BUILT_PRODUCTS_DIR)/Client.app/Client";
			};
			name = Fennec;
		};
/* End XCBuildConfiguration section */

/* Begin XCConfigurationList section */
		288A2D9F1AB8B3260023ABC3 /* Build configuration list for PBXNativeTarget "Shared" */ = {
			isa = XCConfigurationList;
			buildConfigurations = (
				288A2DA01AB8B3260023ABC3 /* Fennec */,
				E6DCC20B1DCBB6F100CEC4B7 /* Fennec_Enterprise */,
				E448FCA31AEE7A6000869B6C /* Firefox */,
				E6FCC4311C40562400DF6113 /* FirefoxBeta */,
			);
			defaultConfigurationIsVisible = 0;
			defaultConfigurationName = Fennec;
		};
		2FCAE2331ABB51F900877008 /* Build configuration list for PBXNativeTarget "Storage" */ = {
			isa = XCConfigurationList;
			buildConfigurations = (
				2FCAE2341ABB51F900877008 /* Fennec */,
				E6DCC20C1DCBB6F100CEC4B7 /* Fennec_Enterprise */,
				E448FCA41AEE7A6000869B6C /* Firefox */,
				E6FCC4321C40562400DF6113 /* FirefoxBeta */,
			);
			defaultConfigurationIsVisible = 0;
			defaultConfigurationName = Fennec;
		};
		2FCAE2371ABB51F900877008 /* Build configuration list for PBXNativeTarget "StorageTests" */ = {
			isa = XCConfigurationList;
			buildConfigurations = (
				2FCAE2381ABB51F900877008 /* Fennec */,
				E6DCC2131DCBB6F100CEC4B7 /* Fennec_Enterprise */,
				E448FCA51AEE7A6000869B6C /* Firefox */,
				E6FCC4331C40562400DF6113 /* FirefoxBeta */,
			);
			defaultConfigurationIsVisible = 0;
			defaultConfigurationName = Fennec;
		};
		39409A521C90E68300DAE683 /* Build configuration list for PBXNativeTarget "Today" */ = {
			isa = XCConfigurationList;
			buildConfigurations = (
				39409A401C90E68300DAE683 /* Fennec */,
				E6DCC2091DCBB6F100CEC4B7 /* Fennec_Enterprise */,
				39409A411C90E68300DAE683 /* Firefox */,
				39409A421C90E68300DAE683 /* FirefoxBeta */,
			);
			defaultConfigurationIsVisible = 0;
			defaultConfigurationName = Fennec;
		};
		3B43E3E91D95C48E00BBA9DB /* Build configuration list for PBXNativeTarget "StoragePerfTests" */ = {
			isa = XCConfigurationList;
			buildConfigurations = (
				3B43E3D71D95C48E00BBA9DB /* Fennec */,
				E6DCC21B1DCBB6F100CEC4B7 /* Fennec_Enterprise */,
				3B43E3D81D95C48E00BBA9DB /* Firefox */,
				3B43E3D91D95C48E00BBA9DB /* FirefoxBeta */,
			);
			defaultConfigurationIsVisible = 0;
			defaultConfigurationName = Fennec;
		};
		3BFE4B201D342FB900DDF53F /* Build configuration list for PBXNativeTarget "XCUITests" */ = {
			isa = XCConfigurationList;
			buildConfigurations = (
				3BFE4B0E1D342FB900DDF53F /* Fennec */,
				E6DCC21A1DCBB6F100CEC4B7 /* Fennec_Enterprise */,
				3BFE4B0F1D342FB900DDF53F /* Firefox */,
				3BFE4B101D342FB900DDF53F /* FirefoxBeta */,
			);
			defaultConfigurationIsVisible = 0;
			defaultConfigurationName = Fennec;
		};
		5D1DC53A20AC9AFB00905E5A /* Build configuration list for PBXNativeTarget "Data" */ = {
			isa = XCConfigurationList;
			buildConfigurations = (
				5D1DC52A20AC9AFB00905E5A /* Fennec */,
				5D1DC52B20AC9AFB00905E5A /* Fennec_Enterprise */,
				5D1DC52C20AC9AFB00905E5A /* Firefox */,
				5D1DC52D20AC9AFB00905E5A /* FirefoxBeta */,
			);
			defaultConfigurationIsVisible = 0;
			defaultConfigurationName = Fennec;
		};
		5D1DC53B20AC9AFB00905E5A /* Build configuration list for PBXNativeTarget "DataTests" */ = {
			isa = XCConfigurationList;
			buildConfigurations = (
				5D1DC52E20AC9AFB00905E5A /* Fennec */,
				5D1DC52F20AC9AFB00905E5A /* Fennec_Enterprise */,
				5D1DC53020AC9AFB00905E5A /* Firefox */,
				5D1DC53120AC9AFB00905E5A /* FirefoxBeta */,
			);
			defaultConfigurationIsVisible = 0;
			defaultConfigurationName = Fennec;
		};
		5DE7689B20B3456E00FF5533 /* Build configuration list for PBXNativeTarget "BraveShared" */ = {
			isa = XCConfigurationList;
			buildConfigurations = (
				5DE7689C20B3456E00FF5533 /* Fennec */,
				5DE7689D20B3456E00FF5533 /* Fennec_Enterprise */,
				5DE7689E20B3456E00FF5533 /* Firefox */,
				5DE7689F20B3456E00FF5533 /* FirefoxBeta */,
			);
			defaultConfigurationIsVisible = 0;
			defaultConfigurationName = Fennec;
		};
		5DE768A020B3456E00FF5533 /* Build configuration list for PBXNativeTarget "BraveSharedTests" */ = {
			isa = XCConfigurationList;
			buildConfigurations = (
				5DE768A120B3456E00FF5533 /* Fennec */,
				5DE768A220B3456E00FF5533 /* Fennec_Enterprise */,
				5DE768A320B3456E00FF5533 /* Firefox */,
				5DE768A420B3456E00FF5533 /* FirefoxBeta */,
			);
			defaultConfigurationIsVisible = 0;
			defaultConfigurationName = Fennec;
		};
		D39FA1671A83E0EC00EE869C /* Build configuration list for PBXNativeTarget "UITests" */ = {
			isa = XCConfigurationList;
			buildConfigurations = (
				D39FA1681A83E0EC00EE869C /* Fennec */,
				E6DCC2111DCBB6F100CEC4B7 /* Fennec_Enterprise */,
				D39FA1691A83E0EC00EE869C /* Release */,
				E448FCA21AEE7A6000869B6C /* Firefox */,
				E6FCC42F1C40562400DF6113 /* FirefoxBeta */,
			);
			defaultConfigurationIsVisible = 0;
			defaultConfigurationName = Fennec;
		};
		E60138631C89EAE700DF9756 /* Build configuration list for PBXNativeTarget "L10nSnapshotTests" */ = {
			isa = XCConfigurationList;
			buildConfigurations = (
				E601384C1C89EAE600DF9756 /* Fennec */,
				E6DCC2181DCBB6F100CEC4B7 /* Fennec_Enterprise */,
				E601384D1C89EAE600DF9756 /* Firefox */,
				E601384E1C89EAE600DF9756 /* FirefoxBeta */,
			);
			defaultConfigurationIsVisible = 0;
			defaultConfigurationName = Fennec;
		};
		E60138641C89EAE700DF9756 /* Build configuration list for PBXNativeTarget "MarketingUITests" */ = {
			isa = XCConfigurationList;
			buildConfigurations = (
				E60138511C89EAE600DF9756 /* Fennec */,
				E6DCC2191DCBB6F100CEC4B7 /* Fennec_Enterprise */,
				E60138521C89EAE600DF9756 /* Firefox */,
				E60138531C89EAE600DF9756 /* FirefoxBeta */,
			);
			defaultConfigurationIsVisible = 0;
			defaultConfigurationName = Fennec;
		};
		E6F965381B2F1CF20034B023 /* Build configuration list for PBXNativeTarget "SharedTests" */ = {
			isa = XCConfigurationList;
			buildConfigurations = (
				E6F965151B2F1CF20034B023 /* Fennec */,
				E6DCC2171DCBB6F100CEC4B7 /* Fennec_Enterprise */,
				E6F965171B2F1CF20034B023 /* Firefox */,
				E6FCC43A1C40562400DF6113 /* FirefoxBeta */,
			);
			defaultConfigurationIsVisible = 0;
			defaultConfigurationName = Fennec;
		};
		F84B21B91A090F8100AAB793 /* Build configuration list for PBXProject "Client" */ = {
			isa = XCConfigurationList;
			buildConfigurations = (
				F84B21DB1A090F8100AAB793 /* Fennec */,
				E6DCC2051DCBB6F100CEC4B7 /* Fennec_Enterprise */,
				E448FC9D1AEE7A6000869B6C /* Firefox */,
				E6FCC4291C40562400DF6113 /* FirefoxBeta */,
			);
			defaultConfigurationIsVisible = 0;
			defaultConfigurationName = Fennec;
		};
		F84B21DD1A090F8100AAB793 /* Build configuration list for PBXNativeTarget "Client" */ = {
			isa = XCConfigurationList;
			buildConfigurations = (
				F84B21DE1A090F8100AAB793 /* Fennec */,
				E6DCC2061DCBB6F100CEC4B7 /* Fennec_Enterprise */,
				E448FC9E1AEE7A6000869B6C /* Firefox */,
				E6FCC42A1C40562400DF6113 /* FirefoxBeta */,
			);
			defaultConfigurationIsVisible = 0;
			defaultConfigurationName = Fennec;
		};
		F84B21E01A090F8100AAB793 /* Build configuration list for PBXNativeTarget "ClientTests" */ = {
			isa = XCConfigurationList;
			buildConfigurations = (
				F84B21E11A090F8100AAB793 /* Fennec */,
				E6DCC2101DCBB6F100CEC4B7 /* Fennec_Enterprise */,
				E448FC9F1AEE7A6000869B6C /* Firefox */,
				E6FCC42B1C40562400DF6113 /* FirefoxBeta */,
			);
			defaultConfigurationIsVisible = 0;
			defaultConfigurationName = Fennec;
		};
/* End XCConfigurationList section */

/* Begin XCVersionGroup section */
		5D1DC54C20AE004600905E5A /* Model.xcdatamodeld */ = {
			isa = XCVersionGroup;
			children = (
				0A9B6A3420E6453400712BC9 /* Model8.xcdatamodel */,
				5D1DC54D20AE004600905E5A /* Model7.xcdatamodel */,
				5D1DC54E20AE004600905E5A /* Model2.xcdatamodel */,
				5D1DC54F20AE004600905E5A /* Model4.xcdatamodel */,
				5D1DC55020AE004600905E5A /* Model3.xcdatamodel */,
				5D1DC55120AE004600905E5A /* Model6.xcdatamodel */,
				5D1DC55220AE004600905E5A /* Model5.xcdatamodel */,
				5D1DC55320AE004600905E5A /* Model.xcdatamodel */,
			);
			currentVersion = 0A9B6A3420E6453400712BC9 /* Model8.xcdatamodel */;
			path = Model.xcdatamodeld;
			sourceTree = "<group>";
			versionGroupType = wrapper.xcdatamodel;
		};
/* End XCVersionGroup section */
	};
	rootObject = F84B21B61A090F8100AAB793 /* Project object */;
}<|MERGE_RESOLUTION|>--- conflicted
+++ resolved
@@ -11,7 +11,6 @@
 		0A4B012020D02EC4004D4011 /* TabsBarViewController.swift in Sources */ = {isa = PBXBuildFile; fileRef = 0A4B011F20D02EC4004D4011 /* TabsBarViewController.swift */; };
 		0A4B012220D02F26004D4011 /* TabBarCell.swift in Sources */ = {isa = PBXBuildFile; fileRef = 0A4B012120D02F26004D4011 /* TabBarCell.swift */; };
 		0A4B012420D0321A004D4011 /* UX.swift in Sources */ = {isa = PBXBuildFile; fileRef = 0A4B012320D0321A004D4011 /* UX.swift */; };
-<<<<<<< HEAD
 		0A4CB76920D8178E00A9CF4A /* HomePanelDelegates.swift in Sources */ = {isa = PBXBuildFile; fileRef = 0A4CB76820D8178E00A9CF4A /* HomePanelDelegates.swift */; };
 		0AADC4C820D2A55A00FDE368 /* TopSitesViewController.swift in Sources */ = {isa = PBXBuildFile; fileRef = 0AADC4C720D2A55A00FDE368 /* TopSitesViewController.swift */; };
 		0AADC4CA20D2A66E00FDE368 /* FavoriteCell.swift in Sources */ = {isa = PBXBuildFile; fileRef = 0AADC4C920D2A66E00FDE368 /* FavoriteCell.swift */; };
@@ -20,9 +19,7 @@
 		0AADC4D420D2A6A200FDE368 /* FavoritesDataSource.swift in Sources */ = {isa = PBXBuildFile; fileRef = 0AADC4D020D2A6A200FDE368 /* FavoritesDataSource.swift */; };
 		0AADC4D520D2A6A200FDE368 /* PreloadedFavorites.swift in Sources */ = {isa = PBXBuildFile; fileRef = 0AADC4D120D2A6A200FDE368 /* PreloadedFavorites.swift */; };
 		0AADC4D720D2B03900FDE368 /* BraveShieldStatsView.swift in Sources */ = {isa = PBXBuildFile; fileRef = 0AADC4D620D2B03900FDE368 /* BraveShieldStatsView.swift */; };
-=======
 		0ABA874320E68CF500D2694F /* SessionData.swift in Sources */ = {isa = PBXBuildFile; fileRef = 74C027441B2A348C001B1E88 /* SessionData.swift */; };
->>>>>>> 13dea057
 		0B21E8061E26CCB7000C8779 /* EarlGrey.framework in CopyFiles */ = {isa = PBXBuildFile; fileRef = 0B21E8051E26CCB7000C8779 /* EarlGrey.framework */; settings = {ATTRIBUTES = (CodeSignOnCopy, ); }; };
 		0B305E1B1E3A98A900BE0767 /* BookmarkingTests.swift in Sources */ = {isa = PBXBuildFile; fileRef = 0B305E1A1E3A98A900BE0767 /* BookmarkingTests.swift */; };
 		0B3D670E1E09B90B00C1EFC7 /* AuthenticationTest.swift in Sources */ = {isa = PBXBuildFile; fileRef = 0B3D670D1E09B90B00C1EFC7 /* AuthenticationTest.swift */; };
@@ -890,7 +887,6 @@
 		0A4B011F20D02EC4004D4011 /* TabsBarViewController.swift */ = {isa = PBXFileReference; lastKnownFileType = sourcecode.swift; path = TabsBarViewController.swift; sourceTree = "<group>"; };
 		0A4B012120D02F26004D4011 /* TabBarCell.swift */ = {isa = PBXFileReference; lastKnownFileType = sourcecode.swift; path = TabBarCell.swift; sourceTree = "<group>"; };
 		0A4B012320D0321A004D4011 /* UX.swift */ = {isa = PBXFileReference; lastKnownFileType = sourcecode.swift; path = UX.swift; sourceTree = "<group>"; };
-<<<<<<< HEAD
 		0A4CB76820D8178E00A9CF4A /* HomePanelDelegates.swift */ = {isa = PBXFileReference; fileEncoding = 4; lastKnownFileType = sourcecode.swift; path = HomePanelDelegates.swift; sourceTree = "<group>"; };
 		0AADC4C720D2A55A00FDE368 /* TopSitesViewController.swift */ = {isa = PBXFileReference; lastKnownFileType = sourcecode.swift; path = TopSitesViewController.swift; sourceTree = "<group>"; };
 		0AADC4C920D2A66E00FDE368 /* FavoriteCell.swift */ = {isa = PBXFileReference; lastKnownFileType = sourcecode.swift; path = FavoriteCell.swift; sourceTree = "<group>"; };
@@ -899,9 +895,7 @@
 		0AADC4D020D2A6A200FDE368 /* FavoritesDataSource.swift */ = {isa = PBXFileReference; fileEncoding = 4; lastKnownFileType = sourcecode.swift; path = FavoritesDataSource.swift; sourceTree = "<group>"; };
 		0AADC4D120D2A6A200FDE368 /* PreloadedFavorites.swift */ = {isa = PBXFileReference; fileEncoding = 4; lastKnownFileType = sourcecode.swift; path = PreloadedFavorites.swift; sourceTree = "<group>"; };
 		0AADC4D620D2B03900FDE368 /* BraveShieldStatsView.swift */ = {isa = PBXFileReference; fileEncoding = 4; lastKnownFileType = sourcecode.swift; path = BraveShieldStatsView.swift; sourceTree = "<group>"; };
-=======
 		0A9B6A3420E6453400712BC9 /* Model8.xcdatamodel */ = {isa = PBXFileReference; lastKnownFileType = wrapper.xcdatamodel; path = Model8.xcdatamodel; sourceTree = "<group>"; };
->>>>>>> 13dea057
 		0B21E8051E26CCB7000C8779 /* EarlGrey.framework */ = {isa = PBXFileReference; lastKnownFileType = wrapper.framework; name = EarlGrey.framework; path = Carthage/Build/iOS/EarlGrey.framework; sourceTree = "<group>"; };
 		0B305E1A1E3A98A900BE0767 /* BookmarkingTests.swift */ = {isa = PBXFileReference; fileEncoding = 4; lastKnownFileType = sourcecode.swift; path = BookmarkingTests.swift; sourceTree = "<group>"; };
 		0B3D670D1E09B90B00C1EFC7 /* AuthenticationTest.swift */ = {isa = PBXFileReference; fileEncoding = 4; lastKnownFileType = sourcecode.swift; path = AuthenticationTest.swift; sourceTree = "<group>"; };
